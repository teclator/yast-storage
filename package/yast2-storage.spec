#
# spec file for package yast2-storage
#
# Copyright (c) 2015 SUSE LINUX GmbH, Nuernberg, Germany.
#
# All modifications and additions to the file contributed by third parties
# remain the property of their copyright owners, unless otherwise agreed
# upon. The license for this file, and modifications and additions to the
# file, is the same license as for the pristine package itself (unless the
# license for the pristine package is not an Open Source License, in which
# case the license is the MIT License). An "Open Source License" is a
# license that conforms to the Open Source Definition (Version 1.9)
# published by the Open Source Initiative.

# Please submit bugfixes or comments via http://bugs.opensuse.org/
#


Name:           yast2-storage
Version:        3.1.56
Release:        0

BuildRoot:      %{_tmppath}/%{name}-%{version}-build
Source0:        %{name}-%{version}.tar.bz2

Group:		System/YaST
License:	GPL-2.0

BuildRequires:	docbook-xsl-stylesheets
BuildRequires:	doxygen
BuildRequires:	gcc-c++ libtool
BuildRequires:	libstorage-devel >= 2.25.23
BuildRequires:	libstorage-ruby >= 2.25.23
BuildRequires:	libxslt
BuildRequires:	perl-XML-Writer
BuildRequires:	rubygem(rspec)
BuildRequires:	rubygem(ruby-dbus)
BuildRequires:	sgml-skel
BuildRequires:	update-desktop-files
BuildRequires:	yast2 >= 3.1.22
BuildRequires:	yast2-core-devel >= 2.23.1
BuildRequires:	yast2-devtools >= 3.1.10
BuildRequires:	yast2-ruby-bindings >= 3.1.7
BuildRequires:	yast2-testsuite >= 2.19.0
<<<<<<< HEAD
Requires:	libstorage-ruby >= 2.25.23
Requires:	libstorage6 >= 2.25.23
Requires:	rubygem(ruby-dbus)
=======
Requires:	libstorage-ruby >= 2.25.18
Requires:	libstorage6 >= 2.25.18
Requires:	rubygem(%{rb_default_ruby_abi}:ruby-dbus)
>>>>>>> 36431879
Requires:	yast2 >= 3.1.22
Requires:	yast2-core >= 2.18.3
Requires:	yast2-libyui >= 2.18.7
%ifarch s390 s390x
Requires:	yast2-s390
%endif
PreReq:		%fillup_prereq
Provides:	y2a_fdsk yast2-config-disk
Obsoletes:	y2a_fdsk yast2-config-disk
Provides:	yast2-agent-fdisk yast2-agent-fdisk-devel
Obsoletes:	yast2-agent-fdisk yast2-agent-fdisk-devel
Provides:	yast2-trans-inst-partitioning
Obsoletes:	yast2-trans-inst-partitioning
Provides:	y2t_inst-partitioning
Obsoletes:	y2t_inst-partitioning
Requires:	yast2-ruby-bindings >= 3.1.7

Summary:	YaST2 - Storage Configuration
Url:		http://github.com/yast/yast-storage/

%description
This package contains the files for YaST2 that handle access to disk
devices during installation and on an installed system.

%prep
%setup -n %{name}-%{version}

%build
%yast_build

%install
%yast_install

rm -f $RPM_BUILD_ROOT/%{yast_plugindir}/libpy2StorageCallbacks.la
rm -f $RPM_BUILD_ROOT/%{yast_plugindir}/libpy2StorageCallbacks.so


%post
%{fillup_only -an storage}

%files
%defattr(-,root,root)

# storage
%dir %{yast_yncludedir}/partitioning
%{yast_yncludedir}/partitioning/*.rb
%{yast_clientdir}/inst_custom_part.rb
%{yast_clientdir}/inst_resize_ui.rb
%{yast_clientdir}/inst_resize_dialog.rb
%{yast_clientdir}/inst_disk.rb
%{yast_clientdir}/inst_target_part.rb
%{yast_clientdir}/inst_disk_proposal.rb
%{yast_clientdir}/inst_target_selection.rb
%{yast_clientdir}/inst_prepdisk.rb
%{yast_clientdir}/storage_finish.rb
%{yast_clientdir}/partitions_proposal.rb
%{yast_clientdir}/storage.rb
%{yast_clientdir}/disk.rb
%{yast_clientdir}/disk_worker.rb
%{yast_clientdir}/multipath-simple.rb
%{yast_moduledir}/*
/var/adm/fillup-templates/sysconfig.storage-yast2-storage

%dir %{yast_ydatadir}
%{yast_ydatadir}/*.ycp

%doc %dir %{yast_docdir}
%doc %{yast_docdir}/README*
%doc %{yast_docdir}/COPY*

# agents-scr
%{yast_scrconfdir}/*.scr

# libstorage ycp callbacks
%{yast_plugindir}/libpy2StorageCallbacks.so.*

# disk
%dir %{yast_desktopdir}
%{yast_desktopdir}/disk.desktop

# scripts
%{yast_ybindir}/check.boot

%package devel
Requires:	libstdc++-devel
Requires:	libstorage-devel = %(echo `rpm -q --queryformat '%{VERSION}' libstorage-devel`)
Requires:	yast2-storage = %version

Summary:        YaST2 - Storage Library Headers and Documentation
Group:          Development/Libraries/YaST

%description devel
This package contains the files for YaST2 that are needed if one wants
to develop a program using yast2-storage.

%files devel
%defattr(-,root,root)
%doc %{yast_docdir}/autodocs
%doc %{yast_docdir}/config.xml.description<|MERGE_RESOLUTION|>--- conflicted
+++ resolved
@@ -42,15 +42,9 @@
 BuildRequires:	yast2-devtools >= 3.1.10
 BuildRequires:	yast2-ruby-bindings >= 3.1.7
 BuildRequires:	yast2-testsuite >= 2.19.0
-<<<<<<< HEAD
 Requires:	libstorage-ruby >= 2.25.23
 Requires:	libstorage6 >= 2.25.23
-Requires:	rubygem(ruby-dbus)
-=======
-Requires:	libstorage-ruby >= 2.25.18
-Requires:	libstorage6 >= 2.25.18
 Requires:	rubygem(%{rb_default_ruby_abi}:ruby-dbus)
->>>>>>> 36431879
 Requires:	yast2 >= 3.1.22
 Requires:	yast2-core >= 2.18.3
 Requires:	yast2-libyui >= 2.18.7
