--- conflicted
+++ resolved
@@ -17,11 +17,7 @@
 
 
 Name:           yast2-storage
-<<<<<<< HEAD
-Version:        3.1.105
-=======
-Version:        3.1.103.2
->>>>>>> a29db9b8
+Version:        3.2.0
 Release:        0
 
 BuildRoot:      %{_tmppath}/%{name}-%{version}-build
