-------------------------------------------------------------------
<<<<<<< HEAD
Wed Apr 13 15:37:33 CEST 2016 - gs@suse.de

- Don't allow to create or change partition table on LDL
  formatted DASDs (bsc#958893)
- 3.1.89

-------------------------------------------------------------------
Wed Apr 13 09:09:42 CEST 2016 - aschnell@suse.com

- updated requirement to libstorage (related to bnc#958893)
- 3.1.88

-------------------------------------------------------------------
Mon Apr 11 15:57:48 CEST 2016 - aschnell@suse.com

- set parameters for space aware cleanup algorithm in snapper (for
  fate#312751)
- 3.1.87
=======
Sun Apr 10 18:27:50 UTC 2016 - dmueller@suse.com

- raise min /boot size for BTRFS/aarch64 (bsc#974280)
>>>>>>> a5778b81

-------------------------------------------------------------------
Mon Apr  4 10:22:20 CEST 2016 - schubi@suse.de

- Removed Builtins.time. Cleanup for bnc#956730.
- 3.1.86

-------------------------------------------------------------------
Thu Mar 31 17:33:18 CEST 2016 - aschnell@suse.com

- call snapper to setup quota during installation (for fate#312751)

-------------------------------------------------------------------
Fri Mar 11 15:27:46 CET 2016 - dvaleev@suse.com

- Add PowerNV support. (boo#970582)
  PowerNV doesn't require any special boot partition.
  Firmware just kexecs kernel of the root device
- Require libstorage 2.25.36
- 3.1.84

-------------------------------------------------------------------
Wed Mar 09 12:08:53 CET 2016 - aschnell@suse.com

- disallow to continue with workflow when no root filesystem is
  assigned (bsc#967971)
- 3.1.82

-------------------------------------------------------------------
Fri Mar  7 16:18:17 UTC 2016 - ancor@suse.com

- Adapted the proposal settings dialog to offer encryption in a
  more intuitive way (fate#320418)
- 3.1.81

-------------------------------------------------------------------
Mon Mar  7 16:17:03 UTC 2016 - ancor@suse.com

- Removed support for flexible partitioning proposal, a feature
  not used in SLE or openSUSE since years (fate#320111)
- 3.1.80

-------------------------------------------------------------------
Wed Mar  2 16:39:46 CET 2016 - schubi@suse.de

- Efi boot: Selecting Efi Boot file system ID and allowing
  formating at the same time. (bnc#934652)
- 3.1.83

-------------------------------------------------------------------
Wed Feb 24 12:00:37 UTC 2016 - ancor@suse.com

- Restoration of auto-deleted shadowed subvolumes works all along
  the installation process, not only within each invocation to
  the expert partitioner (fate#320296)
- 3.1.79

-------------------------------------------------------------------
Thu Feb 18 12:43:40 UTC 2016 - ancor@suse.com

- Expert partitioner: ensure btrfs subvolumes are properly created
  also in RAID and LVM devices (bsc#967191)
- 3.1.78

-------------------------------------------------------------------
Wed Feb 17 15:42:04 UTC 2016 - ancor@suse.com

- Expert partitioner: improve the shadowed subvolumes handling.
  Delete proposed subvolumes when they become shadowed and restore
  them if the offending mount point is removed (fate#320296).
- 3.1.77

-------------------------------------------------------------------
Mon Feb 15 17:23:10 UTC 2016 - ancor@suse.com

- Expert partitioner: improved the shadowed subvolumes warning to
  include the name of the affected subvolumes (bsc#928641)

-------------------------------------------------------------------
Fri Feb 12 11:50:59 UTC 2016 - ancor@suse.com

- Fixed expert partitioner to not always overwrite the Btrfs
  options for root (/) with its own default values (bsc#965279)
- 3.1.76

-------------------------------------------------------------------
Thu Feb  5 10:21:35 UTC 2016 - ancor@suse.com

- Fixed expert partioner to only offer the option to enable Btrfs
  snapshots for the root (/) filesystem (bsc#944252)
- Fixed expert partitioner to not forget fstab options when dealing
  with Btrfs partitions (bsc#954691)
- 3.1.75

--------------------------------------------------------------------
Thu Feb  4 11:45:44 UTC 2016 - jreidinger@suse.com

- Simplify encrypted home proposal as installer no longer allows
  network based user authentication (FATE#314695)

--------------------------------------------------------------------
Wed Dec 17 15:15:29 UTC 2015 - ushamim@linux.com

- Resolves issue (boo#955103) regarding YaST2 partitioning
  module allowing you to enter an empty subvolume name.
- 3.1.74

-------------------------------------------------------------------
Thu Dec 17 13:20:52 UTC 2015 - martin.koegler@chello.at

- Live installer: ensure that storage proposal honors the user
  selection for root filesystem type (bsc#959435)

-------------------------------------------------------------------
Tue Dec  1 08:43:27 CET 2015 - gs@suse.de

- Revert previous patch for bsc#949683 (adding _netdev is not
  needed any longer because the problem is fixed in systemd)
- 3.1.73

-------------------------------------------------------------------

Wed Nov 11 14:21:32 CET 2015 - gs@suse.de

- Add _netdev flag for iSCSI and FCoE backed fstab entries
  (bsc#949683, patch provided by david.bond@microfocus.com)
- 3.1.72

-------------------------------------------------------------------
Thu Oct 29 11:52:45 CET 2015 - shundhammer@suse.de

- Fixed MariaDB/MySQL subvolume path (bsc#952500)
- 3.1.71

-------------------------------------------------------------------
Mon Oct 19 14:19:01 CEST 2015 - aschnell@suse.com

- fixed typo in package name (efibootmgr) (bsc#950968)
- 3.1.70

-------------------------------------------------------------------
Fri Sep 25 11:47:15 CEST 2015 - aschnell@suse.com

- avoid unnessasary steps if no packages need to be installed
  (bsc#907331 and bsc#915097)
- 3.1.69

-------------------------------------------------------------------
Wed Sep 23 15:50:03 CEST 2015 - aschnell@suse.com

- install storage related packages before commit (bsc#907331 and
  bsc#915097)
- 3.1.68

-------------------------------------------------------------------
Fri Sep 11 09:28:45 UTC 2015 - igonzalezsosa@suse.com

- Expert partitioner does not forget logical volumes (bsc#944492)
- 3.1.67

-------------------------------------------------------------------
Tue Aug 25 16:21:55 CEST 2015 - shundhammer@suse.de

- Install storage related packages only on demand (bsc#937040)
- 3.1.66

-------------------------------------------------------------------
Fri Aug  7 07:41:05 UTC 2015 - igonzalezsosa@suse.com

- Fix special /boot handling on custom partitioning (bsc#940374)
- 3.1.65

-------------------------------------------------------------------
Thu Jul 23 11:44:42 CEST 2015 - shundhammer@suse.de

- Added NoCoW subvolume for /var/lib/libvirt/images (Fate#319299)
- 3.1.64

-------------------------------------------------------------------
Wed Jul 17 13:31:34 CEST 2015 - dvaleev@suse.com

- Allow /boot on RAID1 (bsc#938170)
- 3.1.63

-------------------------------------------------------------------
Thu Jul 16 14:33:10 CEST 2015 - aschnell@suse.de

- do not try to load snapper extension since it does not exist
  anymore (see bsc#937243)
- 3.1.62

-------------------------------------------------------------------
Tue Jul 14 15:27:09 CEST 2015 - schubi@suse.de

- Loading the correct multipath module (dm-multipath)
  (bnc#937942)
- 3.1.61

-------------------------------------------------------------------
Tue Jun 30 11:49:34 CEST 2015 - aschnell@suse.de

- disallow using unpartitioned DASDs for LVM (fate#317934)
- 3.1.60

-------------------------------------------------------------------
Fri Jun 26 10:18:28 CEST 2015 - aschnell@suse.de

- added Storage::SetUserdata() (for bsc#935858)
- 3.1.59

-------------------------------------------------------------------
Thu Jun 18 09:47:16 UTC 2015 - ancor@suse.com

- Improved the message displayed when a bios_grub partition is
  missing in expert partitioner (bnc#917763)
- 3.1.58

-------------------------------------------------------------------
Wed Jun 17 10:12:03 CEST 2015 - shundhammer@suse.de

- Default to no copy on write for MariaDB on btrfs (fate#316718)
- Version 3.1.57

-------------------------------------------------------------------
Tue Jun  9 11:41:38 CEST 2015 - shundhammer@suse.de

- No snapper config for LVM storage proposal (bsc#922308)
- version 3.1.56

-------------------------------------------------------------------
Wed May 06 16:34:04 CEST 2015 - aschnell@suse.de

- require rubygems of default ruby version (bsc#929899)
- version 3.1.55

-------------------------------------------------------------------
Thu Mar 05 15:51:12 CET 2015 - aschnell@suse.de

- rearrange two libstorage calls in ChangeVolumeProperties (for
  redesigned libstorage)
- version 3.1.54

-------------------------------------------------------------------
Mon Feb 16 11:38:11 CET 2015 - aschnell@suse.de

- install into btrfs subvolume (fate#318392)
- version 3.1.53

-------------------------------------------------------------------
Fri Feb 13 10:46:05 CET 2015 - aschnell@suse.de

- updated requires
- version 3.1.52

-------------------------------------------------------------------
Thu Jan 29 14:09:12 CET 2015 - aschnell@suse.de

- fixed callback for mount graph handling
- version 3.1.51

-------------------------------------------------------------------
Fri Nov 28 16:14:01 CET 2014 - aschnell@suse.de

- fixed tmpfs handling in GetDiskPartition (bsc#902385)
- version 3.1.50

-------------------------------------------------------------------
Mon Oct 13 10:00:51 CEST 2014 - aschnell@suse.de

- fixed setting disk label on multipath devices (bsc#898525)
- version 3.1.49

-------------------------------------------------------------------
Tue Oct 07 12:15:21 CEST 2014 - aschnell@suse.de

- avoid keyboard shortcut conflict (bsc#882643)
- version 3.1.48

-------------------------------------------------------------------
Thu Oct 02 19:49:13 CEST 2014 - aschnell@suse.de

- detect iso9660 and udf filesystems (fate#317247)
- version 3.1.47

-------------------------------------------------------------------
Wed Oct 01 13:56:52 CEST 2014 - aschnell@suse.de

- removed some code only used by dropped yast2-repair
- version 3.1.46

-------------------------------------------------------------------
Thu Sep 18 16:34:43 CEST 2014 - aschnell@suse.de

- fixed btrfs subvolume handling for non-root devices (bnc#895075)
- version 3.1.45

-------------------------------------------------------------------
Mon Sep  8 10:40:42 UTC 2014 - mvidner@suse.com

- Use a more flexible rubygem requirement syntax (bnc#895069)
  without specifying the ruby ABI; this layer need not care.
- version 3.1.44

-------------------------------------------------------------------
Thu Sep 04 18:11:49 CEST 2014 - aschnell@suse.de

- fixed LVM proposal when reusing LVM (bnc#893203)
- version 3.1.43

-------------------------------------------------------------------
Wed Aug 13 15:41:41 CEST 2014 - aschnell@suse.de

- do not incorrectly display message about inconsistent NTFS
  filesystem (bnc#889733)
- version 3.1.42

-------------------------------------------------------------------
Tue Aug 12 11:50:36 CEST 2014 - aschnell@suse.de

- do not propose boot partition with LVM unless the LVM is
  encrypted (bnc#890857)
- version 3.1.41

-------------------------------------------------------------------
Thu Jul 31 11:18:58 CEST 2014 - aschnell@suse.de

- disable snapshots if the root filesystem is small (bnc#888549)
- version 3.1.40

-------------------------------------------------------------------
Tue Jul 22 10:23:00 CEST 2014 - aschnell@suse.de

- disable btrfs quota again (see bnc#887046)
- version 3.1.39

-------------------------------------------------------------------
Tue Jul 15 13:55:00 CEST 2014 - aschnell@suse.de

- fixed importing mount points (bnc#887155)
- version 3.1.38

-------------------------------------------------------------------
Mon Jul 14 16:07:49 CEST 2014 - aschnell@suse.de

- fixed initialisation of btrfs subvolumes (bnc#872210)

-------------------------------------------------------------------
Thu Jul 10 12:25:03 CEST 2014 - aschnell@suse.de

- fixed creating extended partitions in expert partitioner
  (bnc#886575)
- version 3.1.37

-------------------------------------------------------------------
Mon Jul  7 09:37:11 UTC 2014 - mrueckert@suse.de

- switch to rubygem() based requires so we can easily pass the
  preferred ruby version using rb_default_ruby_abi

-------------------------------------------------------------------
Fri Jul 04 14:30:52 CEST 2014 - aschnell@suse.de

- added extra dialog to select role of device (fate#317140)
- version 3.1.36

-------------------------------------------------------------------
Fri Jul 04 10:27:43 CEST 2014 - aschnell@suse.de

- fixed subvolume for postgresql (bnc#885813)
- version 3.1.35

-------------------------------------------------------------------
Mon Jul 03 15:20:42 CEST 2014 - dvaleev@suse.com

- Fix GRUB2 architecture name for PowerPC
- version 3.1.34

-------------------------------------------------------------------
Mon Jun 30 14:37:06 CEST 2014 - aschnell@suse.de

- enable btrfs quota if snapshots are enabled (prototype for
  fate#312751)
- version 3.1.33

-------------------------------------------------------------------
Thu Jun 26 16:36:42 CEST 2014 - aschnell@suse.de

- disable timeline of snapshots for root fs (bnc#885510)
- version 3.1.32

-------------------------------------------------------------------
Tue Jun 10 23:15:17 CEST 2014 - dvaleev@suse.com

- Change PReP partition naming to avoid confusion between msdos and
  gpt disk labels (bnc#880094)
- adapt to new libstorage output in tests
- require libstorage 2.25.14
- version 3.1.31

-------------------------------------------------------------------
Tue Jun 03 15:15:27 CEST 2014 - aschnell@suse.de

- fixed partitioning check on EFI system with BIOS GRUB partition
  (bnc#869716)
- version 3.1.30

-------------------------------------------------------------------
Mon Jun 02 17:08:44 CEST 2014 - aschnell@suse.de

- allow translations for alignment options (bnc#877910)
- version 3.1.29

-------------------------------------------------------------------
Wed May 21 14:53:21 CEST 2014 - gs@suse.de

- add configuration of FCoE interfaces to 'Configure...'
- version 3.1.28

-------------------------------------------------------------------
Wed May 21 11:12:55 CEST 2014 - aschnell@suse.de

- fixed displaying warning about shadowed subvolumes (bnc#878818)
- version 3.1.27

-------------------------------------------------------------------
Tue May 20 16:28:28 CEST 2014 - aschnell@suse.de

- fixed parameters for snapper cleanup (bnc#878009)

-------------------------------------------------------------------
Tue May 20 14:40:10 CEST 2014 - aschnell@suse.de

- support "GPT PReP" for PPC in the storage proposal (bnc#870590)
- version 3.1.26

-------------------------------------------------------------------
Tue May 20 11:19:02 CEST 2014 - aschnell@suse.de

- don't create second boot partition in flex proposal

-------------------------------------------------------------------
Mon May 19 12:03:07 CEST 2014 - aschnell@suse.de

- enable multipathd via systemd instead of insserv (bnc#878329)
- version 3.1.25

-------------------------------------------------------------------
Mon May 12 11:14:45 CEST 2014 - aschnell@suse.de

- flush /etc/sysconfig/yast2 after enabling use of snapper
- version 3.1.24

-------------------------------------------------------------------
Wed May 07 18:12:42 CEST 2014 - aschnell@suse.de

- fixed transition between disk labels in proposal (bnc#875113)
- version 3.1.23

-------------------------------------------------------------------
Mon May 05 12:04:00 CEST 2014 - aschnell@suse.de

- fixed space adjustment in proposal for snapshots (bnc#876127)
- version 3.1.22

-------------------------------------------------------------------
Wed Apr 30 15:28:35 CEST 2014 - aschnell@suse.de

- fixed importing mount points with btrfs (bnc#874288)
- version 3.1.21

-------------------------------------------------------------------
Tue Apr 29 17:51:15 CEST 2014 - aschnell@suse.de

- do not create boot subvolumes in the proposal if a boot partition
  is proposed (bnc#874551)
- version 3.1.20

-------------------------------------------------------------------
Fri Apr 11 14:34:48 CEST 2014 - aschnell@suse.de

- allow to resize GPT Boot partition (bnc#872919)
- version 3.1.19

-------------------------------------------------------------------
Tue Apr  8 21:40:34 UTC 2014 - dvaleev@suse.com

- Set PReP partition to 8M (bnc#871397)
- version 3.1.18

-------------------------------------------------------------------
Tue Apr 08 10:54:12 CEST 2014 - aschnell@suse.de

- added error message (bnc#872320)

-------------------------------------------------------------------
Thu Apr 03 14:21:42 CEST 2014 - aschnell@suse.de

- fixed proposal on S/390 with existing LVM (bnc#871779)
- version 3.1.17

-------------------------------------------------------------------
Wed Apr 02 17:05:47 CEST 2014 - aschnell@suse.de

- fixed installation of filesystem packages (bnc#871658)
- version 3.1.16

-------------------------------------------------------------------
Wed Apr 02 14:46:05 CEST 2014 - aschnell@suse.de

- prepare snapper for rollback on root filesystem (fate#317062)

-------------------------------------------------------------------
Mon Mar 31 15:48:31 CEST 2014 - aschnell@suse.de

- changed button label (bnc#868865)

-------------------------------------------------------------------
Wed Mar 26 16:51:06 CET 2014 - aschnell@suse.de

- fixed proposal on PPC (bnc#869313)
- version 3.1.15

-------------------------------------------------------------------
Wed Mar 19 14:18:07 CET 2014 - aschnell@suse.de

- removed "Import Partition Setup" button (bnc#868864)

-------------------------------------------------------------------
Tue Mar 18 17:49:14 CET 2014 - aschnell@suse.de

- fixed btrfs_increase_percentage handling in storage proposal
- version 3.1.14

-------------------------------------------------------------------
Tue Mar 11 15:29:18 CET 2014 - aschnell@suse.de

- fixed creation of subvolume for /home (bnc#867604)
- version 3.1.13

-------------------------------------------------------------------
Tue Mar 11 10:59:04 CET 2014 - aschnell@suse.de

- changed subvolume for rollback on S/390 (fate#316222 and
  bnc#867270)
- version 3.1.12

-------------------------------------------------------------------
Thu Mar 06 17:25:31 CET 2014 - aschnell@suse.de

- added subvolumes for customer data (fate#316981)

-------------------------------------------------------------------
Tue Feb 25 15:37:49 CET 2014 - aschnell@suse.de

- fixed snapshots handling in proposal (bnc#865004)
- version 3.1.11

-------------------------------------------------------------------
Mon Feb 24 16:15:28 CET 2014 - aschnell@suse.de

- disallow to create and delete partitions on ECKD DASDs if other
  partitions on the DASD are busy

-------------------------------------------------------------------
Fri Feb 21 15:12:11 CET 2014 - aschnell@suse.de

- fixed naming of new partitions on ECKD DASDs
- adapted to libstorage change

-------------------------------------------------------------------
Tue Feb 18 16:14:50 CET 2014 - aschnell@suse.de

- fixed reuse of swap for storage proposal (bnc#864257)
- version 3.1.10

-------------------------------------------------------------------
Mon Feb 10 11:16:54 CET 2014 - aschnell@suse.de

- fixed variable lookup (bnc#862752)

-------------------------------------------------------------------
Wed Feb 05 18:12:05 CET 2014 - aschnell@suse.de

- removed code setting MODULES_LOADED_ON_BOOT (bnc#838185)
- version 3.1.9

-------------------------------------------------------------------
Wed Feb 05 09:32:34 CET 2014 - aschnell@suse.de

- fixed typo in method name (bnc#862187)
- version 3.1.8

-------------------------------------------------------------------
Mon Feb 03 12:44:35 CET 2014 - aschnell@suse.de

- include only devices know to libstorage in target-map
  (bnc#860400)
- version 3.1.7

-------------------------------------------------------------------
Tue Jan 21 11:31:36 UTC 2014 - jsrain@suse.cz

- propose dedicated /boot/zipl partition on S/390 (bnc#853930)
- version 3.1.6

-------------------------------------------------------------------
Mon Jan 20 11:26:44 CET 2014 - aschnell@suse.de

- don't create home subvolume if a home partition is proposed

-------------------------------------------------------------------
Fri Jan 17 14:52:02 CET 2014 - aschnell@suse.de

- allow to disable automatic snapshots for btrfs in proposal and
  expert partitioner (fate#316221)

-------------------------------------------------------------------
Tue Jan 14 17:47:23 CET 2014 - aschnell@suse.de

- allow to choose filesystem for root and home in proposal
  (fate#316637)

-------------------------------------------------------------------
Wed Jan 08 16:41:36 CET 2014 - aschnell@suse.de

- added helptext for some buttons (see bnc#853087)
- version 3.1.5

-------------------------------------------------------------------
Mon Dec 16 12:15:43 CET 2013 - aschnell@suse.de

- fixed default btrfs subvolume for SLE
- version 3.1.4

-------------------------------------------------------------------
Tue Dec 03 17:40:26 CET 2013 - aschnell@suse.de

- import complete used-by list from libstorage in target-map

-------------------------------------------------------------------
Mon Dec 02 14:00:23 CET 2013 - aschnell@suse.de

- change default filesystem to btrfs (fate#315901)
- change default filesystem for /home to xfs (fate#316637)

-------------------------------------------------------------------
Tue Nov 26 15:11:04 CET 2013 - aschnell@suse.de

- disable btrfs multivolume support (bnc#832196)

-------------------------------------------------------------------
Tue Nov 19 15:15:29 CET 2013 - aschnell@suse.de

- removed code to translate EVMS device names during update (see
  bnc#848821)

-------------------------------------------------------------------
Wed Nov 13 15:38:35 CET 2013 - aschnell@suse.de

- use correct binary prefix (bnc#849276)
- version 3.1.2

-------------------------------------------------------------------
Wed Nov 06 09:49:39 CET 2013 - aschnell@suse.de

- do not install yast2-snapper if root is on btrfs (fate#314695)

-------------------------------------------------------------------
Mon Nov 04 16:42:35 CET 2013 - aschnell@suse.de

- changed technique to ensure UTF-8 string in ruby (bnc#848812)

-------------------------------------------------------------------
Wed Oct 30 17:44:29 CET 2013 - aschnell@suse.de

- handle device name change during update due to switch from
  dmraid to mdadm (fate#316007)
- version 3.1.1

-------------------------------------------------------------------
Thu Oct 17 13:40:27 CEST 2013 - fehr@suse.de

- propose to create bios_grub partition on gpt disk for non-EFI 
  systems (fate#315972)

-------------------------------------------------------------------
Fri Oct 11 14:26:18 CEST 2013 - aschnell@suse.de

- adapted to device-mapper device name changes (bnc#810840)

-------------------------------------------------------------------
Wed Oct 09 16:14:20 CEST 2013 - aschnell@suse.de

- boot.crypto, boot.crypto-early, boot.lvm no longer exist

-------------------------------------------------------------------
Tue Oct 01 17:24:38 UTC 2013 - lslezak@suse.cz

- do not use *.spec.in template, use *.spec file with RPM macros
  instead
- 3.1.0

-------------------------------------------------------------------
Tue Oct 01 15:03:23 CEST 2013 - aschnell@suse.de

- disabled writing storage controller modules to
  /etc/sysconfig/kernel (bnc#615467)

-------------------------------------------------------------------
Tue Oct 01 14:33:59 CEST 2013 - aschnell@suse.de

- install package open-iscsi if the system has iSCSI (bnc#842740)

-------------------------------------------------------------------
Mon Sep 30 16:54:55 CEST 2013 - aschnell@suse.de

- fixed disabling of encryption for btrfs (bnc#842783)

-------------------------------------------------------------------
Mon Sep 30 11:50:42 CEST 2013 - aschnell@suse.de

- removed some logging (bnc#842440)

-------------------------------------------------------------------
Thu Sep 26 17:04:39 CEST 2013 - fehr@suse.de

- version 3.1.0
- fix subvol handling for formatted existing root partitions 
  (bnc#842505)

-------------------------------------------------------------------
Wed Sep 25 17:12:42 CEST 2013 - fehr@suse.de

- version 3.0.5
- add code to support named raids (fate#315590)

-------------------------------------------------------------------
Wed Sep 25 14:13:07 CEST 2013 - aschnell@suse.de

- removed popup asking for btrfs as default (bnc#839700)

-------------------------------------------------------------------
Wed Sep 25 11:32:37 CEST 2013 - fehr@suse.de

- fix sort order in SetTarget map (problem with in autoyast usage)

-------------------------------------------------------------------
Tue Sep 24 17:48:43 CEST 2013 - aschnell@suse.de

- fixed moving partitions (bnc#841924)

-------------------------------------------------------------------
Tue Sep 17 10:54:46 CEST 2013 - aschnell@suse.de

- fixed snapper setup during installation
- version 3.0.4

-------------------------------------------------------------------
Fri Sep 13 11:45:33 CEST 2013 - aschnell@suse.de

- additional subvolumes for btrfs root (fate#316222)
- version 3.0.3

-------------------------------------------------------------------
Thu Sep 12 16:27:56 CEST 2013 - fehr@suse.de

- fix handling of default subvolumes for root fs when formatting
  but not creating a partition

-------------------------------------------------------------------
Thu Sep 12 12:04:21 CEST 2013 - aschnell@suse.de

- added popup asking for btrfs as default (bnc#839700)

-------------------------------------------------------------------
Mon Sep 09 13:54:34 CEST 2013 - aschnell@suse.de

- adapted snapper setup to new installer (fate#314695)

-------------------------------------------------------------------
Thu Aug 22 16:52:28 CEST 2013 - fehr@suse.de

- version 3.0.2
- add function to enable multipathing via autoyast (fate#316278)
- fix wrong call to getPresentDisk in libstorage 

-------------------------------------------------------------------
Wed Aug 14 15:48:33 CEST 2013 - aschnell@suse.de

- disallow creating reiserfs (fate#316389)

-------------------------------------------------------------------
Tue Aug 13 14:22:23 CEST 2013 - aschnell@suse.de

- fixed workflow for adding LVM LV (bnc#834330)

-------------------------------------------------------------------
Tue Aug 13 13:46:01 CEST 2013 - fehr@suse.de

- fix Storage.IsResizable for lvm lvs

-------------------------------------------------------------------
Mon Aug 12 10:39:27 CEST 2013 - fehr@suse.de

- use ruby bindings of libstorage instead of yast2-perl-bindings
- version 3.0.1

-------------------------------------------------------------------
Thu Aug 01 13:27:43 CEST 2013 - aschnell@suse.de

- use ruby dbus bindings instead of yast2-dbus-client

-------------------------------------------------------------------
Thu Aug  1 12:26:11 CEST 2013 - fehr@suse.de

- fix add volumes to btrfs when format is true and primary volume
  was not btrfs previously

-------------------------------------------------------------------
Wed Jul 31 08:42:39 UTC 2013 - yast-devel@opensuse.org

- converted from YCP to Ruby by YCP Killer
  (https://github.com/yast/ycp-killer)
- version 3.0.0

-------------------------------------------------------------------
Tue Jul 23 17:32:05 CEST 2013 - fehr@suse.de

- avoid usage of overloaded function LibStorage::initDefaultLogger

-------------------------------------------------------------------
Thu Jul 11 17:21:35 CEST 2013 - fehr@suse.de

- prevent usage of mount-by-device instead of default mount-by-id
  after encryption was set on and off again (bnc#827481)

-------------------------------------------------------------------
Thu Jul  4 15:44:32 CEST 2013 - fehr@suse.de

- version 2.24.6
- when encrypted LVM and EFI is used, propose two unencrypted
  partitions, one vfat at /boot/efi, one ext4 at /boot (bnc#808017)

-------------------------------------------------------------------
Mon Jul  1 12:24:56 CEST 2013 - fehr@suse.de

- version 2.24.5
- increase proposed size for /boot to 400M (bnc#826981)

-------------------------------------------------------------------
Thu Jun 27 11:25:40 UTC 2013 - lslezak@suse.cz

- installation - if /mnt/proc and /mnt/sys directories do not exist
  then create them before mounting (gh#yast/yast-storage#5)
- 2.24.4

-------------------------------------------------------------------
Wed Jun 26 18:00:19 CEST 2013 - fehr@suse.de

- fix encrypted volumes on multiple disks via autoyast (bnc#826384)

-------------------------------------------------------------------
Thu Jun 20 05:44:41 UTC 2013 - lslezak@suse.cz

- Ruby transition compatibility (removed unnecessary *.exp files,
  removed y2internal() from finishParameters)
- 2.24.3

-------------------------------------------------------------------
Tue Jun 18 18:52:26 CEST 2013 - fehr@suse.de

- remove obsolete check about not using btrfs for /boot 

-------------------------------------------------------------------
Mon Jun 10 12:22:26 CEST 2013 - fehr@suse.de

- version 2.24.2
- do not add "/proc", "/sys", ... to fstab any more and remove
  these fstab entries during update, they are handled by systemd
  (bnc#823903)

-------------------------------------------------------------------
Wed Apr 17 16:57:27 CEST 2013 - aschnell@suse.de

- fixed target-map update if no disks are present (bnc#815259)

-------------------------------------------------------------------
Wed Apr 17 16:05:25 CEST 2013 - fehr@suse.de

- prevent unexpected popup during proposal (bnc#814550)

-------------------------------------------------------------------
Wed Apr 17 12:59:57 CEST 2013 - aschnell@suse.de

- mark message for translation (bnc#803928)

-------------------------------------------------------------------
Tue Apr 16 16:45:12 CEST 2013 - fehr@suse.de

- version 2.24.1
- add Storage::GetDetectedDiskPaths() to have a fast way to detect 
  present disks without having to do complete scan of storage 
  subsystem (bnc#810823)

-------------------------------------------------------------------
Mon Apr 15 16:00:02 CEST 2013 - aschnell@suse.de

- reserve even more space for buttons (bnc#720839)

-------------------------------------------------------------------
Thu Apr 11 16:05:51 CEST 2013 - aschnell@suse.de

- added minimal command-line support

-------------------------------------------------------------------
Tue Apr  9 16:56:49 CEST 2013 - fehr@suse.de

- consider xen block device for update (bnc#808996)

-------------------------------------------------------------------
Tue Mar 26 13:00:10 CET 2013 - fehr@suse.de

- allow mountby id in /etc/fstab for md devices (bnc#811619)

-------------------------------------------------------------------
Wed Mar 20 16:37:24 CET 2013 - aschnell@suse.de

- use consistent wording in messages (bnc#808541)

-------------------------------------------------------------------
Tue Mar 19 18:41:08 CET 2013 - fehr@suse.de

- give more meaningful error message when resize is not supported
  by underlying partition, e.g. on DASD (bnc#808721)

-------------------------------------------------------------------
Thu Mar 14 14:50:41 CET 2013 - fehr@suse.de

- version 2.24.0
- do not suggest to format /boot/efi in fstab import (bnc#809853)
- button to demand swap suited for suspend to proposal (bnc#809190)

-------------------------------------------------------------------
Tue Mar 12 14:20:20 CET 2013 - fehr@suse.de

- do not use codepage= option when mounting EFI boot (bnc#808028)

-------------------------------------------------------------------
Mon Mar 04 14:43:34 CET 2013 - aschnell@suse.de

- version 2.23.9
- deactivate RAID before calling storage configuration clients
  from expert partitioner (bnc#806454)

-------------------------------------------------------------------
Mon Mar 04 11:29:52 CET 2013 - aschnell@suse.de

- fixed clone disk function (bnc#801997)

-------------------------------------------------------------------
Thu Feb 28 12:36:18 CET 2013 - fehr@suse.de

- version 2.23.8
- enable encryption option for architecture S390 (bnc#804598)

-------------------------------------------------------------------
Wed Feb 27 18:19:47 CET 2013 - fehr@suse.de

- fix handling of inactive raid devices (bnc#798275)

-------------------------------------------------------------------
Tue Feb 26 17:42:35 CET 2013 - fehr@suse.de

- version 2.23.7
- allow encryption for newly created lvm partitions (bnc#803803)

-------------------------------------------------------------------
Mon Feb 18 14:33:22 CET 2013 - fehr@suse.de

- version 2.23.6
- fix max size computation with thin pools (bnc#803981)

-------------------------------------------------------------------
Fri Feb 15 10:00:20 CET 2013 - aschnell@suse.de

- detect fake partitions on FBA DASDs (bnc#786164)

-------------------------------------------------------------------
Tue Feb 12 19:02:32 CET 2013 - fehr@suse.de

- allow partitions with id 0x82 for raid creation (bnc#801955)

-------------------------------------------------------------------
Tue Feb 12 12:58:43 CET 2013 - aschnell@suse.de

- always display original partition type in combobox (bnc#802360)

-------------------------------------------------------------------
Mon Feb 11 18:08:09 CET 2013 - aschnell@suse.de

- fixed reuse of EFI boot partition (bnc#802359)

-------------------------------------------------------------------
Mon Feb 11 12:53:11 CET 2013 - aschnell@suse.de

- allow all characters for existing password (bnc#799992)

-------------------------------------------------------------------
Tue Feb  5 12:32:13 CET 2013 - fehr@suse.de

- version 2.23.5
- suppress crypt passwd dialog in autoyast mode

-------------------------------------------------------------------
Mon Jan 14 15:35:53 CET 2013 - fehr@suse.de

- version 2.23.4
- fix problem with reuse of efi boot partition (bnc#781689)

-------------------------------------------------------------------
Wed Jan 09 14:24:39 CET 2013 - aschnell@suse.de

- disallow to activate quota for btrfs (bnc#797499)

-------------------------------------------------------------------
Tue Jan 08 10:45:50 CET 2013 - aschnell@suse.de

- install cryptsetup-mkinitrd along with cryptsetup (bnc#796167)

-------------------------------------------------------------------
Wed Dec 19 19:46:23 CET 2012 - fehr@suse.de

- version 2.23.3
- prevent removal of crypt helper devices when doing fstab import 
  (bnc#794692)

-------------------------------------------------------------------
Thu Nov 15 17:27:06 CET 2012 - fehr@suse.de

- 2.23.2
- deactivate swap if disk is selected for install in live 
  installer (bnc#789078)

-------------------------------------------------------------------
Tue Nov 13 13:20:59 CET 2012 - fehr@suse.de

- 2.23.1
- removed boost-devel and openssl-devel from BuildRequires
- recognize "BIOS grub" partition as boot partition (bnc#786870)
 
-------------------------------------------------------------------
Wed Nov  7 16:14:01 CET 2012  - fehr@suse.de

- support creation of "BIOS grub" partition on GPT (bnc#786870)

-------------------------------------------------------------------
Mon Nov  5 13:42:32 CET 2012  - fehr@suse.de

- do a swapoff in live installer when swap partition gets removed
  (bnc#779527)
- disable "Fstab Options" button when not fstab entry (bnc#786788)

-------------------------------------------------------------------
Tue Oct 23 16:09:38 CEST 2012 - fehr@suse.de

- support key "mkfs_options" in volumes for autoyast

-------------------------------------------------------------------
Tue Oct 16 15:00:38 CEST 2012 - fehr@suse.de

- make autoyast able to continue on commit errors (bnc#785234)

-------------------------------------------------------------------
Fri Oct 12 16:55:53 CEST 2012 - aschnell@suse.de

- mention in help text that read-only mount flag is ignored during
  installation (bnc#771556)

-------------------------------------------------------------------
Tue Sep 25 17:05:18 CEST 2012 - fehr@suse.de

- propose reuse (without format) an existing EFI boot partition 
  (bnc#781689)

-------------------------------------------------------------------
Thu Sep 20 15:56:47 CEST 2012 - fehr@suse.de

- 2.23.0
- do not require separate /boot partition any more with btrfs root

-------------------------------------------------------------------
Wed Sep 12 16:44:27 CEST 2012 - fehr@suse.de

- add code to create new LVM volume types (thin, pool)

-------------------------------------------------------------------
Thu Aug 23 16:53:39 CEST 2012 - fehr@suse.de

- add code for detection and handling of thin provisioning in LVM

-------------------------------------------------------------------
Wed Aug 15 16:14:12 CEST 2012 - fehr@suse.de

- 2.22.10
- re-evaluate default fstab options after changed mount point 
  (bnc#774499)

-------------------------------------------------------------------
Mon Aug 13 16:02:08 CEST 2012 - fehr@suse.de

- 2.22.9
- rename dm maps according to crypttab during update (bnc#774247)

-------------------------------------------------------------------
Wed Aug  8 13:31:00 CEST 2012 - fehr@suse.de

- 2.22.8
- fix wrong proposal to format home when import fstab (bnc#774463)

-------------------------------------------------------------------
Tue Aug 07 11:42:41 CEST 2012 - aschnell@suse.de

- added sanity check for arbitrary mount options (bnc#774521)
- avoid too big error popups (bnc#774521)
- 2.22.7

-------------------------------------------------------------------
Mon Jul 30 12:07:47 CEST 2012 - aschnell@suse.de

- fixed list of available physical volumes when creating new
  volume group (bnc#772044)

-------------------------------------------------------------------
Tue Jul 24 18:35:04 CEST 2012 - fehr@suse.de

- improve handling of btrfs on non-formatted root fs  

-------------------------------------------------------------------
Thu Jul 19 11:39:18 CEST 2012 - fehr@suse.de

- 2.22.6
- code FATE#313521 - Define disk order for MD Raid with Yast

-------------------------------------------------------------------
Tue Jul 10 16:08:30 CEST 2012 - fehr@suse.de

- add pointer to mdadm man page for raid10 parity algo (bnc#757340)

-------------------------------------------------------------------
Mon Jun 18 15:05:47 CEST 2012 - aschnell@suse.de

- 2.22.5
- set btrfs subvolumes during fstab import (bnc#765409)

-------------------------------------------------------------------
Wed Jun 13 14:52:44 CEST 2012 - fehr@suse.de

- 2.22.4
- do not suggest /usr as mount point any more (bnc#766632)
- changes for new logging in libstorage (fate#313242)

-------------------------------------------------------------------
Wed May 23 15:15:42 CEST 2012 - fehr@suse.de

- 2.22.3
- remove mount points for windows from fstab (bnc#763630)

-------------------------------------------------------------------
Wed May 09 11:06:59 CEST 2012 - aschnell@suse.de

- 2.22.2
- fixed available mount-by methods for newly created partitions

-------------------------------------------------------------------
Mon May  7 15:26:13 CEST 2012 - fehr@suse.de

- fix bug during creation of MD devices over multipath devices via
  autoyast

-------------------------------------------------------------------
Wed Apr 11 16:23:09 CEST 2012 - fehr@suse.de

- add red error text if there is no root fs in storage proposal
  (possible e.g. via autoyast)
- fix bug where ycp forgets changes in Storage::ChangeVolumeProperties
  after libstorage returns an error
  
-------------------------------------------------------------------
Tue Apr 10 17:33:53 CEST 2012 - aschnell@suse.de

- changed license to GPL-2.0

-------------------------------------------------------------------
Thu Mar 29 18:30:25 CEST 2012 - aschnell@suse.de

- improved mount checks and feedback during resize (bnc#732766)

-------------------------------------------------------------------
Thu Mar 29 12:14:35 CEST 2012 - fehr@suse.de

- patch proofread text back into ycp
- prevent invalid size values in tmpfs size (bnc#754326)

-------------------------------------------------------------------
Fri Mar 23 11:55:48 CET 2012 - aschnell@suse.de

- hide instead of disable some unavailable fstab mount options
  (bnc#714398)

-------------------------------------------------------------------
Tue Mar 13 15:15:28 CET 2012 - fehr@suse.de

- warn about slowness when resizing mounted fs by more than 50Gig 
  (bnc#749946)
- 2.22.1

-------------------------------------------------------------------
Mon Mar 05 11:30:46 CET 2012 - aschnell@suse.de

- allow equal-sign "=" in passwords (bnc#750306)

-------------------------------------------------------------------
Wed Jan 25 12:20:53 CET 2012 - fehr@suse.de

- allow resize and move of simple btrfs volumes if they are
  formatted anyway (bnc#742491)
- fix bug handling used devices of simple btrfs volumes in resize

-------------------------------------------------------------------
Tue Jan 24 14:15:29 CET 2012 - aschnell@suse.de

- do not query user to autostart multipath in AutoYaST (bnc#742913)

-------------------------------------------------------------------
Tue Jan 24 13:52:45 CET 2012 - fehr@suse.de

- ensure default mountby uuid for btrfs in all cases 
- prevent display of outdated data with simple btrfs volumes

-------------------------------------------------------------------
Thu Jan 19 10:52:02 GMT 2012 - aschnell@suse.de

- improved layout for small screens (bnc#740006)

-------------------------------------------------------------------
Tue Jan 10 18:59:52 CET 2012 - fehr@suse.de

- fix parsing problem with old style size values (e.g. 10G instead
  of 10GB) (bnc#740560)

-------------------------------------------------------------------
Mon Jan  9 16:39:46 CET 2012 - fehr@suse.de

- fix missing /boot partition in proposal (bnc#739091)
- do not enforce subvolumes to start with "@/" on openSuSE 
  (bnc#738542)

-------------------------------------------------------------------
Tue Jan 03 11:59:51 CET 2012 - aschnell@suse.de

- removed generating fstab entries for ZIP drives

-------------------------------------------------------------------
Wed Dec 21 12:04:31 CET 2011 - aschnell@suse.de

- handle FBA DASD with parted instead of fdasd (bnc#584703)

-------------------------------------------------------------------
Tue Dec 20 14:08:55 CET 2011 - fehr@suse.de

- fix proposal to reuse also larger root filesystems (bnc#727362)

-------------------------------------------------------------------
Tue Dec 06 14:08:41 CET 2011 - aschnell@suse.de

- add nofail for volumes using iSCSI disks (bnc#734786)

-------------------------------------------------------------------
Fri Nov 25 12:25:53 UTC 2011 - coolo@suse.com

- add libtool as buildrequire to avoid implicit dependency

-------------------------------------------------------------------
Fri Nov 18 15:20:30 CET 2011 - aschnell@suse.de

- merged proofread texts

-------------------------------------------------------------------
Thu Nov 17 15:44:52 CET 2011 - fehr@suse.de

- add var/crash to default subvolume list
- fix proposal for some cases where exactly 1 partition selected

-------------------------------------------------------------------
Tue Nov 15 16:20:05 CET 2011 - aschnell@suse.de

- adapted dbus command to disable automounting of desktop
  environments (bnc#727538)

-------------------------------------------------------------------
Tue Nov 15 13:51:57 CET 2011 - fehr@suse.de

- remove /var/run from default subvolume list (bnc#729463)
- version 2.22.0

-------------------------------------------------------------------
Mon Nov 07 15:30:54 CET 2011 - aschnell@suse.de

- version 2.21.14
- reserve more space for buttons (bnc#720839)

-------------------------------------------------------------------
Wed Nov  2 13:04:19 CET 2011  - fehr@suse.de

- version 2.21.13
- add nofail for fstab entries on USB, ISCSI and FCOE disks
  (bnc#726926)

-------------------------------------------------------------------
Mon Oct 31 18:38:21 CET 2011  - fehr@suse.de

- version 2.21.12
- improve detection of /home partition (bnc#727362)

-------------------------------------------------------------------
Tue Oct 25 16:08:52 CEST 2011 - fehr@suse.de

- version 2.21.11
- add function IsDeviceOnNetwork to be used by Network module
  (bnc#726057)
  
-------------------------------------------------------------------
Mon Oct 24 14:11:58 CEST 2011 - fehr@suse.de

- fix missing proposal for /home (bnc#725577)
- detect new transport type FcoE (bnc#726057)

-------------------------------------------------------------------
Tue Oct 18 11:25:59 CEST 2011 - fehr@suse.de

- version 2.21.10
- fix typo in error message (bnc#724771)

-------------------------------------------------------------------
Mon Oct 17 13:00:49 CEST 2011 - fehr@suse.de

- show popup when user requirements are too small for having a 
  separate /home (bnc#721664)

-------------------------------------------------------------------
Mon Oct 10 15:05:41 CEST 2011 - aschnell@suse.de

- disable call of smartctl for certain RAIDs (bnc#720956)
- version 2.21.9

-------------------------------------------------------------------
Thu Oct  6 12:36:26 CEST 2011 - fehr@suse.de

- version 2.21.8
- remove jfs completely from fs list (bnc#720483)

-------------------------------------------------------------------
Wed Oct  5 16:50:39 CEST 2011 - fehr@suse.de

- fix invalid proposal on EFI system where GPT disklabel creation
  is enforced (bnc#709334)
- remove options "users,gid=users" from vfat fstab entries for
  /boot (bnc#722299)
  
-------------------------------------------------------------------
Tue Sep 27 10:53:20 CEST 2011 - visnov@suse.cz

- set dialog title 

-------------------------------------------------------------------
Fri Sep 23 14:34:30 CEST 2011 - aschnell@suse.de

- mount /run into target system (bnc#717321)
- version 2.21.7

-------------------------------------------------------------------
Mon Sep  5 16:01:05 CEST 2011 - fehr@suse.de

- fix detection and handling of label on btrfs
- use "btrfs filesystem label" to handle label on btrfs
- fix wrong size check for tmpfs 
- fixed potential confusing text about disk init (bnc#715801)
- version 2.21.6

-------------------------------------------------------------------
Mon Aug 29 14:37:26 CEST 2011 - fehr@suse.de

- use less space for proposal in ncurses (bnc#713314) 

-------------------------------------------------------------------
Mon Aug 22 16:01:19 CEST 2011 - fehr@suse.de

- forbid to use LVM for /boot (bnc#713176) 
- version 2.21.5

-------------------------------------------------------------------
Wed Aug 17 11:46:14 CEST 2011 - fehr@suse.de

- fix popup about missing separate /home for lvm (bnc#712608) 

-------------------------------------------------------------------
Mon Aug 15 17:02:40 CEST 2011 - fehr@suse.de

- prevent reuse of existing vg when encryption state is wrong

-------------------------------------------------------------------
Wed Aug 10 16:36:17 CEST 2011 - fehr@suse.de

- allow label on btrfs when format is true 
- do not allow to partition disks used by LVM in disk selection
- show popup if proposal of separate /home is not possible
- enforce that all subvolume names starting with "@/"
- version 2.21.4

-------------------------------------------------------------------
Tue Aug  9 16:29:08 CEST 2011 - fehr@suse.de

- fix bugs in subvolume handling during install

-------------------------------------------------------------------
Fri Aug  5 12:35:24 CEST 2011 - tgoettlicher@suse.de

- fixed .desktop file (bnc #681249)

-------------------------------------------------------------------
Thu Jul 28 12:38:19 CEST 2011 - fehr@suse.de

- fix proposal to change disklabel to gpt when EFI is
  required (bnc#707472)

-------------------------------------------------------------------
Thu Jul 14 13:52:16 CEST 2011 - fehr@suse.de

- call Pkg::PkgSolve to fix bnc#702365
- version 2.21.3

-------------------------------------------------------------------
Wed Jul  6 19:04:10 CEST 2011 - fehr@suse.de

- fix bug when setting mount point and changing fstype from 
  non-btrfs to btrfs and vice versa

-------------------------------------------------------------------
Fri Jul 01 09:54:28 CEST 2011 - aschnell@suse.de

- fixed some typos (bnc #703246)

-------------------------------------------------------------------
Thu Jun  9 14:56:02 CEST 2011 - fehr@suse.de

- add functionality to have everything in a default btrfs subvol
  (additions to fate#306587)
- add /tmp, /var/run and /var/tmp to default subvol list
- version 2.21.2

-------------------------------------------------------------------
Wed Jun  1 18:35:46 CEST 2011 - fehr@suse.de

- support new btrfs_increase_percentage from control.xml 
- change default subvol list to /opt, /srv, /var/log and /var/spool

-------------------------------------------------------------------
Wed Jun 01 13:57:34 CEST 2011 - aschnell@suse.de

- install snapper when root is on btrfs

-------------------------------------------------------------------
Mon May 30 18:32:40 CEST 2011 - fehr@suse.de

- add default subvol list to root fs

-------------------------------------------------------------------
Thu May 26 16:07:46 CEST 2011 - fehr@suse.de

- remove unsupported state of btrfs
- btrfs related bugfixes

-------------------------------------------------------------------
Tue Apr 26 17:09:33 CEST 2011 - fehr@suse.de

- allow autoyast to set disklabel to e.g. gpt (bnc#631176)
- 2.21.1

-------------------------------------------------------------------
Thu Apr 21 11:16:43 CEST 2011 - fehr@suse.de

- add support for tmpfs (fate#303810)

-------------------------------------------------------------------
Thu Mar 24 17:27:26 CET 2011 - fehr@suse.de

- add code to add/remove volumes to/from BTRFS volume

-------------------------------------------------------------------
Thu Mar  3 18:05:04 CET 2011 - fehr@suse.de

- integrate handling of BTRFS volumes
- add handling of subvolumes in BTRFS volumes

-------------------------------------------------------------------
Thu Feb 17 15:47:57 CET 2011 - fehr@suse.de

- add option to demand a proposal using btrfs as default 
  filesystem

-------------------------------------------------------------------
Wed Jan 26 16:03:35 CET 2011 - fehr@suse.de

- add button to trigger query for crypt password (bnc #666883)

-------------------------------------------------------------------
Tue Jan 18 14:49:17 CET 2011 - jsrain@suse.cz

- adaptations for unattended migration

-------------------------------------------------------------------
Mon Jan 17 17:28:51 CET 2011 - fehr@suse.de

- allow floating point value in reserved block percentage and
  set default to reserve about 1Gig, but <= 5.0% and >= 0.1%
  (bnc #661179)

-------------------------------------------------------------------
Thu Dec 23 17:40:50 CET 2010  - fehr@suse.de

- changes for improved btrfs support
- 2.21.0

-------------------------------------------------------------------
Thu Oct 21 14:14:10 CEST 2010 - aschnell@suse.de

- fixed desktop file (bnc #647261)
- 2.20.4

-------------------------------------------------------------------
Thu Oct 21 12:45:32 CEST 2010 - aschnell@suse.de

- improved online help (bnc #637370)

-------------------------------------------------------------------
Mon Oct 04 10:05:44 CEST 2010 - aschnell@suse.de

- determine instsys flag for libstorage on Stage instead of Mode
  (see bnc #642567)

-------------------------------------------------------------------
Thu Sep 23 12:33:40 CEST 2010 - aschnell@suse.de

- do not allow resizing of VFAT on logical volumes
- 2.20.3

-------------------------------------------------------------------
Mon Sep 13 14:36:20 CEST 2010 - fehr@suse.de

- add helptext for partition alignment (bnc#637223)
- add sector size to disk overview data

-------------------------------------------------------------------
Mon Sep 13 11:31:12 CEST 2010 - aschnell@suse.de

- fixed compilation with new make
- 2.20.2

-------------------------------------------------------------------
Mon Aug  9 13:38:45 CEST 2010 - fehr@suse.de

- make mkfs option "dir_index" work as expected again
- add option to supress journal to mkfs options for ext4
  (bnc#629363)

-------------------------------------------------------------------
Fri Aug 06 15:48:27 CEST 2010 - aschnell@suse.de

- hide button "Create New Partition Table" for DASDs

-------------------------------------------------------------------
Tue Aug 03 12:45:44 CEST 2010 - aschnell@suse.de

- increased proposed size for /boot to 150 MB (bnc #627288)
- 2.20.1

-------------------------------------------------------------------
Thu Jul 29 15:53:11 CEST 2010 - fehr@suse.de

- fix bug that destroys encrypted volumes when wrong password is 
  entered in read fstab dialog (#625490)
- replace "nofail" with "noauto" for encrypted volumes in fstab 
  during update

-------------------------------------------------------------------
Tue Jul 20 11:26:30 CEST 2010 - fehr@suse.de

- add support for additional parity values for raid5, raid6, raid10

-------------------------------------------------------------------
Wed Jul 14 10:12:46 CEST 2010 - aschnell@suse.de

- improved help text (bnc #506814)

-------------------------------------------------------------------
Wed Jul 07 12:51:11 CEST 2010 - aschnell@suse.de

- improved layout of dialog for importing mount points
- added "Import Partition Setup" button

-------------------------------------------------------------------
Mon Jul 05 15:13:18 CEST 2010 - aschnell@suse.de

- moved EFI detection from YCP to C++ (bnc #612867)
- 2.20.0

-------------------------------------------------------------------
Mon Jun 21 16:42:34 CEST 2010 - aschnell@suse.de

- avoid unreadable buttons (bnc #615377)
- 2.19.15

-------------------------------------------------------------------
Mon May 17 18:54:36 CEST 2010 - fehr@suse.de

- prevent asking for crypt password even when nothing has been 
  changed in FormatMountDialog
- 2.19.14

-------------------------------------------------------------------
Fri May 14 14:14:37 CEST 2010 - aschnell@suse.de

- fixed password dialog without validation password (bnc #604603)
- 2.19.13

-------------------------------------------------------------------
Sun May  9 14:45:33 UTC 2010 - novellbmw@lsmod.de

- add sane chunk size values for RAID6 and RAID10

-------------------------------------------------------------------
Mon Apr 26 16:51:56 CEST 2010 - fehr@suse.de

- make alignment of created partitions configurable (optimal,
  cylinder) to be able to work around problems like in bnc #597723

-------------------------------------------------------------------
Mon Apr 19 12:17:36 CEST 2010 - aschnell@suse.de

- added list of possible root filesystems to FileSystems module
- 2.19.12

-------------------------------------------------------------------
Thu Apr 15 12:04:37 CEST 2010 - aschnell@suse.de

- improved layout of dialog for importing mount points
- 2.19.11

-------------------------------------------------------------------
Fri Apr 09 10:08:21 CEST 2010 - aschnell@suse.de

- added requires for Perl (bnc #595024)

-------------------------------------------------------------------
Tue Apr 06 12:20:10 CEST 2010 - aschnell@suse.de

- workaround for build failure (bnc #593954)

-------------------------------------------------------------------
Mon Mar 29 16:08:36 CEST 2010 - aschnell@suse.de

- enable XFS on S390 (bnc #591846)
- 2.19.10

-------------------------------------------------------------------
Fri Mar 26 12:37:28 CET 2010 - aschnell@suse.de

- increased size of boot partition to 200MB for various PPC
  platforms (bnc #587777)

-------------------------------------------------------------------
Thu Mar 25 18:24:35 CET 2010 - fehr@suse.de

- fix problems with detection of data on newly unlocked encrypted
  volumes (bnc #581341)

-------------------------------------------------------------------
Wed Mar 24 11:37:57 CET 2010 - fehr@suse.de

- do not use default swap mounts in AutoYaST

-------------------------------------------------------------------
Fri Mar 19 11:54:53 CET 2010 - aschnell@suse.de

- fixed detection of Windows (bnc #589019)
- 2.19.9

-------------------------------------------------------------------
Fri Mar 19 10:23:49 CET 2010 - aschnell@suse.de

- improved warning about unformatted home volume

-------------------------------------------------------------------
Thu Mar 18 18:54:31 CET 2010 - fehr@suse.de

- make update and detection of encrypted LVM VGs possible

-------------------------------------------------------------------
Thu Mar 18 11:29:58 CET 2010 - aschnell@suse.de

- fixed proposal name for DM and MD RAIDs

-------------------------------------------------------------------
Tue Mar 16 13:07:13 CET 2010 - aschnell@suse.de

- handle udev names for partition with installation source (bnc
  #582717)
- 2.19.8

-------------------------------------------------------------------
Tue Mar 09 14:14:55 CET 2010 - aschnell@suse.de

- mark messages for translation (bnc #580884)

-------------------------------------------------------------------
Thu Mar  4 16:34:48 CET 2010 - fehr@suse.de

- remove not needed password dialog when removing mount point of
  encrypted device

-------------------------------------------------------------------
Fri Feb 26 15:02:54 CET 2010 - aschnell@suse.de

- mark messages for translation (bnc #580855)
- 2.19.7

-------------------------------------------------------------------
Thu Feb 25 13:00:45 CET 2010 - aschnell@suse.de

- fixed proposal workflow on S390 (bnc #583119)

-------------------------------------------------------------------
Wed Feb 24 17:37:45 CET 2010 - aschnell@suse.de

- check availability of smartctl and hdparm (bnc #580905)

-------------------------------------------------------------------
Wed Feb 24 10:33:34 CET 2010 - aschnell@suse.de

- mark messages for translation (bnc #580871 and bnc #581298)

-------------------------------------------------------------------
Tue Feb 16 16:31:17 CET 2010 - aschnell@suse.de

- don't import mount point for installation source (bnc #577560)

-------------------------------------------------------------------
Wed Feb 10 12:19:00 CET 2010 - fehr@suse.de

- provide name of encrypted dm device in "crypt_device" key of
  volume data if dm encryption is set up (bnc #577127)
- 2.19.6

-------------------------------------------------------------------
Mon Feb 08 14:03:47 CET 2010 - aschnell@suse.de

- do not allow deletion of partitions on DASD when other partitions
  of that DASD are in use (bnc #577468)

-------------------------------------------------------------------
Mon Feb 08 11:25:39 CET 2010 - aschnell@suse.de

- allow deletion of certain partitioned RAIDs (bnc #577468)

-------------------------------------------------------------------
Wed Jan 27 15:09:27 CET 2010 - aschnell@suse.de

- allow to set driver for IMSM without callback (bnc #574270)
- 2.19.5

-------------------------------------------------------------------
Thu Jan 21 17:28:48 CET 2010 - aschnell@suse.de

- implemented moving of newly created partitions (see bnc #541034)
- 2.19.4

-------------------------------------------------------------------
Tue Jan 19 14:14:26 CET 2010 - fehr@suse.de

- allow to use cylinder 0 for partition (bnc #571749)

-------------------------------------------------------------------
Mon Jan 18 17:50:59 CET 2010 - aschnell@suse.de

- added NFS4 support (fate #305171)

-------------------------------------------------------------------
Mon Jan 18 12:47:39 CET 2010 - aschnell@suse.de

- fixed resizing of LVM logical volumes on S390 (bnc #571159)

-------------------------------------------------------------------
Mon Jan 18 11:53:51 CET 2010 - aschnell@suse.de

- show textual error messages during commit (bnc #546012)

-------------------------------------------------------------------
Fri Jan 15 11:42:55 CET 2010 - aschnell@suse.de

- implemented popup to query user whether to ignore failures during
  commit (fate #304500)

-------------------------------------------------------------------
Wed Jan 13 18:56:03 CET 2010 - kmachalkova@suse.cz

- Adjusted .desktop file(s) to wrap /sbin/yast2/ calls in xdg-su
  where root privileges are needed, removed X-KDE-SubstituteUID key
  (bnc#540627)
- 2.19.3

-------------------------------------------------------------------
Wed Jan 13 18:40:58 CET 2010 - aschnell@suse.de

- fixed importing mount points for cases where the proposal has
  deleted partitions (bnc #463327)

-------------------------------------------------------------------
Wed Jan 13 14:54:47 CET 2010 - fehr@suse.de

- set fs to detected fs when format is set to false to prevent
  invalid fstab options (bnc #457100)

-------------------------------------------------------------------
Tue Jan 12 16:51:38 CET 2010 - fehr@suse.de

- do not forget user modified format options when FormatMount dialog
  is entered more than once (bnc #467889)

-------------------------------------------------------------------
Tue Jan 12 12:51:14 CET 2010 - aschnell@suse.de

- avoid two error popups concerning swap in sequence (bnc #387242)

-------------------------------------------------------------------
Mon Jan 11 18:55:11 CET 2010 - fehr@suse.de

- do not propose root partitions smaller than 512MB even in
  desperate mode (bnc #457092)

-------------------------------------------------------------------
Mon Jan 11 16:11:00 CET 2010 - fehr@suse.de

- let libstorage determine affected devices when removing volumes
  (bnc #426907)

-------------------------------------------------------------------
Fri Jan 08 14:37:40 CET 2010 - aschnell@suse.de

- delay ntfs resize check until partitioning proposal (bnc #533568)

-------------------------------------------------------------------
Tue Jan 05 16:59:39 CET 2010 - aschnell@suse.de

- removed unused parameter from function Storage::DeleteDevice

-------------------------------------------------------------------
Mon Jan 04 14:29:41 CET 2010 - aschnell@suse.de

- use ButtonBox widget (bnc #565871)

-------------------------------------------------------------------
Tue Dec 29 18:53:27 CET 2009 - aschnell@suse.de

- ported MdPart code from SLE11 SP1
- 2.19.2

-------------------------------------------------------------------
Tue Dec 22 14:23:40 CET 2009 - aschnell@suse.de

- support for cloning disk partition layout (fate #303809)

-------------------------------------------------------------------
Mon Dec 21 14:17:30 CET 2009 - aschnell@suse.de

- added testsuite for partitioning proposal
- 2.19.1

-------------------------------------------------------------------
Tue Dec 15 10:42:21 CET 2009 - aschnell@suse.de

- added proposal parameter "vm_keep_unpartitioned_region" (fate
  #308490)

-------------------------------------------------------------------
Thu Dec 10 18:48:13 CET 2009 - fehr@suse.de

- verify entered crypt passwords in existing crypted devices (bnc
  #467987)
- get rid of ClassifiedSettings in Storage.ycp

-------------------------------------------------------------------
Thu Dec 10 15:34:07 CET 2009 - fehr@suse.de

- make removal of loop based files work again (bnc #480738)

-------------------------------------------------------------------
Wed Dec 09 17:44:27 CET 2009 - aschnell@suse.de

- use getFreeInfo from libstorage to detect home partitions

-------------------------------------------------------------------
Thu Dec 03 15:45:27 CET 2009 - aschnell@suse.de

- log untranslated messages (requires libstorage 2.19.2)

-------------------------------------------------------------------
Wed Dec 02 15:22:20 CET 2009 - aschnell@suse.de

- added extra warning for btrfs used as /boot or as / without
  separate /boot (bnc #544646)

-------------------------------------------------------------------
Fri Nov 27 17:08:15 CET 2009 - aschnell@suse.de

- enable boot.crypt-early along with boot.crypto (bnc #558888)

-------------------------------------------------------------------
Thu Nov 26 17:07:16 CET 2009 - fehr@suse.de

- disable impossible mountby methods (bnc #444328)

-------------------------------------------------------------------
Tue Nov 24 17:13:39 CET 2009 - fehr@suse.de

- do not format hfs boot partition on mac systems (bnc #447782)

-------------------------------------------------------------------
Tue Nov 24 14:59:54 CET 2009 - fehr@suse.de

- enabled to set "noauto" option for LUKS-encrypted volumes

-------------------------------------------------------------------
Fri Nov 20 18:01:15 CET 2009 - aschnell@suse.de

- added mount graph (requires libstorage 2.19.1)

-------------------------------------------------------------------
Thu Nov 19 10:32:36 CET 2009 - aschnell@suse.de

- keep name entry in target-map as provided by libstorage

-------------------------------------------------------------------
Tue Nov 17 12:03:12 CET 2009 - aschnell@suse.de

- improved focus handling during creation of logical volumes

-------------------------------------------------------------------
Mon Nov 16 14:11:34 CET 2009 - aschnell@suse.de

- enabled storage proposal for S390 (bnc #462254)

-------------------------------------------------------------------
Mon Nov  2 11:25:05 CET 2009 - jsrain@suse.cz

- warn in installation proposal if not formatting /home partition
  and using remote authentication (fate#306325)

-------------------------------------------------------------------
Thu Oct 29 11:59:20 CET 2009 - aschnell@suse.de

- provide usedby information as list in target-map (bnc #472812)
- 2.19.0

-------------------------------------------------------------------
Mon Oct 05 17:50:59 CEST 2009 - aschnell@suse.de

- improved popup message (bnc #544169)
- 2.18.19

-------------------------------------------------------------------
Tue Sep 29 17:15:34 CEST 2009 - aschnell@suse.de

- fixed buttons in lvm view

-------------------------------------------------------------------
Tue Sep 22 15:17:10 CEST 2009 - jsrain@suse.cz

- don't limit partition table to GPT on x86_64 uEFI systems
  (fate #306825)

-------------------------------------------------------------------
Tue Aug 11 13:20:51 CEST 2009 - aschnell@suse.de

- use new getPartitionPrefix() from libstorage

-------------------------------------------------------------------
Tue Aug 04 15:04:55 CEST 2009 - aschnell@suse.de

- fixes for encrypted physical volume proposal

-------------------------------------------------------------------
Mon Aug 03 11:04:19 CEST 2009 - aschnell@suse.de

- require yast2-dbus-client (splitted of from yast2-core)

-------------------------------------------------------------------
Fri Jul 31 12:50:36 CEST 2009 - aschnell@suse.de

- readded warning when trying to edit/delete partitions used for
  installation (bug#445484)

-------------------------------------------------------------------
Fri Jul 31 11:02:57 CEST 2009 - aschnell@suse.de

- new module StorageUpdate with update related functions
- 2.18.18

-------------------------------------------------------------------
Mon Jul 27 17:41:31 CEST 2009 - aschnell@suse.de

- work on proposal UI for LVM encryption (fate #305633)
- 2.18.17

-------------------------------------------------------------------
Thu Jul 23 17:15:51 CEST 2009 - aschnell@suse.de

- allow user to ignore some consistency checks respecting manual
  partition setup during installation (fate #305149)

-------------------------------------------------------------------
Thu Jul 23 13:35:57 CEST 2009 - kmachalkova@suse.cz

- Added called_update flag to prevent multiple calls of
  Storage::Update (breaks bootloader on kernel update - bnc#477778)
  (patch by juhliarik)
- 2.18.16

-------------------------------------------------------------------
Thu Jul 23 13:14:59 CEST 2009 - aschnell@suse.de

- added minimal experimental btrfs support, esp. filesystems over
  multiple devices are not supported (fate #306587)

-------------------------------------------------------------------
Thu Jul 23 09:40:45 CEST 2009 - aschnell@suse.de

- show ignore_fstab flag in mount-by information (fate #305150)

-------------------------------------------------------------------
Wed Jul 22 11:46:56 CEST 2009 - aschnell@suse.de

- added graphical representation of logical volumes of volume group

-------------------------------------------------------------------
Thu Jul 16 11:06:24 CEST 2009 - aschnell@suse.de

- use new getPartitionName() from libstorage
- 2.18.15

-------------------------------------------------------------------
Tue Jul 14 16:55:28 CEST 2009 - aschnell@suse.de

- replaced Recommends in yast2-storage with Supplements in
  yast2-qt-graph (bnc #521545)

-------------------------------------------------------------------
Thu Jul 09 15:32:25 CEST 2009 - aschnell@suse.de

- work on full disk encryption (fate #305633)
- 2.18.14

-------------------------------------------------------------------
Tue Jun 16 15:35:16 CEST 2009 - aschnell@suse.de

- changed checkbox for device encryption (fate #305633)

-------------------------------------------------------------------
Tue Jun 09 14:48:30 CEST 2009 - aschnell@suse.de

- visualise encrypted devices by icon in tables

-------------------------------------------------------------------
Tue Jun 02 15:05:23 CEST 2009 - aschnell@suse.de

- split off libstorage
- 2.18.13

-------------------------------------------------------------------
Fri May 22 13:30:28 CEST 2009 - aschnell@suse.de

- disable adding kernel modules needed for accessing the root
  filesystem to INITRD_MODULES since mkinited is capable of
  detecting them on it's own
- 2.18.12

-------------------------------------------------------------------
Wed May 20 15:17:21 CEST 2009 - aschnell@suse.de

- removed usedByName from StorageInterface and "used_by" from
  target-map since superseded by usedByDevice and "used_by_device"

-------------------------------------------------------------------
Wed May 20 12:52:16 CEST 2009 - aschnell@suse.de

- require newer version of yast2 base package (bnc #504429)

-------------------------------------------------------------------
Sat May 16 14:50:30 CEST 2009 - aschnell@suse.de

- cleanup use of size vs. sizeK in StorageInterface

-------------------------------------------------------------------
Sat May 16 11:40:07 CEST 2009 - aschnell@suse.de

- replace maxSizeLabelK() by getDlabelCapabilities()

-------------------------------------------------------------------
Fri May 15 00:58:28 CEST 2009 - aschnell@suse.de

- added environment parameter to Storage constructor and factories
- pass instsys flag from YCP to libstorage (bnc #399390)

-------------------------------------------------------------------
Thu May 14 15:20:51 CEST 2009 - aschnell@suse.de

- changed StorageInterface::checkDeviceMounted() to return list of
  all known moint points
- 2.18.11

-------------------------------------------------------------------
Tue May 12 10:35:24 CEST 2009 - aschnell@suse.de

- fixed mount options with quota enabled for non-journaling
  filesystems (bnc #502824)

-------------------------------------------------------------------
Thu May 07 15:01:46 CEST 2009 - aschnell@suse.de

- disabled kpartx calls (obsolete since parted creates correct
  nodes now, see bnc #471440)

-------------------------------------------------------------------
Thu May 07 11:00:57 CEST 2009 - aschnell@suse.de

- added support for MD RAID6/10 (fate #305343)
- fixed used-by information for MD RAID over DM Multipath

-------------------------------------------------------------------
Mon May 04 14:25:00 CEST 2009 - aschnell@suse.de

- implemented ext4 support and make it default filesystem (fate
  #305691)

-------------------------------------------------------------------
Thu Apr 23 16:32:02 CEST 2009 - kmachalkova@suse.cz

- Added functional equivalents (buttons) to context menus

-------------------------------------------------------------------
Tue Apr 21 14:43:05 CEST 2009 - aschnell@suse.de

- removed use of ModulesConf module (might break support for
  parport zip drives) (see bnc #485992)

-------------------------------------------------------------------
Mon Apr 20 12:31:55 CEST 2009 - aschnell@suse.de

- fixed generation of disk_* files (bnc #492452)

-------------------------------------------------------------------
Wed Apr 15 17:32:59 CEST 2009 - aschnell@suse.de

- fixed resizing of volume groups with certain names (bnc #491383)

-------------------------------------------------------------------
Thu Apr 02 14:21:44 CEST 2009 - aschnell@suse.de

- fixed setting label for used swap partitions (bnc #490817)

-------------------------------------------------------------------
Wed Apr 01 12:11:44 CEST 2009 - aschnell@suse.de

- improved used-by handling during detection (fixes bnc #472803
  and partly bnc #391281)
- 2.18.10

-------------------------------------------------------------------
Fri Mar 27 17:55:41 CET 2009 - kmachalkova@suse.cz

- Avoid throwing 'no widget with ID foo' exceptions in format/mount
  dialog (bnc#483789)

-------------------------------------------------------------------
Wed Mar 25 16:58:10 CET 2009 - aschnell@suse.de

- fixed commit order for partitions that are resized and deleted
  (bnc #473944)
- 2.18.9

-------------------------------------------------------------------
Mon Mar 16 17:29:50 CET 2009 - aschnell@suse.de

- disable mount buttons in repair mode (see bnc #480830)

-------------------------------------------------------------------
Mon Mar 16 15:19:27 CET 2009 - aschnell@suse.de

- do not pass '-F 32' to mkdosfs as mkdosfs is now able to
  auto-select even FAT32 (see bnc #485603)

-------------------------------------------------------------------
Fri Mar 13 15:49:50 CET 2009 - kmachalkova@suse.cz

- Added graphical representation of partitions on disk

-------------------------------------------------------------------
Wed Mar 11 12:13:56 CET 2009 - aschnell@suse.de

- limit stripe number in combobox during creation of logical
  volumes by number of physical volumes in volume group (bnc
  #482502)

-------------------------------------------------------------------
Tue Mar 10 16:18:47 CET 2009 - aschnell@suse.de

- fixed resizing of mounted logical volumes (bnc #483845)

-------------------------------------------------------------------
Mon Mar 09 18:33:12 CET 2009 - aschnell@suse.de

- added context menus

-------------------------------------------------------------------
Tue Mar 03 16:59:33 CET 2009 - aschnell@suse.de

- fixed storage graph for multiple swap devices
- major code cleanup
- 2.18.8

-------------------------------------------------------------------
Mon Mar  2 17:11:16 CET 2009 - kmachalkova@suse.cz

- Removed obsoleted warning about GPT partition table (bnc#470457)

-------------------------------------------------------------------
Sun Mar  1 17:59:48 CET 2009 - coolo@suse.de

- fix compilation with gcc 4.4

-------------------------------------------------------------------
Thu Feb 19 15:23:47 CET 2009 - aschnell@suse.de

- added tooltips to nodes in graph
- 2.18.7

-------------------------------------------------------------------
Wed Feb 18 14:44:45 CET 2009 - aschnell@suse.de

- converted proposal code to a module

-------------------------------------------------------------------
Fri Feb 13 12:42:07 CET 2009 - aschnell@suse.de

- use Sequencer.ycp instead of deprecated sequencer.ycp

-------------------------------------------------------------------
Fri Feb 13 10:44:54 CET 2009 - aschnell@suse.de

- restrict number of disks considered for proposal (see bnc
  #468922)

-------------------------------------------------------------------
Thu Feb 12 12:06:48 CET 2009 - aschnell@suse.de

- keep bios_id in functions that update target-map (bnc #472476)
- 2.18.6

-------------------------------------------------------------------
Sun Feb 08 20:52:18 CET 2009 - aschnell@suse.de

- fixed path for xfs_growfs (bnc #473717)

-------------------------------------------------------------------
Fri Feb 06 11:04:35 CET 2009 - aschnell@suse.de

- handle rounding and precision in size input fields (bnc #466304)
- 2.18.5

-------------------------------------------------------------------
Wed Feb  4 13:12:30 CET 2009 - jsrain@suse.cz

- updated proposal to allow user to say how to split disk space
  begtween existing Windows and new Linux

-------------------------------------------------------------------
Tue Feb 03 16:05:21 CET 2009 - aschnell@suse.de

- select 'previous' device in tables after deleting devices (bnc
  #465138)
- 2.18.4

-------------------------------------------------------------------
Thu Jan 29 15:22:35 CET 2009 - aschnell@suse.de

- changed method to disable automounter (since "overnight" GNOME
  does not support the old method anymore) (bnc #464453)
- 2.18.3

-------------------------------------------------------------------
Tue Jan 27 10:38:28 CET 2009 - aschnell@suse.de

- make "Installation Summary" directly accessible in expert
  partitioner
- 2.18.2

-------------------------------------------------------------------
Mon Jan 26 12:22:36 CET 2009 - aschnell@suse.de

- fixed udev partition postfix for dm based devices (bnc #468786)

-------------------------------------------------------------------
Mon Jan 19 11:32:44 CET 2009 - aschnell@suse.de

- wait for udev after activating dmraid (bnc #459032)

-------------------------------------------------------------------
Fri Jan 16 16:37:04 CET 2009 - kmachalkova@suse.cz

- Equal length of passwd input fields (#465367)

-------------------------------------------------------------------
Fri Jan 16 13:56:03 CET 2009 - kmachalkova@suse.cz

- Display logical volume name in dialog captions in adding logical
  volume workflow (bnc#432952)

-------------------------------------------------------------------
Wed Jan 14 16:50:42 CET 2009 - aschnell@suse.de

- added storage graph
- 2.18.1

-------------------------------------------------------------------
Thu Jan 08 12:28:35 CET 2009 - aschnell@suse.de

- report error for invalid mount point (bnc #464354)

-------------------------------------------------------------------
Fri Dec 19 18:48:45 CET 2008 - aschnell@suse.de

- redesigned resize dialog (bnc #456816 and #456816)

-------------------------------------------------------------------
Fri Dec 19 11:50:11 CET 2008 - aschnell@suse.de

- don't check swap partitions on disks used by BIOS RAID or
  DM Multipath (bnc #460081)

-------------------------------------------------------------------
Thu Dec 18 11:13:48 CET 2008 - kmachalkova@suse.cz

- Usability improvements (added F-key bindings, focusing convenient
  widgets where appropriate, pointing out widgets with invalid data)
- Suggest max size for extended partitions, custom size/region for
  the rest (bnc#428337)
- Enforce specifying mountpoint if the user wants to mount the
  partition (bnc#441130)

-------------------------------------------------------------------
Wed Dec 17 14:36:26 CET 2008 - aschnell@suse.de

- fixed accepting expert partitioner status after "Import Mount
  Points" (bnc #453746)

-------------------------------------------------------------------
Tue Dec 16 17:12:18 CET 2008 - aschnell@suse.de

- escape HTML tags (bnc #450496)
- replaced getCommitActions and getCommitInfo by getCommitInfos

-------------------------------------------------------------------
Tue Dec 16 10:40:10 CET 2008 - aschnell@suse.de

- start yast2-multipath in running system if available (bnc
  #459073)
- fixed popup message (bnc #458972)

-------------------------------------------------------------------
Mon Dec 15 14:19:57 CET 2008 - aschnell@suse.de

- fixed typo (bnc #450455)
- removed outdated text (bnc #450792)
- removed obsolete inst_do_resize.ycp
- 2.18.0

-------------------------------------------------------------------
Thu Dec 11 16:37:11 CET 2008 - aschnell@suse.de

- fixed reading of udev links for cciss devices (bnc #449110)
- 2.17.62

-------------------------------------------------------------------
Thu Dec 11 16:19:03 CET 2008 - kmachalkova@suse.cz

- If the test mount of NFS share fails, ask the user whether to
  save it anyway to allow correcting possible errors (bnc#450060)
- Handle NFS share renaming (changing name of NFS server)

-------------------------------------------------------------------
Thu Dec 11 14:47:19 CET 2008 - aschnell@suse.de

- fixed button label (bnc #450176)

-------------------------------------------------------------------
Tue Dec 09 15:50:10 CET 2008 - aschnell@suse.de

- show only last part of device name in navigation tree (bnc
  #450043)

-------------------------------------------------------------------
Tue Dec 09 13:24:36 CET 2008 - aschnell@suse.de

- fixed defaultMountBy for partitions based on device-mapper
  devices (bnc #438067)

-------------------------------------------------------------------
Tue Dec 09 10:44:52 CET 2008 - aschnell@suse.de

- marked strings for translation (bnc #457251, bnc #457255 and bnc
  #457268)

-------------------------------------------------------------------
Fri Dec 05 13:08:14 CET 2008 - aschnell@suse.de

- fixed creation of partitions on device-mapper devices (bnc
  #456615)
- fixed used_by_device for DM RAID (bnc #456774)
- don't show disks used by DM RAID or DM Multipath in disk
  selection dialog (bnc #456776)
- 2.17.61

-------------------------------------------------------------------
Thu Dec 04 16:38:57 CET 2008 - aschnell@suse.de

- marked string for translation

-------------------------------------------------------------------
Mon Dec 01 15:36:40 CET 2008 - aschnell@suse.de

- clear uuid when setting volume to format (bnc #450097)
- added debug output to easy BIOS ID with BIOS RAID problems
  (bnc #444595)
- 2.17.60

-------------------------------------------------------------------
Mon Dec 01 10:14:34 CET 2008 - aschnell@suse.de

- fixed check before execution of smartctl (bnc #445049)

-------------------------------------------------------------------
Fri Nov 28 17:07:48 CET 2008 - aschnell@suse.de

- show partitions/logical volumes tab in expert partitioner per
  default after start (bnc #450049)
- 2.17.59

-------------------------------------------------------------------
Fri Nov 28 14:59:36 CET 2008 - aschnell@suse.de

- ignore volume label for hfs since there is no tool to set it
  (bnc #447782)
- 2.17.58

-------------------------------------------------------------------
Fri Nov 28 11:52:52 CET 2008 - aschnell@suse.de

- fixed comparisons of libstorage backup states (bnc #438076)
- 2.17.57

-------------------------------------------------------------------
Thu Nov 27 17:01:04 CET 2008 - locilka@suse.cz

- Guessing real number of Storage SlideShow steps in respect to the
  value returned by Storage::ActionsCount (bnc #449792).

-------------------------------------------------------------------
Thu Nov 27 15:10:37 CET 2008 - aschnell@suse.de

- don't set partition type to 0x0 (bnc #449205)
- 2.17.55

-------------------------------------------------------------------
Wed Nov 26 17:41:16 CET 2008 - kmachalkova@suse.cz

- Partition/LVM resizing:
  * place numbers (used/unused/free space) outside the graph and
    make them readable at all times (bnc#445590)
  * more intuitive layout for ncurses (bnc#410956)

-------------------------------------------------------------------
Tue Nov 25 14:58:28 CET 2008 - aschnell@suse.de

- mark text for translation (bnc #446478)
- 2.17.54

-------------------------------------------------------------------
Fri Nov 21 11:45:39 CET 2008 - aschnell@suse.de

- fixed size parser for locale fr_FR (bnc #447490)
- 2.17.53

-------------------------------------------------------------------
Tue Nov 18 18:14:42 CET 2008 - aschnell@suse.de

- fixed use of existing encrypted devices (bnc #435244)
- 2.17.52

-------------------------------------------------------------------
Mon Nov 17 14:30:57 CET 2008 - aschnell@suse.de

- always check uniqueness of volume label (bnc #441411)
- 2.17.51

-------------------------------------------------------------------
Mon Nov 17 10:58:51 CET 2008 - aschnell@suse.de

- fixed minimal file system size check for newly created RAID
  devices (bnc #445368)
- don't allow smart and hdparm for certain disk types (bnc #445049)

-------------------------------------------------------------------
Fri Nov 14 16:39:09 CET 2008 - aschnell@suse.de

- don't call SetTargetMap after checking target-map (bnc #438076)

-------------------------------------------------------------------
Fri Nov 14 13:57:58 CET 2008 - aschnell@suse.de

- keep label and uuid while resizing swap (bnc #445051)

-------------------------------------------------------------------
Wed Nov 12 17:31:56 GMT 2008 - aschnell@suse.de

- fixed defaultMountBy and allowedMountBy for NFS (bnc #444268)

-------------------------------------------------------------------
Wed Nov 12 14:25:00 GMT 2008 - aschnell@suse.de

- avoid warning about missing /boot partition on certain PPC
  systems if system does not have disks (bnc #397360)

-------------------------------------------------------------------
Wed Nov 12 13:40:06 GMT 2008 - aschnell@suse.de

- fixed GetPartition for device-mapper devices (bnc #443222)

-------------------------------------------------------------------
Mon Nov 10 12:16:49 CET 2008 - aschnell@suse.de

- moved button "Import Mount Points" (bnc #438995 and bnc #441018)

-------------------------------------------------------------------
Fri Nov 07 19:03:38 CET 2008 - aschnell@suse.de

- flush /etc/sysconfig/storage after writing USED_FS_LIST (bnc
  #441664)
- activate dmraid before lvm in inst-sys (bnc #442666)
- 2.17.50

-------------------------------------------------------------------
Fri Nov 07 12:30:59 CET 2008 - aschnell@suse.de

- fixed off-by-one error during resizing of partitions (bnc
  #442318)
- 2.17.49

-------------------------------------------------------------------
Thu Nov 06 19:58:25 CET 2008 - aschnell@suse.de

- added note that encrypted swap without password cannot be used
  for suspend (bnc #441893)

-------------------------------------------------------------------
Thu Nov 06 16:46:40 CET 2008 - aschnell@suse.de

- fixed resizing of LVM logical volumes (bnc #429908)

-------------------------------------------------------------------
Wed Nov 05 18:19:23 CET 2008 - aschnell@suse.de

- query product features to decide which multipath config to use
  (bnc #440608)

-------------------------------------------------------------------
Wed Nov  5 10:55:37 CET 2008 - kmachalkova@suse.cz

- Show dialog summarizing partitioning changes in fullscreen mode
  (bnc#385315)

-------------------------------------------------------------------
Tue Nov 04 16:44:41 CET 2008 - aschnell@suse.de

- fixed resize warning
- 2.17.48

-------------------------------------------------------------------
Fri Oct 31 14:21:58 CET 2008 - aschnell@suse.de

- added function getCommitInfo (for fate #302857)
- 2.17.47

-------------------------------------------------------------------
Thu Oct 30 16:50:16 CET 2008 - aschnell@suse.de

- prior to creating file system check that volume is big enough

-------------------------------------------------------------------
Wed Oct 29 18:08:53 CET 2008 - kmachalkova@suse.cz

- Initialize non-fstab settings of NFS on creating NFS panel - this
  also covers installation of needed packages (bnc#436897)

-------------------------------------------------------------------
Wed Oct 29 14:29:52 CET 2008 - aschnell@suse.de

- fixed crypt file setup (bnc #433484)
- special format and mount checks for crypt files

-------------------------------------------------------------------
Tue Oct 28 20:14:59 CET 2008 - aschnell@suse.de

- allow creation of partitions by providing cylinder start and
  end (bnc #431583)
- 2.17.46

-------------------------------------------------------------------
Mon Oct 27 11:54:55 CET 2008 - aschnell@suse.de

- provide simple interface to activate multipath if yast2-multipath
  is not available (bnc #438055)
- deactivate lvm while activating multipath (bnc #438061)
- 2.17.45

-------------------------------------------------------------------
Fri Oct 24 15:13:55 CEST 2008 - kmachalkova@suse.cz

- Fixed handling NFS shares - use library functions if possible
  (adding, deleting) instead of SetTargetMap (bnc#433053)
- Mark [yast2-]nfs-client for installation if some NFS dirs are
  mounted in 1st stage (bnc#436897 related)
- 2.17.44

-------------------------------------------------------------------
Fri Oct 24 11:50:14 CEST 2008 - aschnell@suse.de

- encrypt crypt files per default (bnc #438047)
- fixed raid detection (bnc #438644)
- started work on start/stop of multipath (bnc #438055)

-------------------------------------------------------------------
Thu Oct 23 16:25:58 CEST 2008 - aschnell@suse.de

- adapted parsing of /sbin/multipath (bnc #438206)
- show file system label in some tables (bnc #434780)
- 2.17.43

-------------------------------------------------------------------
Thu Oct 23 12:35:19 CEST 2008 - aschnell@suse.de

- allow ommission of 'B' in size input fields (bnc #437914)
- disallow mounting of file systems other than swap as swap (bnc
  #384301)

-------------------------------------------------------------------
Wed Oct 22 12:12:27 CEST 2008 - aschnell@suse.de

- initialize file system combobox correctly (bnc #428141)
- 2.17.42

-------------------------------------------------------------------
Tue Oct 21 10:44:56 CEST 2008 - kmachalkova@suse.cz

- Use PackagesProposal module to request packages needed by storage
  during installation (bnc#433001)

-------------------------------------------------------------------
Mon Oct 20 12:36:48 CEST 2008 - aschnell@suse.de

- avoid clearing file system label (bnc #436360)
- disallow editing of extended partitions
- 2.17.41

-------------------------------------------------------------------
Thu Oct 16 15:52:01 CEST 2008 - aschnell@suse.de

- fixed creation of lvm logical volumes (bnc #436059)
- prefer ata-link when more than one udev id is present (#435093)
- 2.17.40

-------------------------------------------------------------------
Wed Oct 15 17:37:53 CEST 2008 - aschnell@suse.de

- fixed calculation of unused disk areas (bnc #423660)
- 2.17.39

-------------------------------------------------------------------
Tue Oct 14 16:41:10 CEST 2008 - aschnell@suse.de

- fixed changing of fsid (part of bnc #431591)
- 2.17.38

-------------------------------------------------------------------
Mon Oct 13 11:06:58 CEST 2008 - aschnell@suse.de

- do not display filesystem and mount options dialog twice
- fixed check for encrypted root (bnc #432427)
- fixed check for multiple identical mount points (bnc #434282)
- deselect mounting when selecting non file systems (bnc #429466)
- 2.17.37

-------------------------------------------------------------------
Thu Oct 09 12:06:47 CEST 2008 - aschnell@suse.de

- reactivated warning about unsupported filesystems (bnc #431232)
- don't reset mount point (bnc #432954)
- fixed creating encrypted logical volumes (bnc #433462)
- include file system type in tables (bnc #428142)
- make EFI require GPT and make default disk label depend on EFI
  (bnc #433166)
- 2.17.36

-------------------------------------------------------------------
Tue Oct 07 11:23:25 CEST 2008 - aschnell@suse.de

- changed messages (bnc #429467)
- fixed parsing of /proc/mdstat (bnc #433022)
- fixed help texts (bnc #433394)
- fixed dasdfmt call (bnc #433554)
- 2.17.35

-------------------------------------------------------------------
Thu Oct  2 12:56:09 CEST 2008 - kmachalkova@suse.cz

- Partition resizing works again (bnc#419564)
- 2.17.34

-------------------------------------------------------------------
Fri Sep 26 13:16:42 CEST 2008 - kmachalkova@suse.cz

- Suggest to mount newly created partition by default (bnc#427604)
- Propose reasonable mountpoints according to selected filesystem
  (bnc#425741)
- Correctly save filesystem ID (bnc#425744)
- Few look&feel improvements
- 2.17.33

-------------------------------------------------------------------
Tue Sep 23 17:43:25 CEST 2008 - kmachalkova@suse.cz

- Use rpcbind as default portmapper in inst-sys. If not there, try
  portmap instead (bnc#427428)
- 2.17.32

-------------------------------------------------------------------
Tue Sep 23 13:43:27 CEST 2008 - aschnell@suse.de

- used udevadm instead of udevsettle (bnc #429111)

-------------------------------------------------------------------
Fri Sep 19 09:36:43 CEST 2008 - kmachalkova@suse.cz

- Proposal: on diskless machine, switch to expert partitioner,
  not to disk selection dialog (bnc#421541)
- Correct check for nfs-client4part
- 2.17.31

-------------------------------------------------------------------
Wed Sep 17 14:08:03 CEST 2008 - jsrain@suse.cz

- solve volume device rename when switching from EVMS to LVM
  (fate #305007)
- 2.17.30

-------------------------------------------------------------------
Fri Sep 12 21:33:36 CEST 2008 - aschnell@suse.de

- added XFS to list of default file-systems

-------------------------------------------------------------------
Fri Sep 12 10:47:23 CEST 2008 - aschnell@suse.de

- added Rescan button in unused devices view
- version 2.17.29

-------------------------------------------------------------------
Tue Sep 09 10:46:36 CEST 2008 - aschnell@suse.de

- removed dependency on yast2-packager (required files are
  in yast2 now)
- version 2.17.28

-------------------------------------------------------------------
Mon Sep 08 09:52:20 CEST 2008 - aschnell@suse.de

- fixed build-requires
- version 2.17.27

-------------------------------------------------------------------
Fri Sep  5 14:26:54 CEST 2008 - kmachalkova@suse.cz

- NFS shares are now accesible as read-write (FaTE#303326)
- Double-click on NFS share works again
- Check if yast2-nfs-client is installed on creating NFS view

-------------------------------------------------------------------
Thu Sep  4 14:30:58 CEST 2008 - jsrain@suse.cz

- use limit for LVM volume group when creating new proposal
  (fate #303594)
- version 2.17.26

-------------------------------------------------------------------
Wed Sep  3 12:18:59 CEST 2008 - visnov@suse.cz

- use unified installation progress (fate #303860)
- version 2.17.25

-------------------------------------------------------------------
Mon Sep 01 15:02:31 CEST 2008 - aschnell@suse.de

- support EFI boot on non-ia64 systems (fate #303995)
- version 2.17.24

-------------------------------------------------------------------
Wed Aug 27 17:34:10 CEST 2008 - aschnell@suse.de

- fixed documentation in StorageInterface.h
- version 2.17.23

-------------------------------------------------------------------
Tue Aug 26 13:43:01 CEST 2008 - aschnell@suse.de

- fixed udev data for multipath and dmraid
- version 2.17.22

-------------------------------------------------------------------
Fri Aug 22 14:11:18 CEST 2008 - aschnell@suse.de

- refactored zeroing devices (bnc #409528)

-------------------------------------------------------------------
Thu Aug 21 12:52:42 CEST 2008 - aschnell@suse.de

- disallow modifications to disks in use (e.g. by multipath)
- version 2.17.21

-------------------------------------------------------------------
Mon Aug 18 14:08:56 CEST 2008 - aschnell@suse.de

- added lvm snapshot support to libstorage (fate #303613)
- version 2.17.20

-------------------------------------------------------------------
Sun Aug 17 20:04:51 CEST 2008 - aschnell@suse.de

- use common workaround to prevent segmentation fault on IA64
  caused by limitations of generated libstorage bindings
- version 2.17.19

-------------------------------------------------------------------
Sun Aug 17 18:51:16 CEST 2008 - aschnell@suse.de

- added multipath support (fate #302616 and fate #304332)
- fixed creation of partitions on dmraid
- version 2.17.18

-------------------------------------------------------------------
Thu Aug 14 17:43:43 CEST 2008 - kmachalkova@suse.cz

- First steps to integrate nfs-client into partitioner (making it
  one of its views) (FaTE#303326)

-------------------------------------------------------------------
Wed Aug 13 15:16:27 CEST 2008 - aschnell@suse.de

- display fibre channel information (fate #304333)
- version 2.17.17

-------------------------------------------------------------------
Tue Aug 12 19:32:35 CEST 2008 - aschnell@suse.de

- improved logging during disk detection
- version 2.17.16

-------------------------------------------------------------------
Sat Aug 09 10:42:06 CEST 2008 - aschnell@suse.de

- added usedByDevice in StorageInterface.h
- version 2.17.15

-------------------------------------------------------------------
Fri Aug 08 21:56:00 CEST 2008 - aschnell@suse.de

- added tab with used devices for device mapper devices
- version 2.17.14

-------------------------------------------------------------------
Fri Aug 08 15:01:11 CEST 2008 - aschnell@suse.de

- integrated redesigned expert partitioner into installation
  workflow
- version 2.17.13

-------------------------------------------------------------------
Wed Aug 06 17:02:27 CEST 2008 - aschnell@suse.de

- do not try to show /var/log/messages during installation
- version 2.17.12

-------------------------------------------------------------------
Tue Aug 05 12:07:10 CEST 2008 - aschnell@suse.de

- removed EVMS functions from StorageInterface.h
- version 2.17.11

-------------------------------------------------------------------
Mon Aug 04 15:00:26 CEST 2008 - aschnell@suse.de

- changed default mount-by to path on s390 (fate #303557)
- version 2.17.10

-------------------------------------------------------------------
Mon Aug 04 11:37:49 CEST 2008 - aschnell@suse.de

- fixed handling of renamed devices during update (bnc #392086)

-------------------------------------------------------------------
Sun Aug 03 16:01:46 CEST 2008 - aschnell@suse.de

- implemented global lock for libstorage (fate #302971)
- version 2.17.9

-------------------------------------------------------------------
Fri Aug 01 10:42:52 CEST 2008 - aschnell@suse.de

- redesigned expert partitioner (fate #302054)
- added dialog to choose partition table type (fate #303924 and
  fate #303026)
- version 2.17.8

-------------------------------------------------------------------
Thu Jul 31 15:29:12 CEST 2008 - aschnell@suse.de

- recognise NetBSD partitions (bnc #412244)
- version 2.17.7

-------------------------------------------------------------------
Wed Jul 30 09:57:59 CEST 2008 - aschnell@suse.de

- fixed segmentation fault (bnc #405129)
- version 2.17.6

-------------------------------------------------------------------
Mon Jul 28 12:45:35 CEST 2008 - aschnell@suse.de

- quoting of device names (bnc #396732)
- documentation fixes
- version 2.17.5

-------------------------------------------------------------------
Sat Jul 26 13:39:53 CEST 2008 - aschnell@suse.de

- added getUnusedPartitionSlots, nextFreeMd, computeMdSize,
  byteToHumanString and humanStringToByte to libstorage
- version 2.17.4

-------------------------------------------------------------------
Tue Jul 22 17:07:05 CEST 2008 - aschnell@suse.de

- added querying md state to libstorage (fate #303613)
- version 2.17.3

-------------------------------------------------------------------
Sat Jul 19 20:36:17 CEST 2008 - aschnell@suse.de

- removed evms subpackage
- version 2.17.2

-------------------------------------------------------------------
Fri Jun 06 23:52:22 CEST 2008 - aschnell@suse.de

- fixed deletion of logical volumes (bnc #397186)
- version 2.17.1

-------------------------------------------------------------------
Mon Jun 02 15:23:24 CEST 2008 - aschnell@suse.de

- run storage_finish.ycp during live-installation (bug #389188)
- version 2.17.0

-------------------------------------------------------------------
Wed May 21 10:38:34 CEST 2008 - aschnell@suse.de

- do not attempt to install yast2-iscsi-client during installation
  (bnc #392972)
- version 2.16.24

-------------------------------------------------------------------
Mon May 19 10:45:02 CEST 2008 - aschnell@suse.de

- fixed options for mkfs.jfs (bnc #391813)
- version 2.16.23

-------------------------------------------------------------------
Fri May 16 16:40:22 CEST 2008 - jsrain@suse.cz

- added categories Settings and System into desktop file
  (bnc #382778)

-------------------------------------------------------------------
Wed May 14 22:05:56 CEST 2008 - aschnell@suse.de

- fixed Storage::findVolume to also accept dmcrypt device name
  (bnc #381739)
- version 2.16.22

-------------------------------------------------------------------
Wed May 14 20:00:21 CEST 2008 - aschnell@suse.de

- fixed inst_prepdisk.ycp for environment without a wizard (bnc
  #390309)

-------------------------------------------------------------------
Wed May 14 15:21:50 CEST 2008 - aschnell@suse.de

- set inode size to 128 bytes for ext 2/3 for certain PPC systems
  (bnc #386728)
- version 2.16.21

-------------------------------------------------------------------
Mon May 05 15:56:16 CEST 2008 - aschnell@suse.de

- fixed mount point during installation (bnc #386435)
- version 2.16.20

-------------------------------------------------------------------
Wed Apr 30 12:03:42 CEST 2008 - aschnell@suse.de

- fixed seg. fault during evms activation (bnc #383646)

-------------------------------------------------------------------
Fri Apr 25 13:57:38 CEST 2008 - aschnell@suse.de

- fixed action description (bnc #382495)
- version 2.16.19

-------------------------------------------------------------------
Wed Apr 16 10:58:44 CEST 2008 - aschnell@suse.de

- check return value of SCR::Read(.proc.swaps) before processing it
- swapped buttons layout (bnc #380280)

-------------------------------------------------------------------
Tue Apr 15 17:05:18 CEST 2008 - aschnell@suse.de

- use default inode size on ext2/3 again (bnc #358483)
- version 2.16.18

-------------------------------------------------------------------
Wed Apr 09 19:21:25 CEST 2008 - aschnell@suse.de

- added checkbox to disable ext3 mount checks (fate #302118)
- version 2.16.17

-------------------------------------------------------------------
Tue Apr 08 17:13:38 CEST 2008 - aschnell@suse.de

- added filesystem label in one of the proposal screens
- version 2.16.16

-------------------------------------------------------------------
Fri Apr 04 11:21:09 CEST 2008 - aschnell@suse.de

- extended libstorage to handle tune2fs options

-------------------------------------------------------------------
Thu Apr 03 19:47:06 CEST 2008 - aschnell@suse.de

- removed obsolete .run.swapon_s SCR agent

-------------------------------------------------------------------
Mon Mar 31 11:38:39 CEST 2008 - aschnell@suse.de

- fixed parsing of /proc/mdstat (bnc #374365)

-------------------------------------------------------------------
Sat Mar 29 22:18:51 CET 2008 - aschnell@suse.de

- use new naming scheme for scr files

-------------------------------------------------------------------
Thu Mar 27 16:39:14 CET 2008 - aschnell@suse.de

- Unified Button Labels (fate #120373)

-------------------------------------------------------------------
Wed Mar 26 17:18:52 CET 2008 - aschnell@suse.de

- fixed DeviceMatchFstab for non kernel name devices (bnc #361250)
- version 2.16.15

-------------------------------------------------------------------
Wed Mar 26 10:40:19 CET 2008 - aschnell@suse.de

- removed LVM1 button (fate #303490)
- version 2.16.14

-------------------------------------------------------------------
Tue Mar 25 17:58:08 CET 2008 - aschnell@suse.de

- fixed Pegasus detection (bnc #363937)
- version 2.16.13

-------------------------------------------------------------------
Mon Mar 17 12:43:32 CET 2008 - jsrain@suse.cz

- added 'StartupNotify=true' to the desktop file (bnc #304964)

-------------------------------------------------------------------
Mon Mar  3 16:28:57 CET 2008 - fehr@suse.de

- fix detection of existing encrypted loop devices to have correct
  encryption type set
- version 2.16.12

-------------------------------------------------------------------
Thu Feb 28 17:01:31 CET 2008 - fehr@suse.de

- do not allow mp swap for file based loop devices (bnc#363332)

-------------------------------------------------------------------
Mon Feb 25 17:40:54 CET 2008 - fehr@suse.de

- ignore EVMS containers with erroneous devices (bnc#360075)
- allow setting of mountBy to `device

-------------------------------------------------------------------
Tue Feb 19 19:55:06 CET 2008 - fehr@suse.de

- fix missing fstab handling during removal of partitions on
  DASDs (bnc#330902)

-------------------------------------------------------------------
Wed Feb 13 19:04:56 CET 2008 - fehr@suse.de

- fix bug during sync between EVMS and LVM container (bnc#354415)

-------------------------------------------------------------------
Thu Feb  7 19:17:31 CET 2008 - fehr@suse.de

- add key sb_ver with version of raid superblock to md maps (bnc#357897)
- version 2.16.11

-------------------------------------------------------------------
Tue Feb  5 14:43:10 CET 2008 - fehr@suse.de

- force inode size of 128 to work around bnc#358483
- provide bios_id entry by hwinfo for DM RAID disks
- version 2.16.10

-------------------------------------------------------------------
Wed Jan 30 14:28:39 CET 2008 - fehr@suse.de

- do disk partitionig in separate step before proposal screen
- version 2.16.9

-------------------------------------------------------------------
Thu Jan 17 12:17:53 CET 2008 - fehr@suse.de

- fix handling of sun disk label (bnc#353546)

-------------------------------------------------------------------
Wed Jan 16 13:13:33 CET 2008 - fehr@suse.de

- make sure NFS entries in fstab get zero passno field

-------------------------------------------------------------------
Tue Jan 15 15:41:36 CET 2008 - fehr@suse.de

- adapt size restrictions of disk label to parted (bnc#352484)
- use gpt as default disk label for disks larger 2TB
- merge proofread texts back into ycp

-------------------------------------------------------------------
Thu Jan 10 13:35:31 CET 2008 - fehr@suse.de

- fix problem of md parity propagation to libstorage (bnc#349896)
- improve text when no changes to be performed (bnc#352583)
- version 2.16.8

-------------------------------------------------------------------
Mon Jan  7 11:39:00 CET 2008 - fehr@suse.de

- change mount-string of ntfs to "ntfs-3g" (bnc#350539)
- extend known options to recognize new ntfs-3g option (bnc#350539)
- fix propagation of hotpluggable property to target map (bnc#350539)

-------------------------------------------------------------------
Wed Dec 19 16:54:32 CET 2007 - fehr@suse.de

- prevent endless loop in proposal code (bnc#343900)
- version 2.16.7

-------------------------------------------------------------------
Tue Dec 18 19:17:41 CET 2007 - fehr@suse.de

- do not propose to format partition for /home if it already
  contains a valid home filesystem (bnc#249380)

-------------------------------------------------------------------
Fri Dec 14 16:00:31 CET 2007 - locilka@suse.cz

- Added a draft of documentation to Storage.ycp

-------------------------------------------------------------------
Wed Dec 12 12:13:37 CET 2007 - fehr@suse.de

- do not create fstab entries for floppy drives (bnc#344483)

-------------------------------------------------------------------
Tue Dec 11 12:09:26 CET 2007 - fehr@suse.de

- require pam_mount to be installed when encryption is used (bnc#345177)
- change LILO to GRUB in helptext (#309129)
- fix a bunch of problems with translatable texts (#325687)

-------------------------------------------------------------------
Wed Nov 28 17:44:06 CET 2007 - aschnell@suse.de

- merged proofread messages

-------------------------------------------------------------------
Mon Nov 26 11:56:44 CET 2007 - fehr@suse.de

- fix order of remounts (#337963)
- version 2.16.6

-------------------------------------------------------------------
Mon Nov 19 12:01:33 CET 2007 - fehr@suse.de

- changed help text about large disks (#341563)
- remove obsolete cruft
- allow more characters (^\<>) in crypt passwd (#337606)

-------------------------------------------------------------------
Fri Nov 16 11:13:04 CET 2007 - aschnell@suse.de

- removed check for liby2util since required include file has
  moved to yast2-core-devel
- version 2.16.5

-------------------------------------------------------------------
Wed Nov  7 10:52:32 CET 2007 - locilka@suse.cz

- Removed dependency on autoyast2-installation by moving some
  AutoinstStorage variables to AutoinstData module (yast2.rpm).
- Removed dependency on yast2-installation.
- version 2.16.4

-------------------------------------------------------------------
Fri Nov 02 14:07:02 CET 2007 - aschnell@suse.de

- allow disabling of EVMS not only during initial installation
- version 2.16.3

-------------------------------------------------------------------
Wed Oct 31 16:56:34 CET 2007 - aschnell@suse.de

- adapted to changes concerning Update.ycp and Installation.ycp
- version 2.16.2

-------------------------------------------------------------------
Thu Oct 25 17:55:57 CEST 2007 - fehr@suse.de

- fix problem when more than one device name translation could be
  applied (#332520)

-------------------------------------------------------------------
Thu Oct 25 15:07:31 CEST 2007 - fehr@suse.de

- force "partitions" in DEVICE line of mdadm.conf during update if
  device names changed (#331604)

-------------------------------------------------------------------
Tue Oct 23 12:50:10 CEST 2007 - fehr@suse.de

- make StorageDevice initialization delayed (#335582)
- version 2.16.1

-------------------------------------------------------------------
Wed Oct 10 17:25:18 CEST 2007 - fehr@suse.de

- if ntfs-3g mount fails during install just use a ntfs mount
  to prevent failing of installation in such a case (#331804)

-------------------------------------------------------------------
Tue Oct 02 18:44:07 CEST 2007 - aschnell@suse.de

- fixed compiling with gcc 4.3
- version 2.16.0

-------------------------------------------------------------------
Thu Sep 27 16:21:28 CEST 2007 - fehr@suse.de

- fix wrong display of cryptotab instead of fstab
- suppress install media when reading fstab (#327571)

-------------------------------------------------------------------
Wed Sep 26 12:00:06 CEST 2007 - fehr@suse.de

- allow also device, uuid and label as default mount-by in
  /etc/sysconfig/storage
- make warning at start of yast2 disk suppressible

-------------------------------------------------------------------
Mon Sep 24 13:00:18 CEST 2007 - fehr@suse.de

- prevent crash with invalid dmraid data (#327342)
- fix problem with removing cached mapping data (#327717)
- version 2.15.27

-------------------------------------------------------------------
Thu Sep 20 15:50:27 CEST 2007 - fehr@suse.de

- make importing fstab cope with changing disk names (#309774)
- version 2.15.26

-------------------------------------------------------------------
Tue Sep 18 18:22:57 CEST 2007 - fehr@suse.de

- fix wrong cryptotab line for old style encryption (#325597)

-------------------------------------------------------------------
Mon Sep 17 14:26:39 CEST 2007 - fehr@suse.de

- version 2.15.25

-------------------------------------------------------------------
Thu Sep 13 12:54:38 CEST 2007 - fehr@suse.de

- change activation of md devices (#309841)

-------------------------------------------------------------------
Tue Sep 11 12:23:42 CEST 2007 - fehr@suse.de

- fix path creation on loop based files (#308995)

-------------------------------------------------------------------
Mon Sep 10 19:15:08 CEST 2007 - fehr@suse.de

- do not autodetect NFS mounts in instsys (#308618)
- change windows detection to cover also Vista (#307802)
- be more robust if /proc/swaps in invalid (#309050)

-------------------------------------------------------------------
Thu Sep  6 15:40:49 CEST 2007 - fehr@suse.de

- fix problems mounting nfs in instsys (#308200)

-------------------------------------------------------------------
Wed Sep  5 12:02:21 CEST 2007 - fehr@suse.de

- fix another case of nonzero passno for encrypted fstab
  entries (#307221)

-------------------------------------------------------------------
Tue Sep  4 16:55:55 CEST 2007 - fehr@suse.de

- fix problem with resizing encrypted volumes (#307222)
- fix missing initialisation of tmpcrypt (#307219)
- fix possible usage of nonzero passno for encrypted fstab entries
  (#296409)

-------------------------------------------------------------------
Mon Sep  3 11:34:26 CEST 2007 - fehr@suse.de

- call insserv or insser -r for boot.{md,lvm,dmraid} as needed (#303857)
- version 2.15.24

-------------------------------------------------------------------
Thu Aug 30 11:37:39 CEST 2007 - fehr@suse.de

- call insserv for boot.crypto during update from <=10.2 (#305105)
- restart boot.quota if quota options have changed (#304841)
- prevent proposal of install medium under XEN (#297321)
- version 2.15.23

-------------------------------------------------------------------
Tue Aug 28 17:28:32 CEST 2007 - fehr@suse.de

- try a remount if fstab options change and umount/mount is not
  possible (#304841)

-------------------------------------------------------------------
Tue Aug 28 15:49:52 CEST 2007 - fehr@suse.de

- rename hotplug to nofail for iSCSI fstab entries (#302158)
- droppend code from handling of INITRD_MODULES since it will not
  work any more (#298726)
- version 2.15.22

-------------------------------------------------------------------
Mon Aug 27 10:34:10 CEST 2007 - fehr@suse.de

- add missing tools used by libstorage to Requires (#304213)
- set default format options also during create (#304699)

-------------------------------------------------------------------
Mon Aug 20 19:25:39 CEST 2007 - fehr@suse.de

- changed default options for ntfs mount points (#300694)

-------------------------------------------------------------------
Mon Aug 20 17:01:27 CEST 2007 - fehr@suse.de

- initialize suggested mount points not at module import (#300280)
- version 2.15.21

-------------------------------------------------------------------
Thu Aug 16 18:29:25 CEST 2007 - fehr@suse.de

- fix wrong order of commit actions (#301002)

-------------------------------------------------------------------
Wed Aug 15 14:13:26 CEST 2007 - aschnell@suse.de

- added fillup template (bug #300065)

-------------------------------------------------------------------
Mon Aug 13 16:32:46 CEST 2007 - fehr@suse.de

- make sure also swap activated before YaST2 gets into fstab (#299550)

-------------------------------------------------------------------
Thu Aug  9 16:03:01 CEST 2007 - fehr@suse.de

- fix problems caused by using dmcrypt instead of losetup for
  encryption (#258222)

-------------------------------------------------------------------
Tue Aug  7 12:19:26 CEST 2007 - fehr@suse.de

- install packages needed for formatting of filesystems (#297645)

-------------------------------------------------------------------
Mon Aug  6 14:00:13 CEST 2007 - fehr@suse.de

- add locale option to ntfs-3g entries in fstab (#297607)
- version 2.15.20

-------------------------------------------------------------------
Thu Aug  2 16:34:43 CEST 2007 - fehr@suse.de

- allow mount-by-uuid for swap devices

-------------------------------------------------------------------
Wed Aug  1 11:54:37 CEST 2007 - fehr@suse.de

- prevent mis-detection of all partitions with boot flag set on GPT
  as EFI boot partitions (#220839)
- util-linux-crypto was renamed to cryptsetup
- suppress popups about package installation in inst-sys (#296381)
- fix having obsolete LVM entries displayed after removal of disk
  label (#290779)
- recognize activated swap as swappable in proposal (#296209)

-------------------------------------------------------------------
Thu Jul 26 14:32:49 CEST 2007 - fehr@suse.de

- NFS support should now be working (feature #300779)
- version 2.15.19

-------------------------------------------------------------------
Wed Jul 25 11:36:04 CEST 2007 - fehr@suse.de

- move all autodoc files to yast2-storage-devel (feature #302461)

-------------------------------------------------------------------
Tue Jul 24 16:05:44 CEST 2007 - fehr@suse.de

- add preliminary code for NFS support (feature #300779)

-------------------------------------------------------------------
Mon Jul 23 12:30:12 CEST 2007 - fehr@suse.de

- fixed problem with mis-detecting windows fs on real disk used
  for dmraid (#293728)
- add code for handling by-id names for dmraid devices
- adapt expert partitioner help text (#293789)

-------------------------------------------------------------------
Wed Jul 18 14:56:17 CEST 2007 - fehr@suse.de

- fix missing comparisons for DMRAID containers (#290918)

-------------------------------------------------------------------
Mon Jul 16 12:11:50 CEST 2007 - fehr@suse.de

- mount ntfs rw as default, use ntfs-3g driver for ntfs (#247750)
- do internal mounts readonly where possible
- version 2.15.18

-------------------------------------------------------------------
Thu Jul  5 15:34:35 CEST 2007 - fehr@suse.de

- fix wrong handling of disk initialisation (#287247)

-------------------------------------------------------------------
Wed Jul  4 16:40:10 CEST 2007 - fehr@suse.de

- do not call Storage::GetMountBy in autoyast config mode (#288690)

-------------------------------------------------------------------
Tue Jul  3 16:50:38 CEST 2007 - fehr@suse.de

- improve discrimination between EFI and win partitions (#287289)

-------------------------------------------------------------------
Mon Jul  2 19:36:31 CEST 2007 - fehr@suse.de

- prevent some rpmlint warnings
- create 1.0 md superblocks with a bitmap by default (#282807)

-------------------------------------------------------------------
Mon Jul  2 18:08:11 CEST 2007 - fehr@suse.de

- make sure util-linux-crypto gets installed and boot.crypto is
  insserved (#279900)
- version 2.15.18

-------------------------------------------------------------------
Mon Jul 02 18:07:18 CEST 2007 - aschnell@suse.de

- handle old encryption types with cryptsetup (bug #258222)

-------------------------------------------------------------------
Tue Jun 26 10:57:56 CEST 2007 - fehr@suse.de

- add windows default mount points also in VM proposal (#262417)
- prevent win mount points on hotplug devices (#287252)
- version 2.15.17

-------------------------------------------------------------------
Mon Jun 25 17:41:27 CEST 2007 - fehr@suse.de

- fixed problem mounting filesystem in inst-sys (#286686)
- prevent direct or indirect change of partitions used for swap or
  as install source during installation (#274321,#262417)

-------------------------------------------------------------------
Mon Jun 18 12:48:04 CEST 2007 - fehr@suse.de

- add menu entry to call iSCSI client setup (#278554)
- version 2.15.16

-------------------------------------------------------------------
Thu Jun 14 16:46:09 CEST 2007 - fehr@suse.de

- use provided fstab options when mounting filesystems
- implement support for user quota (fate#120106)
- disable noauto option for crypted volumes (see fate #302001)
- fix fs type detection for luks encrypted volumes

-------------------------------------------------------------------
Wed Jun  6 13:56:50 CEST 2007 - fehr@suse.de

- fix typos in translatable texts (#233645)
- version 2.15.15

-------------------------------------------------------------------
Mon Jun  4 13:06:28 CEST 2007 - fehr@suse.de

- fix missing ldconfig call detect by RPMLINT
- removed obsolete script create_udev_cdrom_rules

-------------------------------------------------------------------
Thu May 31 15:53:00 CEST 2007 - fehr@suse.de

- automatically increase GPT before creating partitions (#236404)
- make help option in controller module work (#269888)
- version 2.15.14

-------------------------------------------------------------------
Tue May 29 16:20:34 CEST 2007 - aschnell@suse.de

- fixed crash during detection (caused by empty key-value-pair)
  (bug #278169)

-------------------------------------------------------------------
Fri May 25 13:30:04 CEST 2007 - jsrain@suse.cz

- removed outdated translations from .desktop-files (#271209)

-------------------------------------------------------------------
Thu May 24 11:25:44 CEST 2007 - fehr@suse.de

- add evms-devel to needforbuild
- version 2.15.13

-------------------------------------------------------------------
Mon May 21 12:24:12 CEST 2007 - fehr@suse.de

- handle very small devices where parted detects number of cylinders
  as zero (#275959)

-------------------------------------------------------------------
Wed May 16 13:08:06 CEST 2007 - fehr@suse.de

- add text about not moving progress bar when resizing (#274720)
- overwrite newly created md devices as partitions (#266538)
- handle EVMS over md correctly in GetUsedEvmsDisks (#266538)

-------------------------------------------------------------------
Tue May 15 17:41:49 CEST 2007 - fehr@suse.de

- correctly compute maximal allowable cylinder (#273286)
- fix bug in member function equalContent (#245734)

-------------------------------------------------------------------
Mon May 14 11:15:42 CEST 2007 - fehr@suse.de

- adapt to new parted version 1.8.7 ("linux-swap(new)" instead of
  "linux-swap")
- fix wrong crypttab entry for encrypted swap with password (#273572)
- prevent bind mounts from confusing mount detection (#271720)
- version 2.15.12

-------------------------------------------------------------------
Thu May 10 15:49:40 CEST 2007 - fehr@suse.de

- disable EVMS proposal completely [#272736]
- make sure thet /dev/evms/sda1 gets into /etc/fstab for all cases
  where evms_boot in control.xml is set to true.
- version 2.15.11

-------------------------------------------------------------------
Mon May  7 13:55:08 CEST 2007 - fehr@suse.de

- do not create file 65-cdrom-rules any more (#271424)
- fix problem when reusing existing partition (#267212)

-------------------------------------------------------------------
Thu May  3 13:28:19 CEST 2007 - fehr@suse.de

- fix wrong warning about unreadable DASD (#269230)
- enable swap again in filesystem selection (#270857)
- version 2.15.10

-------------------------------------------------------------------
Thu Apr 26 11:46:54 CEST 2007 - fehr@suse.de

- fix wrongly selected device during update when LABEL= or UUID=
  is used fstab for root fs (#268292)
- version 2.15.9

-------------------------------------------------------------------
Wed Apr 25 16:02:46 CEST 2007 - fehr@suse.de

- fix performance hog with large number of disks and swap areas (#267262)
- remove last two field from crypttab to be compatible (#257884)

-------------------------------------------------------------------
Fri Apr 20 15:13:55 CEST 2007 - aschnell@suse.de

- protect strings passed to shell (#266482)

-------------------------------------------------------------------
Mon Apr 16 16:21:03 CEST 2007 - fehr@suse.de

- prevent scanning code from getting confused by parted stack
  traces (#263853)

-------------------------------------------------------------------
Thu Apr 12 11:58:53 CEST 2007 - fehr@suse.de

- handle LABEL= and UUID= in Storage::GetDiskPartitionTg (#263239)
- add patch by Olaf to support Efika boards (#259827)
- fix wrong handling of crypted dirs /tmp and /var/tmp (#263508)
- version 2.15.8

-------------------------------------------------------------------
Wed Apr 11 12:50:22 CEST 2007 - fehr@suse.de

- show first proposal screen even after using target partitioner
  (#260341)

-------------------------------------------------------------------
Mon Apr  2 14:17:15 CEST 2007 - fehr@suse.de

- add support for HFS+ filesystem (feature #302071)

-------------------------------------------------------------------
Fri Mar 30 08:24:50 CEST 2007 - locilka@suse.cz

- SCR agent proc_meminfo.scr moved from yast2-storage to yast2
- Adjusted RPM dependencies

-------------------------------------------------------------------
Tue Mar 27 11:33:38 CEST 2007 - fehr@suse.de

- make Storage::SetPartitionData also work with /dev/disk/by-
  devices (#257696)
- version 2.15.7

-------------------------------------------------------------------
Mon Mar 26 12:41:14 CEST 2007 - fehr@suse.de

- prefer scsi-link when more than one udev id is present (#251338)

-------------------------------------------------------------------
Wed Mar 21 17:57:18 CET 2007 - fehr@suse.de

- add hotplug option to fstab entries for iSCSI disks (#250667)

-------------------------------------------------------------------
Mon Mar 19 18:14:23 CET 2007 - fehr@suse.de

- activate EVMS if no trivial EVMS maps are present

-------------------------------------------------------------------
Thu Mar 15 13:15:04 CET 2007 - fehr@suse.de

- fix sort order for deleted partition with same number (#254599)
- prevent removal of to-be-created logical partitions if extended
  partition gets removed (#254599)
- version 2.15.6

-------------------------------------------------------------------
Wed Mar 14 13:09:55 CET 2007 - fehr@suse.de

- add needed changes for bug #249764

-------------------------------------------------------------------
Tue Mar 13 09:55:09 CET 2007 - fehr@suse.de

- add changes done by Lukas Ocilka for UI speedup to disk
  client (#253943)
- add missing dependencies to Requires line (#253969)

-------------------------------------------------------------------
Mon Mar 12 13:22:30 CET 2007 - fehr@suse.de

- treat partition id 0x6 like 0x41 on arch ppc (#247739)

-------------------------------------------------------------------
Mon Mar  5 14:05:40 CET 2007 - fehr@suse.de

- be more verbose with output of hwinfo --map

-------------------------------------------------------------------
Wed Feb 28 15:56:30 CET 2007 - fehr@suse.de

- fix problems with inconsistent display of EVMS PVs (#245729)

-------------------------------------------------------------------
Tue Feb 27 18:22:53 CET 2007 - fehr@suse.de

- reset label when proposal formats a partition (#249380)

-------------------------------------------------------------------
Thu Feb 22 18:23:36 CET 2007 - fehr@suse.de

- only allow crypt password from /dev/random when persistent
  devices names are available
- fix problems caused by activated EVMS during update (#247801)
- version 2.15.5

-------------------------------------------------------------------
Wed Feb 21 16:51:15 CET 2007 - fehr@suse.de

- provide functionality for feature #301966

-------------------------------------------------------------------
Tue Feb 20 12:12:58 CET 2007 - fehr@suse.de

- add text to inform user about crippled IDE support
- initialize dmraid before LVM

-------------------------------------------------------------------
Mon Feb 19 13:53:30 CET 2007 - fehr@suse.de

- improve help text for journal mode (#245538)
- prevent deleted pertitione from showing up in EVMS dialog if EVMS
  is activated later (#202361)
- prevent invalid creation of too small partitions in EVMS proposal
  (#246211)
- do not offer whole dasd disks as PVs in EVMS (#246752)

-------------------------------------------------------------------
Thu Feb 15 15:35:15 CET 2007 - fehr@suse.de

- ignore busy disk in parted when only type is changed (#231887)
- version 2.15.4

-------------------------------------------------------------------
Wed Feb 14 11:20:52 CET 2007 - fehr@suse.de

- remove noauto from fstab line for encrypted swap (#244645)
- fix problem calling GetPartition with udev names
- add support for online resize of ext3 (feature #301943)
- remove obsolete mounting of /proc/bus/usb (#244947)

-------------------------------------------------------------------
Tue Feb 13 12:09:25 CET 2007 - fehr@suse.de

- fix invalid crypttab entries (#244578)
- remove warning when canceling edit of extended partition (#244495)

-------------------------------------------------------------------
Mon Feb 12 18:03:04 CET 2007 - fehr@suse.de

- fix problem with handling extended partition in autoyast (#244585)
- do not propose EVMS setup on disks with non-msdos labels (#244078)
- add function Storage::DeviceMatchFstab add fix EVMS initialisation
  problems (#244117)
- fix order of creation between raid partitions and LVM (#243160)

-------------------------------------------------------------------
Thu Feb  8 15:18:09 CET 2007 - fehr@suse.de

- improve fix for #235774 to also handle first disk successfully

-------------------------------------------------------------------
Wed Feb  7 15:57:35 CET 2007 - fehr@suse.de

- add needed crypto modules MODULES_LOADED_ON_BOOT in
  /etc/sysconfig/kernel (#229414)
- disallow mount points on partitions without valid filesystem (#231097)
- set minimal free win size to absolute values (#231880)

-------------------------------------------------------------------
Tue Feb  6 19:53:27 CET 2007 - fehr@suse.de

- fix problem when device names of to be created LVM/EVMS/MD devices
  change (#237115)
- rename partition id 255 to "BBT or NBO reserved"  (#242431)
- fix problem changing stripe count (#238372)

-------------------------------------------------------------------
Mon Feb  5 11:25:04 CET 2007 - fehr@suse.de

- do not use edd links any more (#237287)

-------------------------------------------------------------------
Thu Feb  1 15:35:16 CET 2007 - fehr@suse.de

- do resize before removing partitions so that system is untouched
  if resize fails (#241050)

-------------------------------------------------------------------
Wed Jan 31 20:48:33 CET 2007 - fehr@suse.de

- fix problems handling EVMS setups on S390 (#235902)
- make close window button work in LVM config tool (#240271)
- fix problem with PPC prep boot and EVMS (#235774)
- version 2.15.3

-------------------------------------------------------------------
Tue Jan 30 16:49:07 CET 2007 - fehr@suse.de

- temporary stop hald while parted is called (#224516)
- prevent needless update of Storage::GetTargetChangeTime() (#237112)

-------------------------------------------------------------------
Mon Jan 29 15:44:44 CET 2007 - fehr@suse.de

- fix bug with wrong mountby fallback for newly created partitions
  (#239473)

-------------------------------------------------------------------
Thu Jan 18 13:23:57 CET 2007 - fehr@suse.de

- fix bug removing and re-creating multiple LVs with same name (#234031)
- version 2.15.2

-------------------------------------------------------------------
Wed Jan 17 17:13:50 CET 2007 - fehr@suse.de

- use udev id in /etc/crypttab instead of kernel name
- do not provide automatic windows mounts in autoyast
- fix problem with unaccounted EVMS maps when Storage::evmsActivate
  is called and initial map is restored afterwards (#235756)
- fix unchangeable mountby default (#235794)

-------------------------------------------------------------------
Tue Jan 16 17:20:02 CET 2007 - fehr@suse.de

- make Storage::GetDiskPartition understand paths with /disk/by- (#233712)

-------------------------------------------------------------------
Mon Jan 15 15:39:16 CET 2007 - fehr@suse.de

- fix bug when removing all device on a disk (#233779)
- make flexible proposal work again (#229651)

-------------------------------------------------------------------
Thu Jan 11 19:03:09 CET 2007 - fehr@suse.de

- fix bug handling dmraid volumes ending in digits (#230701)
- add handling of tmp option to crypted partition (feature #301787)

-------------------------------------------------------------------
Wed Jan 10 16:58:07 CET 2007 - fehr@suse.de

- fix bug using MOUNTBY_ID or MOUNTBY_PATH as default (feature #301385)
- fix proposal on gpt disk label (#233198)

-------------------------------------------------------------------
Tue Jan  9 17:47:24 CET 2007 - fehr@suse.de

- fix bug that occurs when trying to use dmraid partitions as
  PVs of a LVM VG (#231221)

-------------------------------------------------------------------
Thu Dec 21 17:38:46 CET 2006 - fehr@suse.de

- change encryption method used to LUKS (feature #301787)
- version 2.15.1

-------------------------------------------------------------------
Wed Dec 13 15:19:35 CET 2006 - fehr@suse.de

- change default mount method to MOUNTBY_ID (feature #301385)

-------------------------------------------------------------------
Tue Dec 12 11:36:00 CET 2006 - fehr@suse.de

- real fix for bug #219381

-------------------------------------------------------------------
Mon Dec 11 12:47:33 CET 2006 - fehr@suse.de

- fix wrong order of fstab lines if label is set but device
  formatted (#225705)
- disable evms activation in libstorage if evms_config in control.xml
  is set to false (#224585)
- fix missing parenthesis in ycp (#219381)

-------------------------------------------------------------------
Wed Dec  6 15:09:25 CET 2006 - fehr@suse.de

- fix failing EVMS proposal when container already contains
  volumes named home, root or swap (#224444)
- prevent crash in libstorage if dmraid names is malformed (#223843)

-------------------------------------------------------------------
Tue Dec  5 18:02:11 CET 2006 - fehr@suse.de

- recognize Apple HFS partition also in gpt label (#217986)
- forget about former label when adding a Pv (#221455)
- do not allow partitions crossing maximal supported size
  of disk label (e.g. 2TB for msdos) any more (#217416)
- remove unneeded .la file (#223716)
- make cancel Button in raid type popup work (#222690)

-------------------------------------------------------------------
Mon Dec  4 16:50:17 CET 2006 - fehr@suse.de

- fix resize problem with logical partitions (#216953)
- fix problem handling cciss devices (#219496)
- 2.15.0

-------------------------------------------------------------------
Tue Nov 21 11:49:33 CET 2006 - jsuchome@suse.cz

- show error when password for encrypted partition is too short (#220665)
- 2.14.18

-------------------------------------------------------------------
Fri Nov 17 12:11:27 CET 2006 - schubi@suse.de

- handling raid devices "isw_bgbdheafhf" and "isw_bgbdheafhf_TestRAID"
  as the same Bug 217807

-------------------------------------------------------------------
Thu Nov  2 16:59:44 CET 2006  - fehr@suse.de

- enable Raid/LVM/EVMS/Loop when partition gets called by
  yast2-repair (#215193)
- version 2.14.16

-------------------------------------------------------------------
Tue Oct 31 13:20:33 CET 2006  - fehr@suse.de

- propagate value of Mode::test() to libstorage to avoid problems
  with testsuite
- version 2.14.15

-------------------------------------------------------------------
Mon Oct 30 16:33:30 CET 2006  - fehr@suse.de

- fix missing LVM/EVMS/HOME proposal buttons on empty disk (#215674)
- fix too small boot partition with VM proposal on PPC (#216222)
- version 2.14.14

-------------------------------------------------------------------
Thu Oct 26 13:17:08 CEST 2006 - fehr@suse.de

- map SLES releases to SL releases in Storage::Update (#153576)

-------------------------------------------------------------------
Wed Oct 25 10:47:43 CEST 2006 - fehr@suse.de

- add code to detect mismatch of kernel and modules

-------------------------------------------------------------------
Tue Oct 24 12:20:39 CEST 2006 - fehr@suse.de

- enable special handling for exactly one selected partition in
  target partitioner (#214284)
- version 2.14.13

-------------------------------------------------------------------
Mon Oct 23 11:12:02 CEST 2006 - fehr@suse.de

- change missing sysfs from error to warning to avoid breaking
  packages importing Storage in testmode
- fix bug during deletion of BIOS raid devices (#213594)
- fix mis-detection of swap devices with label set (#206035)
- version 2.14.12

-------------------------------------------------------------------
Tue Oct 17 13:49:57 CEST 2006 - fehr@suse.de

- add patch by Marius Tomaschewski for better logging integration
  with blocxx
- changed default fs for /boot from ext2 to ext3
- version 2.14.11

-------------------------------------------------------------------
Thu Oct 12 15:05:56 CEST 2006 - fehr@suse.de

- fix evms volume initialisation if LVM VGs are present
- activate EVMS volumes before creating EVMS proposal
- fixed problems handling swap in EVMS and conflicts check
- version 2.14.10

-------------------------------------------------------------------
Tue Oct 10 12:49:09 CEST 2006 - fehr@suse.de

- add changes to use new "driver_module" by hwinfo (#211225)
- change default fs to ext3 (feature #301235)
- version 2.14.9

-------------------------------------------------------------------
Fri Sep 29 14:47:59 CEST 2006 - olh@suse.de

- handle amiga paritition tables for Pegasos2 (#141461/feature #300765)
- version 2.14.8

-------------------------------------------------------------------
Thu Sep 28 16:40:05 CEST 2006 - fehr@suse.de

- add more general fix for bug #202346
- version 2.14.7

-------------------------------------------------------------------
Tue Sep 26 19:05:21 CEST 2006 - fehr@suse.de

- fix bug handling resize of partitions with inconsistent windows
  fs (#207878)

-------------------------------------------------------------------
Mon Sep 25 12:37:03 CEST 2006 - fehr@suse.de

- add also driver module ot INITRDMODULES (#206432)
- fix crash while detetcting dmraid devices (#207410)

-------------------------------------------------------------------
Thu Sep 21 13:11:34 CEST 2006 - fehr@suse.de

- fix problem propagating mkfs options to libstorage
- add dir_index option for ext3 formats (feature #301236)
- make dir_index option default for ext3 formats
- fix problem with encryption and noauto (#204942)
- version 2.14.6

-------------------------------------------------------------------
Wed Sep 20 12:25:52 CEST 2006 - fehr@suse.de

- consistently use Partitions::Defaultfs() wherever needed
- fix problem with handling of swap on different disks in
  LVM/EVMS proposal

-------------------------------------------------------------------
Tue Sep 19 13:11:19 CEST 2006 - fehr@suse.de

- fix wrong icon name (#206485)
- add spaces to popup texts (#205097)
- use .local.bash instead of .target.bash in Storage::NumLoopDevices()
- add patch by Lukas to make expert partitioner information level
  configurable (#204111)
- improve help text of expert partitioner (#204111)

-------------------------------------------------------------------
Mon Sep 18 19:36:54 CEST 2006 - fehr@suse.de

- add feature to have LVM/EVMS based proposals
  (feature #193, feature #300169)
- version 2.14.5

-------------------------------------------------------------------
Thu Sep  7 17:29:55 CEST 2006 - fehr@suse.de

- fix inappropriate use of "&product" (#204059)

-------------------------------------------------------------------
Wed Sep  6 13:49:20 CEST 2006 - fehr@suse.de

- change button text in expert partitioner (#203814)
- do not report disks with unsupported disk labels, just mark their
  partition table as readonly (feature #153022)

-------------------------------------------------------------------
Tue Sep  5 18:16:57 CEST 2006 - fehr@suse.de

- add support for partitionable BIOS RAID devices (dmraid)
  feature #100212
- version 2.14.4

-------------------------------------------------------------------
Thu Aug 31 16:32:54 CEST 2006 - fehr@suse.de

- fix bug creating slightly too small partitions and messing up
  LVM size estimations (#202346)

-------------------------------------------------------------------
Tue Aug 15 12:23:04 CEST 2006 - fehr@suse.de

- change text about device removal (#198889)

-------------------------------------------------------------------
Thu Aug 10 15:09:24 CEST 2006 - fehr@suse.de

- make DeviceRealDisk return false for /dev/md (#154915)

-------------------------------------------------------------------
Mon Aug  7 12:19:52 CEST 2006 - fehr@suse.de

- implement concept of unsupported file systems (FATE #100401)
- version 2.14.3

-------------------------------------------------------------------
Wed Aug  2 11:35:37 CEST 2006 - fehr@suse.de

- reset label and mountby state when selecting encrpytion (#194039)
- forbid using fat for /boot on non-IA64 systems (#156758)
- allow data journal mode for ext3 on root fs (#133428)

-------------------------------------------------------------------
Tue Aug  1 11:39:16 CEST 2006 - fehr@suse.de

- remove handling of /etc/raidtab in class EtcRaidtab (#195061)

-------------------------------------------------------------------
Mon Jul 31 16:43:53 CEST 2006 - fehr@suse.de

- improve detection of module dependencies of disks (#195116,#194111)
- try to not suggest hotpluggable disks for installation (#150744)

-------------------------------------------------------------------
Thu Jul 27 17:23:20 CEST 2006 - fehr@suse.de

- fix first available partition number to be 2 on "mac" label (#192080)
- version 2.14.2

-------------------------------------------------------------------
Thu Jul 13 12:49:59 CEST 2006 - fehr@suse.de

- removed obsolete code
- set default label for disks on PPC Mac to "mac" (#192080)
- fix problem handling removal and subsepent adding of device with
  same name to a LVM VG (#186602)
- fix handling of "EFI boot" partition on IA64 (#185478)
- display ntfsresize output in error popup to user (#186640)
- fix error caching state of resizing not possible (#186640)
- allow mount by label and UUID for md devices (#184704)
- fix bug creating and crypting raid devices in same step (#191188)
- version 2.14.1

-------------------------------------------------------------------
Mon Jun 19 16:29:27 CEST 2006 - fehr@suse.de

- adapt to new version of parted (#185024)
- version 2.14.0

-------------------------------------------------------------------
Mon Jun 19 14:12:19 CEST 2006 - fehr@suse.de

- fix problem of removal of created primary parition numbering (#183747)
- fix order of checks for changed geometry and max cyl (#185049)
- version 2.13.69

-------------------------------------------------------------------
Mon Jun 12 17:02:44 CEST 2006 - fehr@suse.de

- handle translation of udev names during update (#182065)
- version 2.13.68

-------------------------------------------------------------------
Tue Jun  6 11:00:11 CEST 2006 - fehr@suse.de

- purge start of newly create partitions thet will be part of LVM or
  EVMS (#179074)
- handle EVMS over MD in Storage::GetRootInitrdModules (#167943)
- version 2.13.67

-------------------------------------------------------------------
Thu Jun  1 10:50:36 CEST 2006 - fehr@suse.de

- fix problem while creating an encrypted loop (#180347)
- fix problem handling used by in EVMS containers
- fix problems with PV removal in LVM (#180411)
- use log level of evms.conf when opening EVMS engine
- fix bugs within EVMS over MD (#167943)
- version 2.13.66

-------------------------------------------------------------------
Tue May 30 17:33:50 CEST 2006 - fehr@suse.de

- add missing dupDash call in LV handling
- fix dm name to lvm name handling in ycp code

-------------------------------------------------------------------
Mon May 29 16:44:57 CEST 2006 - fehr@suse.de

- rename duplicate parameter name in header of Partition.h (#179300)

-------------------------------------------------------------------
Mon May 22 17:09:38 CEST 2006 - fehr@suse.de

- handle container detected by both EVMS and LVM as LVM (#177043)
- version 2.13.65

-------------------------------------------------------------------
Thu May 18 12:31:41 CEST 2006 - fehr@suse.de

- fix sort order of prep partition (#176728)
- add pid to libstorage log lines
- do not try to load hb2 plugin when activating EVMS (#176605)
- version 2.13.64

-------------------------------------------------------------------
Tue May 16 16:09:55 CEST 2006 - fehr@suse.de

- fix bug in handling LVM as root device (#175434)
- fix bugs handling deletion of disk label

-------------------------------------------------------------------
Mon May 15 14:55:54 CEST 2006 - fehr@suse.de

- also soft ignore disks used as cdrom install media (#173214)
- fix handling of unpartitionable devices in XEN
- allow generic dm devices as PVs in LVM VGs
- version 2.13.63

-------------------------------------------------------------------
Thu May 11 15:30:54 CEST 2006 - fehr@suse.de

- fix bug in resizing partitions while others are created (#174826)
- soft ignore disks used as install media in proposal (#173214)
- add preliminary code for multipath detection

-------------------------------------------------------------------
Wed May 10 11:53:39 CEST 2006 - fehr@suse.de

- allow DM device as part of sotware raids
- fix wrong dialog handling when called in repair mode (#173446)
- remove MD based multipathing support
- fix bug in handling whole disks as part of EVMS container (#174294)
- prefer non-native disks on iseries but do not completely
  ignore native disks (#166378)
- version 2.13.62

-------------------------------------------------------------------
Tue May  9 13:14:03 CEST 2006 - fehr@suse.de

- additional fixes for generic dm devices
- version 2.13.61

-------------------------------------------------------------------
Mon May  8 16:12:55 CEST 2006 - fehr@suse.de

- fix wrong warning text on deletion of extended partition (#173406)
- add edd module to INITRD_MODULES if it is loaded
- improve support for generic dm devices
- version 2.13.60

-------------------------------------------------------------------
Fri May  5 14:55:39 CEST 2006 - fehr@suse.de

- patch proofread texts back into ycp
- zero last 32k of volume to be formatted (#164867)
- version 2.13.59

-------------------------------------------------------------------
Wed May  3 08:48:24 CEST 2006 - fehr@suse.de

- disable check for boot size on macs (#170638)
- fix off-by-one max cylinder check (#171872)
- improve handling of unformatted DASD devices (#164930)
- version 2.13.58

-------------------------------------------------------------------
Thu Apr 27 11:46:07 CEST 2006 - fehr@suse.de

- call udevsettle instead of udev.count_events
- remove sole /dev/evms/md/ entries (#170075)
- move /boot lower in mount point proposal list
- prevent raid devices activated by EVMS breaking install (#170080)
- version 2.13.57

-------------------------------------------------------------------
Wed Apr 26 14:13:46 CEST 2006 - fehr@suse.de

- use evms log level from config file
- add needed changes to use md device as EVMS PVs
- fix crash in loop dialog creation
- make help text consistent with dialog text (#157162)
- version 2.13.56

-------------------------------------------------------------------
Tue Apr 25 12:02:54 CEST 2006 - fehr@suse.de

- do not prefer edd links in udev id (#169040)
- cope with obsolete entries in by-uuid and by-label
- version 2.13.55

-------------------------------------------------------------------
Mon Apr 24 16:41:42 CEST 2006 - fehr@suse.de

- fix problem with no valid evms devices at start (#167397)
- fix handling of non-CDL formatted dasds (#164930)
- use same defaults options for formatted fat filesystems as
  for ones mounted automatically (#168646)
- fix problem of mounted detection with mount by UUID (#167960)
- fix problem of removal of LVM LV with /dev/md in name (#165089)
- version 2.13.54

-------------------------------------------------------------------
Thu Apr 20 17:01:34 CEST 2006 - fehr@suse.de

- set minimal reqired boot size to 800k (#162657)
- add entry for debugfs to /etc/fstab (#162214)
- version 2.13.53

-------------------------------------------------------------------
Wed Apr 19 19:29:30 CEST 2006 - fehr@suse.de

- add an improved fix for boot partition proposal on IA64 (#165554)
- fix problem with cciss devices and EVMS (#167397)
- version 2.13.52

-------------------------------------------------------------------
Tue Apr 18 11:10:19 CEST 2006 - fehr@suse.de

- change detection code to produce less debug output with large
  number of disks
- fix detecion problem with large number of SCSI or DASD disks (#165882)
- prevent trashing of volume labels containing / (#166903)
- use "DEVICE partitions" im mdadm.conf (#155120)
- version 2.13.51

-------------------------------------------------------------------
Thu Apr 13 10:58:14 CEST 2006 - fehr@suse.de

- add fix found by Changju Gao for a bug in checking minimal fs size
- version 2.13.50

-------------------------------------------------------------------
Wed Apr 12 13:23:03 CEST 2006 - fehr@suse.de

- handle Apple_Bootstrap like Apple_HFS (#158543)
- trigger udev update on format or label setting (#165192)
- do not try reusing boot partitions on IA64 (#165554)
- try reuse root without home on small disks
- fix problem with xvda disks under XEN
- add fstab entry for sysfs when needed during Update (#165502)

-------------------------------------------------------------------
Tue Apr 11 12:52:41 CEST 2006 - fehr@suse.de

- fix crash when bogus EVMS container is present (#163124)
- fix detection of duplicate lv names
- fix lost setting of crypt passwd when changing lv name (#163983)
- allow partition id 0x06 as boot partition in Prep (#162482)

-------------------------------------------------------------------
Mon Apr 10 18:46:19 CEST 2006 - fehr@suse.de

- fix bug in proposal handling partitions with "max_cyl" set (#158552)
- prevent superfluous boot partition on xen guests (#158552)
- version 2.13.49

-------------------------------------------------------------------
Mon Apr 10 11:16:28 CEST 2006 - fehr@suse.de

- correctly handle Cancel button on loop file creation (#163963)
- automatically use -F 32 on large FAT filesystems
- prevent destruction of target map if key is not there
- make proposal on disk used by LVM possible
- finally fix #159504 for large disks
- version 2.13.48

-------------------------------------------------------------------
Thu Apr  6 15:16:05 CEST 2006 - fehr@suse.de

- fix usage of whole disk in EVMS after removal of disk label (#162945)
- fix problems during enlarging logical partitions (#162766, #162995)
- correctly recognize hfs boot partition on mac (#163706)
- fix handling of devices in subdirectories in EVMS config
- use dasdview, now handle LDL and CDL formatted dasd
- suppresse loop evms compatible volumes (#163601)
- version 2.13.47

-------------------------------------------------------------------
Wed Apr  5 10:41:54 CEST 2006 - fehr@suse.de

- fix missing creation of boot partition in proposal (#163387)
- prevent failing mount/format due to evms usage of partitions (#163951)
- prevent redundant activations of evms entities
- do not use options acl,user_xattr for xfs (#163658)
- fix problem when sharing EVMS container and normal filesystem
  on the same disk
- set up exclude devices list in evms.conf (#162242)
- make setting swap label to empty work (#162884)
- remove obsolete code
- version 2.13.46

-------------------------------------------------------------------
Tue Apr  4 17:56:06 CEST 2006 - fehr@suse.de

- fix handling of cciss device (#162515)

-------------------------------------------------------------------
Mon Apr  3 13:11:32 CEST 2006 - fehr@suse.de

- check if swapon succeeds before using swap partitions (#161335)
- add Storage::RemoveDmMapsTo for usage by bootloader (#162242)
- use correct default fstab options when resuing partition (#162510)
- fix various bugs handling complete disk with mac label (#161751)
- version 2.13.45

-------------------------------------------------------------------
Thu Mar 30 16:37:50 CEST 2006 - fehr@suse.de

- prevent reuse of partitions already used by other entities
- wait for udev activity to be finished after calls to
  "dmsetup remove ..." (#162279)
- version 2.13.44

-------------------------------------------------------------------
Thu Mar 30 15:50:22 CEST 2006 - fehr@suse.de

- fix random crashes during volume removal
- version 2.13.43

-------------------------------------------------------------------
Wed Mar 29 16:32:59 CEST 2006 - fehr@suse.de

- fix problems of EVMS non-EVMS coexistence
- version 2.13.42

-------------------------------------------------------------------
Wed Mar 29 13:34:18 CEST 2006 - fehr@suse.de

- fix logging initialisation in inst-sys
- version 2.13.41

-------------------------------------------------------------------
Tue Mar 28 19:49:50 CEST 2006 - fehr@suse.de

- speed up detection of encryption type on large fs (#158950)
- version 2.13.40

-------------------------------------------------------------------
Tue Mar 28 14:11:53 CEST 2006 - fehr@suse.de

- prevent endless loop when computing proposal (#161288)
- add code to support xen devices (#151233)
- version 2.13.39

-------------------------------------------------------------------
Mon Mar 27 16:01:06 CEST 2006 - fehr@suse.de

- add script to create 65-cdrom.rules
- parted supports now flag raid on mac disklabel (#160084)
- fix handling of partition flagged primary in proposal (#158771)
- fix removal of existing boo partitions on ppc (#57903)
- version 2.13.38

-------------------------------------------------------------------
Thu Mar 23 18:00:26 CET 2006 - fehr@suse.de

- disable/enable voluem handling in hal while partitioner is
  running (#153241)
- use lazy initialisation of libstorage in Storage.ycp (#143231)
- version 2.13.37

-------------------------------------------------------------------
Wed Mar 22 15:01:49 CET 2006 - fehr@suse.de

- skip udev rules lines with empty path id (#159970)
- check for confilcts with vg name and /dev content (#160073)
- make libstorage handle dashes in LVM name correctly (#148957)

-------------------------------------------------------------------
Tue Mar 21 18:35:47 CET 2006 - fehr@suse.de

- make xfs use the same default fstab options than other fs (#153127)
- prevent possibly overlapping partitons during resize (#159108)
- fix wrong handling when resetting a mount point (#155623)
- prevent hang in pvcreate on md device (#152738)
- prevent YaST2 from activating inactive loop device it has no
  password for (#148124)
- prevent wrong detecion of fstab content id udev id is empty
  (#157828)

-------------------------------------------------------------------
Mon Mar 20 19:36:45 CET 2006 - fehr@suse.de

- fix setting empty label on xfs (#156985)
- skip setting raid type on mac disklabel, it fails (#134652)
- prevent having unused disk space after proposals (#159504)
- sort proposed created partitions to make manual changes more
  easily (#158237)
- clear partition table if using whole disk as PV, LVM tools
  are confused by gpt disk label (#156984)

-------------------------------------------------------------------
Thu Mar 16 20:03:18 CET 2006 - fehr@suse.de

- fix problems with evms_access (#154379)
- 2.13.36

-------------------------------------------------------------------
Wed Mar 15 16:23:07 CET 2006 - fehr@suse.de

- add changes needed to support added edd by-id link (#82867)

-------------------------------------------------------------------
Tue Mar 14 17:44:49 CET 2006 - fehr@suse.de

- Consolidate fix by ug with my fix for #148352
- add ocfs2 and ntfs to fs list in EvmsAccess.cc
- only call updateFsData() in Disk::doCreate if format is set to
  false, this should make the recent changes in handling fs and
  detected_fs in Volume::getFsData() obsolete (#144595)
- remove /data mount points (#152201)
- prevent wrong default mount point for swap in LVM LV (#156669)

-------------------------------------------------------------------
Thu Mar 11 16:20:12 MST 2006 - cgao@novell.com

- Stopped adding "deleted" win partitions (#153646+#153714)
- Initialized fs in  Volume::getFsData() (#155470)
- 2.13.35

-------------------------------------------------------------------
Fri Mar 10 12:43:33 CET 2006 - locilka@suse.cz

- patch proofread texts back into ycp
- 2.13.34

-------------------------------------------------------------------
Fri Mar 10 10:38:32 CET 2006 - cihlarov@suse.cz

- extended help for volume label (#149047)

-------------------------------------------------------------------
Thu Mar  2 16:37:50 MST 2006 - cgao@novell.com

- made Volume::getFsData not overriding fs types (#153646+#153714)
- updated BuildRequires
- 2.13.33

-------------------------------------------------------------------
Thu Mar  2 17:48:18 CET 2006 - ug@suse.de

- fstab fixed for floppy (#152078)
- 2.13.32

-------------------------------------------------------------------
Tue Feb 28 16:19:35 MST 2006 - cgao@novell.com

- made checking of "/home" conditional (#150195)
- 2.13.31

-------------------------------------------------------------------
Thu Feb 23 17:06:19 CET 2006 - ug@suse.de

- reverted fix for #144595 comment #16
  it breaks partitioning in some cases
- 2.13.30

-------------------------------------------------------------------
Tue Feb 21 14:16:48 CET 2006 - ug@suse.de

- fix for the fix for reusing old partitions in autoyast
- 2.13.29

-------------------------------------------------------------------
Mon Feb 20 17:04:12 CET 2006 - ug@suse.de

- 2.13.28

-------------------------------------------------------------------
Mon Feb 20 15:47:15 CET 2006 - ug@suse.de

- fix for reusing old partitions in autoyast

-------------------------------------------------------------------
Sun Feb 19 18:35:12 CET 2006 - jsrain@suse.de

- exclude controller.desktop on S/390 (#151107)
- 2.13.27

-------------------------------------------------------------------
Fri Feb 10 11:48:52 CET 2006 - fehr@suse.de

- handle controller-dependent modules (#145827)
- 2.13.26

-------------------------------------------------------------------
Tue Feb  7 20:28:13 CET 2006 - fehr@suse.de

- create 65-cdrom.rules also during update from 10.0 (#148525)
- prevent duplicated warning about BIOS raid
- 2.13.25

-------------------------------------------------------------------
Tue Feb  7 14:58:48 CET 2006 - fehr@suse.de

- tweak debug output
- fix detection of filesystems mounted by label or uuid (#148374)
- dissallow "/" in label name (#148374)
- 2.13.24

-------------------------------------------------------------------
Mon Feb  6 11:24:19 CET 2006 - fehr@suse.de

- add patch from Olaf for inst_predisk.ycp (#144773)
- remove calls to "/usr/sbin/gen-hwcfg-disk.sh" (#148244)
- use %{perl_vendorarch} in path to LibStorage.so
- prevent shifted names of logical partitions confuse
  Storage::SetTargetMap (#148352)
- add win mount points also when selecting certain disk (#146464)
- 2.13.23

-------------------------------------------------------------------
Fri Feb  3 14:45:46 CET 2006 - fehr@suse.de

- fix bug with accumulating mount point in import fstab (#147358)
- rearrange layout of fstab options dialog to save two lines (#147378)

-------------------------------------------------------------------
Thu Feb  2 16:38:40 CET 2006 - fehr@suse.de

- fix bug with duplicated logical part number (#147620)
- add code that favors removal of plain linux partitions in proposal
- add code that tries harder to reuse existing partitions if possible
- 2.13.22

-------------------------------------------------------------------
Wed Feb  1 10:34:41 CET 2006 - fehr@suse.de

- enable XFS support in UI again (#144595)
- check for install disks with non-gpt label in IA64 (#147196)
- fix invalid check when creating partitions (#147243)
- do not make boot partition increasable (#147244)
- rescan newly created partition for filesystem signature (#144595)
- fix problem with empty disk in target partitioner (#145326)

-------------------------------------------------------------------
Tue Jan 31 17:55:56 CET 2006 - fehr@suse.de

- use env var LIBHD_HDDB_DIR when calling "hwinfo --map" (#120079)
- add missing text macro _() in custom_part_dialogs.ycp (#145412)
- fix possible wrong order of mount commands (#146838)

-------------------------------------------------------------------
Mon Jan 30 13:48:33 CET 2006 - fehr@suse.de

- fix disabled LVM LVs when using read fstab (#145928)
- fix problem creating partitions if first partition small (#144520)
- replace all deprecated ycp find calls with search
- 2.13.21

-------------------------------------------------------------------
Thu Jan 26 18:18:57 CET 2006 - fehr@suse.de

- make properties of not-yet-created cryptoloop partition editable
  (#130979)
- 2.13.20

-------------------------------------------------------------------
Wed Jan 25 16:28:22 CET 2006 - fehr@suse.de

- initialize dasd geometry in constructor
- fix missing Popup when deleting/resizing partitions on readonly
  partition tables
- prevent possible problem with ycp interface to readFstab (#145123)
- fix proposal to also suggest resizing of win partitions (#145122)
- add lost win mount points in proposal again (#144767)
- fix detection of present loop devices, onknown to YaST2 (#141949)
- show popup while crypto type detection is running (#139364)

-------------------------------------------------------------------
Tue Jan 24 18:11:48 CET 2006 - fehr@suse.de

- prevent invalid popup about changed fsid when reusing EFI parition
  on IA64 (#144576)
- prevent "division by zero" in do_proposal_flexible.ycp for reuse

-------------------------------------------------------------------
Mon Jan 23 15:54:09 CET 2006 - fehr@suse.de

- prevent buggy popup in S390 (#144680)
- no entries for cdrom, zip and floppies in fstab any more (#144636)
- since there are no fstab entries any more, drop cdrom client
- patch proofread tests back into ycp
- make proposal on empty disk work again (#144517)
- make libstorage popups visible later and only during installation
  and when calling "yast2 disk" (#121698)
- 2.13.19

-------------------------------------------------------------------
Thu Jan 19 17:27:21 CET 2006 - fehr@suse.de

- fix bugs in proposal for PPC Prep (#144046)
- 2.13.18

-------------------------------------------------------------------
Wed Jan 18 10:27:22 CET 2006 - fehr@suse.de

- ignore readonly disks and all disks on S390 for proposal
- do never go into special one partition mode when whole disk
  selected in inst_target_part
- add code that handles adding USB modules to initrd if root fs
  is on usb-storage (#66733)
- allow mount by label for swap partitions (#128694)

-------------------------------------------------------------------
Tue Jan 17 16:51:49 CET 2006 - fehr@suse.de

- add detection of Microsoft reserved partition on GPT (#143333)
- fix invalid handling of abort button (#143236)
- make popups with invalid partitions show up again (#135575)
- 2.13.17

-------------------------------------------------------------------
Mon Jan 16 20:01:24 CET 2006 - fehr@suse.de

- fix proposal for VSCSI disks (bugzilla #57903/FATE 110079)
- disable XFS support in YaST2 UI (see FATE 110218)
- 2.13.16

-------------------------------------------------------------------
Mon Jan 16 18:18:15 CET 2006 - fehr@suse.de

- proposal creates separate /home partition if possible (FATE 300336)
- 2.13.15

-------------------------------------------------------------------
Wed Jan 11 16:12:51 CET 2006 - fehr@suse.de

- allow empty field in swap priority fstab option (#142011)

-------------------------------------------------------------------
Mon Jan  9 15:14:37 CET 2006 - fehr@suse.de

- do not call module s390-disk-controller any more (#140936)
- 2.13.14

-------------------------------------------------------------------
Thu Dec 22 18:55:54 CET 2005 - fehr@suse.de

- change target partitioner to be much more flexible (#94965)
- allow configurable creation of separate fs for /home (FATE 300336)
  in target partitioner

-------------------------------------------------------------------
Mon Dec 19 12:36:40 CET 2005 - fehr@suse.de

- patch proofread texts back into ycp
- 2.13.13

-------------------------------------------------------------------
Thu Dec 15 16:00:48 CET 2005 - fehr@suse.de

- allow disk devices without partitions as PVs with EVMS and LVM
- fix various bugs caused by conflicts between EVMS and LVM
- 2.13.12

-------------------------------------------------------------------
Wed Dec 14 16:53:01 CET 2005 - fehr@suse.de

- improve coexistence of EVMS with non-EVMS
- 2.13.11

-------------------------------------------------------------------
Mon Dec 12 11:44:11 CET 2005 - fehr@suse.de

- fix bug while resizing a fs with inactive mount point (#139581)

-------------------------------------------------------------------
Thu Dec  8 09:50:02 CET 2005 - fehr@suse.de

- fix problem with more than 24 windows partitions (#137364)
- add infrastructure code for support of mount by udev path/id

-------------------------------------------------------------------
Thu Dec 01 12:17:29 CET 2005 - arvin@suse.de

- adapted to new yast2-core

-------------------------------------------------------------------
Thu Nov 24 10:05:40 CET 2005 - arvin@suse.de

- changed cdrom udev rules filename (bug #135342)

-------------------------------------------------------------------
Wed Nov 16 15:54:51 CET 2005 - arvin@suse.de

- wait for udev after modifying partition flags (bug #120371)

-------------------------------------------------------------------
Thu Nov 10 16:55:54 CET 2005 - fehr@suse.de

- improve handling of EVMS with partitions added/removed
- add patch by Uwe Gansert for AutoYaST
- prevent setting partition id on gpt partitions (#120371)
- 2.13.8

-------------------------------------------------------------------
Mon Nov  7 12:19:31 CET 2005 - fehr@suse.de

- add handling of EVMS configuration in ycp and libstorage
- 2.13.7

-------------------------------------------------------------------
Wed Nov 02 15:56:44 CET 2005 - arvin@suse.de

- use namespace storage almost everywhere in libstorage (bug
  #131530)
- 2.13.6

-------------------------------------------------------------------
Thu Oct 27 15:46:26 CEST 2005 - arvin@suse.de

- don't used first partition of mac disks in proposal (bug #93911)

-------------------------------------------------------------------
Tue Oct 25 11:08:57 CEST 2005 - arvin@suse.de

- set readonly flag on disks with unsupported partition table type
  (bug #121698)
- fixed unsetting of readonly flag for disks

-------------------------------------------------------------------
Wed Oct 19 12:10:50 CEST 2005 - fehr@suse.de

- fix bug when sda and sdap is present (#129021)
- ignore disk label type "loop" known by parted on disks (#129021)

-------------------------------------------------------------------
Thu Oct  6 18:11:06 CEST 2005 - fehr@suse.de

- Add capability to partition DASD devices
- 2.13.3

-------------------------------------------------------------------
Wed Oct  5 17:32:38 CEST 2005 - fehr@suse.de

- Fix problem with partitioning on gpt disks (#120371)

-------------------------------------------------------------------
Tue Oct  4 11:32:13 CEST 2005 - fehr@suse.de

- Add warning when system mount point is mountable by user (#119637)
- fix bug handling completely empty disk (#119534)

-------------------------------------------------------------------
Thu Sep 29 11:42:58 CEST 2005 - fehr@suse.de

- Change Cancel-Button to "Skip" in crypt update dialog (#104591)
- disable installation related check in repair mode (#119179)
- reinit libstorage always on S390 since dasds get loaded
- 2.13.2

-------------------------------------------------------------------
Tue Sep 27 17:36:31 CEST 2005 - fehr@suse.de

- fix cdrom handling dialog when hardware gets removed from the
  system (#118673)
- fix problem when resizing partitions not starting on a cylinder
  boundary (#117691)

-------------------------------------------------------------------
Mon Sep 26 15:40:18 CEST 2005 - fehr@suse.de

- make partitions detection on S390 work
- 2.13.1

-------------------------------------------------------------------
Thu Sep 22 12:55:28 CEST 2005 - fehr@suse.de

- make modules cdrom and controller close when getting cancel
  request (#118233)

-------------------------------------------------------------------
Tue Sep 20 13:58:44 CEST 2005 - arvin@suse.de

- tagged some configuration options with <tt> in help text
  (bug #117766)

-------------------------------------------------------------------
Tue Sep 20 10:40:32 CEST 2005 - fehr@suse.de

- fix bug in extending unused swap LVM LV (#83482)
- make libstorage proceed even if unexpected lines are found in
  /etc/fstab (#116949)
- handle async device creation in inst-sys as in running system
- 2.13.0

-------------------------------------------------------------------
Wed Sep 14 11:45:07 CEST 2005 - fehr@suse.de

- handle existing label correctly when changing fs type of a
  partition (#116267)
- 2.12.30

-------------------------------------------------------------------
Mon Sep 12 12:14:00 CEST 2005 - fehr@suse.de

- add missing modprobe to fs module when detecring encryption type
  (#113524)
- fix problem occuring when disk geomery seen by parted changes
  (#115578)
- use stat instead of access in waitForDevice to make the call
  succeed also as non-root
- 2.12.29

-------------------------------------------------------------------
Fri Sep  9 02:08:50 CEST 2005 - ro@suse.de

- do not waitForDevice forever

-------------------------------------------------------------------
Thu Sep  8 18:47:35 CEST 2005 - fehr@suse.de

- add another kludge to work around (#115330)
- call blockdev --rereadpt to work around grub problems with newly
  created extended partition (#115330)
- add calls to check for device node existence and udev activity
  (#112958)
- 2.12.28

-------------------------------------------------------------------
Wed Sep  7 19:08:37 CEST 2005 - fehr@suse.de

- fix bug with creating too large partition in some cases (#115330)
- added changes in cdrom handling need because of bug #105682
- 2.12.27

-------------------------------------------------------------------
Tue Sep  6 15:42:09 CEST 2005 - fehr@suse.de

- fix bug handling newly created crypted partitions (#114520)
- fix creation of encrypted file based loop devices
- fix size determination of file based loop devices (#113322)
- 2.12.26

-------------------------------------------------------------------
Mon Sep  5 12:46:36 CEST 2005 - fehr@suse.de

- prevent usage of too large cylinder number as end of partition (#113853)
- add explanation for "*" in expert partitioner (#113826)
- fix detection of labels containing blanks (#113824)
- add caching of freeInfo to libstorage (#113726)
- make disk detection work also with manual=1 (#115234)
- prevent broken fstab lines when calling cdrom module (#115159)
- fix reading fstab with entries mounted by label or uuid (#114623)
- fix handling of encrypted LVs in instsys (#114219)
- 2.12.25

-------------------------------------------------------------------
Wed Aug 31 10:45:29 CEST 2005 - fehr@suse.de

- fix GetWinPrimPartitions to only return non-Linux entries (#114333)
- 2.12.24

-------------------------------------------------------------------
Thu Aug 25 10:35:12 CEST 2005 - fehr@suse.de

- abort installations if error returned by CommitChanges (#112768)
- fix layout for crypted fs dialogs (#112897)
- be more verbose in error popup if possible (#112902)
- fix crash during handling of extended partition (#112913)
- 2.12.23

-------------------------------------------------------------------
Wed Aug 24 10:59:42 CEST 2005 - fehr@suse.de

- do win detection properly even if ntfresize returns error (#106750)
- add hfs support to libstorage (#105018)

-------------------------------------------------------------------
Mon Aug 22 15:46:17 CEST 2005 - fehr@suse.de

- add /boot as possible mount point if raid type is "raid1" (#105718)
- make checks for partition table consistency less strict (#105612)
- make changes needed for Compaq CCISS controllers (#105514)
- fix bug preventing LVM over MD from working (#105728)
- 2.12.22

-------------------------------------------------------------------
Fri Aug 19 11:30:47 CEST 2005 - arvin@suse.de

- improved initialisation of libstorage callbacks (bug #105562)

-------------------------------------------------------------------
Thu Aug 18 20:00:48 CEST 2005 - fehr@suse.de

- check for mounted LV before removing LVM LV (#105205)
- do not remove backups when re-reading partition table (#105438)
- avoid to hit parted bug when creating logical partitions (#105441)
- fix crash during raid handling in installed system (#105387)
- 2.12.20

-------------------------------------------------------------------
Wed Aug 17 12:53:31 CEST 2005 - fehr@suse.de

- fix check for boot size with raid (bug #104931)
- use recursive removal for with Storage::SetTargetMap (bug #104929)
- fix bugs regarding recursive removal of md devices (bug #104929)
- improve layout in inst_part_proposal.ycp (#102981)
- fix detection of BSD disk labels (#104939)
- fix wrong value in FileSystems::LabelLength (#105180)
- fixes to make update with crypted partitions work (#105020)
- 2.12.19

-------------------------------------------------------------------
Tue Aug 16 11:47:09 CEST 2005 - fehr@suse.de

- prevent access to nonexistent cdrom index (bug #104654)
- use relaxed checking when creating partitions (bug #104583)
- 2.12.18

-------------------------------------------------------------------
Mon Aug 15 11:03:02 CEST 2005 - arvin@suse.de

- fixed segfault on PPC (bug #104561)
- fixed BarGraph size in lvm config dialog (#104432)
- fixed layout of controller dialog (bug #104335)
- merged proofread texts
- improved help-text for cryptofs password query (bug #104441)
- 2.12.17

-------------------------------------------------------------------
Wed Aug 10 14:17:09 CEST 2005 - fehr@suse.de

- cope with device mapper names created in /dev (#103127)
- fix Storage::GetMountPoints for LVM devices (#103134)
- 2.12.16

-------------------------------------------------------------------
Wed Aug 10 12:30:31 CEST 2005 - arvin@suse.de

- fixed detection of mac partition table (bug #103129)

-------------------------------------------------------------------
Tue Aug  9 15:28:17 CEST 2005 - fehr@suse.de

- switch udev processing off while comitting changes

-------------------------------------------------------------------
Tue Aug 09 10:43:48 CEST 2005 - arvin@suse.de

- fixed swap creation in auto proposal (bug #102415)
- set BLKID_SKIP_CHECK_MDRAID in blkid-call (#100530)
- fix problem of wrong execution order in Storage::commitPair()
- fix possible crash when using deleted iterator element (#97583)
- 2.12.15

-------------------------------------------------------------------
Thu Aug  4 18:10:24 CEST 2005 - fehr@suse.de

- make libstorage cope with swap activated by linuxrc (#100680)
- 2.12.14

-------------------------------------------------------------------
Thu Aug 04 11:45:16 CEST 2005 - arvin@suse.de

- make libstorage callbacks usable from ycp
- implemented callback functions in ycp

-------------------------------------------------------------------
Wed Aug  3 12:18:07 CEST 2005 - fehr@suse.de

- fix check for contiguous partitions (#100417)
- add Storage::SetRecursiveRemoval needed by autoyast
- fix memory hole in removeBackupState
- add function to rescan all storage objects

-------------------------------------------------------------------
Thu Jul 28 10:58:26 CEST 2005 - fehr@suse.de

- updated desktop files
- patch proofread texts back into code
- changes for new parted 1.6.23 (unit command)
- fix bugs in handling resizing between libstorage and ycp code
- 2.12.13

-------------------------------------------------------------------
Wed Jul 27 11:28:26 CEST 2005 - fehr@suse.de

- get fs capabilities from libstorage
- extend check for minimal filesystem size (#74341)
- 2.12.12

-------------------------------------------------------------------
Tue Jul 26 17:57:04 CEST 2005 - fehr@suse.de

- implement reading /etc/fstab and fix bug #67377

-------------------------------------------------------------------
Tue Jul 26 10:29:34 CEST 2005 - fehr@suse.de

- fix problem in lvm_config client
- 2.12.11

-------------------------------------------------------------------
Mon Jul 25 16:31:58 CEST 2005 - fehr@suse.de

- fix problem handling uninitialized disks (#98261)
- fix function Storage::AdaptResize
- remove obsolete functions from Storage
- 2.12.10

-------------------------------------------------------------------
Thu Jul 21 15:32:58 CEST 2005 - fehr@suse.de

- add Storage::ActivateHld to replace former SCR functionality
- fix bug #97573

-------------------------------------------------------------------
Thu Jul 21 12:12:06 CEST 2005 - arvin@suse.de

- removed agents and clients superseded by libstorage
- 2.12.9

-------------------------------------------------------------------
Tue Jul 19 11:39:32 CEST 2005 - arvin@suse.de

- added default constructors to structures of libstorage interface

-------------------------------------------------------------------
Thu Jul 14 14:15:04 CEST 2005 - fehr@suse.de

- from now on based on libstorage
- 2.12.7

-------------------------------------------------------------------
Tue May 24 11:10:30 CEST 2005 - fehr@suse.de

- make it compile with new compiler
- 2.12.6

-------------------------------------------------------------------
Thu May 19 13:08:53 CEST 2005 - fehr@suse.de

- prevent handling id of all dos partitions as "Win95 FAT32" (#84552)

-------------------------------------------------------------------
Mon May 16 10:36:12 CEST 2005 - jsrain@suse.cz

- renamed 'default' variable

-------------------------------------------------------------------
Tue May 10 15:01:48 CEST 2005 - arvin@suse.de

- generate libstorage bindings for ycp

-------------------------------------------------------------------
Wed Apr 27 17:57:25 CEST 2005 - fehr@suse.de

- libstorage uses now blocxx for logging
- 2.12.4

-------------------------------------------------------------------
Wed Apr 27 16:26:52 CEST 2005 - jsrain@suse.cz

- added storage_finish.ycp client

-------------------------------------------------------------------
Fri Apr 22 13:20:26 CEST 2005 - mvidner@suse.cz

- Do not use "default" as an identifier.

-------------------------------------------------------------------
Thu Apr 21 12:13:19 CEST 2005 - fehr@suse.de

- change also first field of usbdevfs fstab entry (#78959)

-------------------------------------------------------------------
Tue Apr 19 11:14:52 CEST 2005 - jsrain@suse.cz

- updated to new interface of ProductFeatures.ycp
- 2.12.3

-------------------------------------------------------------------
Tue Apr 12 12:31:24 CEST 2005 - arvin@suse.de

- Merged 9.3-branch 21937:22980 to the trunk
- 2.12.2

-------------------------------------------------------------------
Mon Apr 11 14:21:17 CEST 2005 - fehr@suse.de

- changes for new EVMS 2.5.x and GCC4
- 2.12.1

-------------------------------------------------------------------
Tue Mar 29 19:07:53 CEST 2005 - fehr@suse.de

- fix detection of loop encryption to distinguish between
  twofish256 via cryptoloop or via old loop_fish2
- version 2.11.31

-------------------------------------------------------------------
Thu Mar 24 16:42:46 CET 2005 - fehr@suse.de

- added reverted the changes in 2.11.29 again, so 2.11.30 is the
  same as 2.11.28

-------------------------------------------------------------------
Thu Mar 24 16:18:03 CET 2005 - fehr@suse.de

- revert to loop_fish2 based encryption NOT cryptoloop
- version 2.11.29

-------------------------------------------------------------------
Thu Mar 24 10:10:56 CET 2005 - fehr@suse.de

- patch yast2-storage-crypt92.patch from Goldmaster into CVS
- correctly add cryptoloop to MODULES_LOADED_ON_BOOT (#74441)
- version 2.11.28

-------------------------------------------------------------------
Wed Mar 23 14:49:35 CET 2005 - fehr@suse.de

- change cryptotype "twofish256" to "twofish" during update
  from <= 9.2 (#73818)
- version 2.11.27

-------------------------------------------------------------------
Wed Mar 23 13:14:30 CET 2005 - fehr@suse.de

- fix wrong creation of Raid Button instead of Loop (#74337)
- version 2.11.26

-------------------------------------------------------------------
Tue Mar 22 12:01:01 CET 2005 - fehr@suse.de

- use ID=... instead of PLACE=... in udev cdrom.rules (#74075)
- version 2.11.25

-------------------------------------------------------------------
Mon Mar 21 11:40:24 CET 2005 - fehr@suse.de

- treat Solaris (0xbf)  partitions like FreeBSD partitions (#66983)
- version 2.11.24

-------------------------------------------------------------------
Tue Mar 15 11:13:24 CET 2005 - fehr@suse.de

- disable creation of jfs filesystems
- make reiserfsck output less verbose
- version 2.11.23

-------------------------------------------------------------------
Mon Mar 14 14:25:08 CET 2005 - fehr@suse.de

- prevent proposals with invalid logical partitions (#72154)
- abort because of swap conflict before partitioning (#72193)
- version 2.11.22

-------------------------------------------------------------------
Mon Mar 14 12:39:24 CET 2005 - arvin@suse.de

- better validation of lvm vg name (bug #71954)

-------------------------------------------------------------------
Mon Mar 14 12:23:16 CET 2005 - fehr@suse.de

- prevent translated texts in disk name (#71109)
- enable xfs on ppc again (#72404)

-------------------------------------------------------------------
Thu Mar 10 11:11:08 CET 2005 - fehr@suse.de

- make resize mount possible if device has been renamed due to
  partition removal
- fix references to partitions in lvm and evms data after
  partition removal (#71822)
- create cdrom and floppy fstab entries with "noauto" (#66671)
- 2.11.21

-------------------------------------------------------------------
Wed Mar  9 15:19:51 CET 2005 - fehr@suse.de

- change entries for udev rules file for cdroms (#71780)

-------------------------------------------------------------------
Wed Mar  2 10:58:05 CET 2005 - fehr@suse.de

- change crypto handling to load modules manually (#66370)
- patch proofread texts back into ycp
- 2.11.20

-------------------------------------------------------------------
Tue Mar  1 11:40:51 CET 2005 - fehr@suse.de

- treat BEOS partitions like FreeBSD partitions (#66983)
- prevent possibility to get into inconstent mode settings
- 2.11.19

-------------------------------------------------------------------
Mon Feb 28 13:21:51 CET 2005 - fehr@suse.de

- fix bug when reading /etc/fstab in expert partitioner (#66370)
- 2.11.18

-------------------------------------------------------------------
Thu Feb 24 18:09:07 CET 2005 - fehr@suse.de

- statfs will not work on /tmp any more disabled check for full fs
- 2.11.17

-------------------------------------------------------------------
Thu Feb 24 17:32:38 CET 2005 - fehr@suse.de

- add handling of udev config file cdrom.rules (#65977)
- 2.11.16

-------------------------------------------------------------------
Wed Feb 23 14:33:29 CET 2005 - mvidner@suse.cz

- Added default focus to OK in FS options dialog and fstab dialog.
- 2.11.15

-------------------------------------------------------------------
Tue Feb 22 14:02:18 CET 2005 - fehr@suse.de

- fix possible problems when partitions proposal suggests removal
  of partition with lvm VG on it (#65870)
- 2.11.14

-------------------------------------------------------------------
Mon Feb 21 16:48:42 CET 2005 - fehr@suse.de

- fix problem detecting resizable windows partition
- 2.11.13

-------------------------------------------------------------------
Mon Feb 21 12:39:32 CET 2005 - fehr@suse.de

- prevent failing resize if reiserfs is not clean (#64084)
- 2.11.12

-------------------------------------------------------------------
Wed Feb  9 17:12:19 CET 2005 - fehr@suse.de

- prevent messages about open fds in lvm agent (#50645)

-------------------------------------------------------------------
Mon Feb  7 14:14:09 CET 2005 - fehr@suse.de

- patch proofread texts back into ycp
- 2.11.11

-------------------------------------------------------------------
Thu Jan 27 18:33:27 CET 2005 - fehr@suse.de

- fix placement of active line after partition deletion (#48800)
- 2.11.10

-------------------------------------------------------------------
Tue Jan 25 12:23:08 CET 2005 - fehr@suse.de

- adapt lvm_config_ui.ycp to new function signature
- remove calls to lookup and select in lvm_config_ui.ycp
- 2.11.9

-------------------------------------------------------------------
Mon Jan 24 17:02:46 CET 2005 - nashif@suse.de

- Set arguments according to new installation workflow interface
- 2.11.8

-------------------------------------------------------------------
Wed Jan 19 15:48:34 CET 2005  - fehr@suse.de

- fix compiler warning of gcc4

-------------------------------------------------------------------
Tue Jan 18 13:12:14 CET 2005  - fehr@suse.de

- add possibility to set inode size for ext2 filesystems (#49870)
- 2.11.7

-------------------------------------------------------------------
Tue Jan 18 10:18:41 CET 2005 - arvin@suse.de

- added check.boot (bug #49812)

-------------------------------------------------------------------
Thu Jan 13 14:51:03 CET 2005  - fehr@suse.de

- fix bug with usage of uninitialised variables (#49802)

-------------------------------------------------------------------
Wed Jan 12 15:54:34 CET 2005  - fehr@suse.de

- fix bug in flexible proposal code (#48856)
- fix removal of fs label if fs is not formatted (#49231)

-------------------------------------------------------------------
Wed Nov 24 11:14:29 CET 2004  - fehr@suse.de

- Increase minimal boot size to 64MB (#48461)

-------------------------------------------------------------------
Thu Nov 18 12:22:57 CET 2004 - fehr@suse.de

- Fix problem with resizing in ncurses UI (#47838)

-------------------------------------------------------------------
Wed Nov 10 13:01:15 CET 2004 - fehr@suse.de

- make crypt passwd len in help text variable (#48115)

-------------------------------------------------------------------
Thu Nov  4 09:18:01 CET 2004 - fehr@suse.de

- remove subdir libstorage from BUILD
- 2.11.5

-------------------------------------------------------------------
Wed Nov  3 15:51:48 CET 2004 - fehr@suse.de

- fix various warnings and errors of new interpreter
- fix bug while updating /etc/cryptotab (#47881)
- 2.11.4

-------------------------------------------------------------------
Tue Nov  2 13:14:18 CET 2004 - fehr@suse.de

- fix default FAT mount points to use utf8=true (#45085)
- fix problem resizing partitions with more than 15 Gig free (#47744)
- 2.11.3

-------------------------------------------------------------------
Tue Oct 26 17:27:46 CEST 2004 - fehr@suse.de

- add changes needed for new Mode/Arch/...
- 2.11.2

-------------------------------------------------------------------
Tue Oct 19 16:24:52 CEST 2004 - jsrain@suse.cz

- fixed parameters of y2error/y2debug/... builtins
- added missing includes to makefs client
- 2.11.1

-------------------------------------------------------------------
Tue Oct 12 12:49:57 CEST 2004 - fehr@suse.de

- Prevent adding of NSS pools to /etc/fstab (#46979)

-------------------------------------------------------------------
Mon Oct 11 15:11:25 CEST 2004 - jsrain@suse.cz

- adapted to functional interface of Arch.ycp

-------------------------------------------------------------------
Wed Oct  6 10:10:29 CEST 2004 - fehr@suse.de

- fix raid warning to catch all cases (#46881)
- suppress raid warning if raid type is raid1 (#46881)
- drop header image in lvm configuration client (#46904)
- 2.11.0

-------------------------------------------------------------------
Wed Sep 29 16:26:28 CEST 2004 - fehr@suse.de

- fix device for root fs returned in Partitions::CurMounted in
  case of LABEL= or UUID= used for root fs in /etc/fstab (#45119)
- 2.10.22

-------------------------------------------------------------------
Tue Sep 28 17:23:42 CEST 2004 - fehr@suse.de

- fix wrong sort oder in expert partitioner (#46289)
- fix wrong handling of removed VGs in lvm config client (#46333)
- 2.10.21

-------------------------------------------------------------------
Mon Sep 27 18:31:07 CEST 2004 - fehr@suse.de

- fix wrong handling of LABEL and UUID in DeviceRealDisk (#46154)
- do not add iocharset=utf8 for jfs filesystems any more (#45986)
- make GetDiskPartition/GetDeviceName cope with pure disk names (#44286)
- fix updating of cdrom symlinks when disk names change (#44286)
- prevent ntfsresize error Popup during initialisation (#46118)
- fix syntax error in write_fstab.ycp
- 2.10.20

-------------------------------------------------------------------
Thu Sep 23 17:10:14 CEST 2004 - fehr@suse.de

- fix default state of crypt radiobutton (#45921)
- fix wrong encryption type in /etc/cryptotab (#45921)
- 2.10.19

-------------------------------------------------------------------
Wed Sep 22 13:11:58 CEST 2004 - fehr@suse.de

- set passno field for unknown filesystems to 0 (#45299)
- place calls to SetDesktopIcon where they work (#45714)

-------------------------------------------------------------------
Tue Sep 21 11:58:55 CEST 2004 - fehr@suse.de

- fix handling of Cancel-Button in crypt passwd dialog (#45133)
- copy set softraid flag into target map
- 2.10.18

-------------------------------------------------------------------
Mon Sep 20 12:01:36 CEST 2004 - fehr@suse.de

- add "gid=users" and "users" to known fstab options
- fix Storage::DeviceRealDisk() to work for LVM devices (#45635)
- change cdrom symlink content if disk devices change names (#44315)
- call /usr/sbin/gen-hwcfg-disk.sh at end of update/install (#44286)
- 2.10.17

-------------------------------------------------------------------
Thu Sep 16 18:19:55 CEST 2004 - fehr@suse.de

- fix mapping of LVM devices to device mapper names (#44973)
- 2.10.16

-------------------------------------------------------------------
Wed Sep 15 17:37:33 CEST 2004 - fehr@suse.de

- adapt texts for display in installed system (#45173)
- add list of unallowed crypt mount points (#45082)

-------------------------------------------------------------------
Mon Sep 13 10:19:49 CEST 2004 - fehr@suse.de

- fix confusing texts in target partitioner (#45126)
- fix handling of unselected option in inst_target_selection.ycp (#45113)
- fix removal of root fstab entry of root fs is LVM LV (#44973)
- 2.10.15

-------------------------------------------------------------------
Thu Sep  9 09:19:10 CEST 2004 - fehr@suse.de

- Allow dots in device names of disk

-------------------------------------------------------------------
Wed Sep  8 16:03:16 CEST 2004 - fehr@suse.de

- Add support for disks with size > 2TB
- add loop_fish2 to MODULES_LOADED_ON_BOOT if needed (#44514)
- 2.10.14

-------------------------------------------------------------------
Tue Sep  7 16:55:32 CEST 2004 - fehr@suse.de

- Fix hang if ncurses yast2 menue after "Finish"-button is used in
  partitioner (#44522)

-------------------------------------------------------------------
Mon Sep  6 16:36:37 CEST 2004 - fehr@suse.de

- Fix wrong cdrom entry in /etc/fstab (#44634)
- 2.10.13

-------------------------------------------------------------------
Thu Sep  2 17:17:05 CEST 2004 - fehr@suse.de

- Fix wrong dialog after "Abort" button (#44647)
- Next button in Partitioner Dialog is now Finish (#44645)
- make LVM VG creation cope with partially existing VGs (#44519)
- 2.10.12

-------------------------------------------------------------------
Tue Aug 31 14:15:39 CEST 2004 - fehr@suse.de

- Disables "mountable by user" for crypted filesystems unless
  "Do not mount at System startup" is set to true (#44503)
- add functionality to Storage module needed to cope with disk
  renaming during update (#44286)

-------------------------------------------------------------------
Mon Aug 30 11:36:35 CEST 2004 - fehr@suse.de

- patch proofread texts into ycp
- fix wrong displayed device name when deleting mutiple logical
  partitions (#44455)
- 2.10.11

-------------------------------------------------------------------
Fri Aug 27 18:39:25 CEST 2004 - sh@suse.de

- Enable disabling "Accept" button in inst_prepdisk.ycp

-------------------------------------------------------------------
Thu Aug 26 12:49:55 CEST 2004 - fehr@suse.de

- do not use dd and blockdev to destroy partition table any more
  but use parted mklabel instead (#43696)
- 2.10.10

-------------------------------------------------------------------
Wed Aug 25 14:22:45 CEST 2004 - fehr@suse.de

- provide some additional fstab related data collections and
  access functions in FileSystem.ycp used by yast2-repair module.
- For constencie use the same dccess functions ad yast2-repair
  module in write_fstab.ycp and Storage.ycp
- rename confusing string constant
- 2.10.9

-------------------------------------------------------------------
Mon Aug 23 11:27:02 CEST 2004 - fehr@suse.de

- add Popup when diagnostic mount before resize fails (#44080)
- display ntfsresize error message if resize fails (#44056)
- 2.10.8

-------------------------------------------------------------------
Thu Aug 19 11:46:58 CEST 2004 - fehr@suse.de

- rename "Compaq diagnostics" to "Vendor diagnostics" (#43942)

-------------------------------------------------------------------
Tue Aug 17 16:40:13 CEST 2004 - fehr@suse.de

- warn when a SCSI disk with more than 15 partitions is found (#43805)
- 2.10.7

-------------------------------------------------------------------
Tue Aug 17 00:31:32 CEST 2004 - nashif@suse.de

- /usr/sbin/hwcan -> /sbin/hwscan (#43601)
- 2.10.6

-------------------------------------------------------------------
Mon Aug 16 12:54:59 CEST 2004 - fehr@suse.de

- do not use lilo as default any more when root fs is MD

-------------------------------------------------------------------
Mon Aug 16 12:17:46 CEST 2004 - fehr@suse.de

- do not use lilo as default any more when root fs is LVM LV
- 2.10.5

-------------------------------------------------------------------
Fri Aug 13 21:39:38 CEST 2004 - msvec@suse.cz

- fixed parallel build
- 2.10.4

-------------------------------------------------------------------
Wed Aug 11 15:05:53 CEST 2004 - fehr@suse.de

- fix bug in handling of PPC prep boot during autoinstall (#43521)

-------------------------------------------------------------------
Tue Aug 10 13:05:22 CEST 2004 - fehr@suse.de

- set minimal crypt passwd length to 8

-------------------------------------------------------------------
Tue Aug 10 10:59:43 CEST 2004 - fehr@suse.de

- patch proofread texts back into ycp
- fix problem with unstable minor device numbers of root LV when
  having more than one LVM VG (#43493)
- 2.10.3

-------------------------------------------------------------------
Thu Aug  5 12:35:31 CEST 2004 - fehr@suse.de

- fix possible UI screwup while using raid wizard (#43520)

-------------------------------------------------------------------
Wed Aug  4 14:22:26 CEST 2004 - fehr@suse.de

- fix problem when deleting/re-creating different LVs with same
  mount point (#42163)
- use GB instead of MB as size unit if available size on filesystem
  is larger than 15 GB (#40046)

-------------------------------------------------------------------
Tue Aug  3 11:12:05 CEST 2004 - fehr@suse.de

- add patches from Stano for new interpreter
- 2.10.2

-------------------------------------------------------------------
Thu Jul 29 17:51:06 CEST 2004 - nashif@suse.de

- Removed references to Mode::live_eval

-------------------------------------------------------------------
Tue Jul 27 15:45:52 CEST 2004 - fehr@suse.de

- use resize2fs instead of parted for resizing ext2/3 filesystems

-------------------------------------------------------------------
Thu Jul 15 10:36:34 CEST 2004 - fehr@suse.de

- merged SuSE-Linux-9_1-Branch
- 2.10.1

-------------------------------------------------------------------
Tue Jul 13 17:09:35 CEST 2004 - fehr@suse.de

- add requires for yast2-s390 on S390 arch (#42956)

-------------------------------------------------------------------
Mon Jul 12 16:10:47 CEST 2004 - fehr@suse.de

- fix update usbdevfs --> usbfs (#42734)
- ignore notready flag for S390 dasd (#42393)

-------------------------------------------------------------------
Thu Jun 24 16:53:36 CEST 2004 - fehr@suse.de

- skip check for resizing mounted fs in inst-sys (#42429)

-------------------------------------------------------------------
Thu Jun 24 14:59:59 CEST 2004 - fehr@suse.de

- fix failing mkfs for JFS and XFS (#42394, #40853)
- 2.9.58

-------------------------------------------------------------------
Wed Jun 23 17:27:22 CEST 2004 - fehr@suse.de

- reset format flag for partitions in EVMS container (#42394)

-------------------------------------------------------------------
Tue Jun 22 15:04:13 CEST 2004 - fehr@suse.de

- use grub if root filesystem is EVMS, not lilo (#41198)
- 2.9.57

-------------------------------------------------------------------
Tue Jun 15 12:02:00 CEST 2004 - fehr@suse.de

- destroy raid superblocks before calling pvcreate (#41890)
- 2.9.56

-------------------------------------------------------------------
Mon Jun 14 11:19:32 CEST 2004 - fehr@suse.de

- improve synchronisation ine EVMS dialog when partitioning is
  modified (#41917)
- 2.9.55

-------------------------------------------------------------------
Wed Jun  9 10:05:51 CEST 2004 - fehr@suse.de

- reduce log level in evms_open_engine (#41615)
- make newly created partitions also visible in main evms dialog
  (#41198)
- prevent hang when invalid pesize is used (#41802)
- 2.9.54

-------------------------------------------------------------------
Sat Jun  5 01:19:37 CEST 2004 - fehr@suse.de

- fix correct loading order of SCSI modules (#40018)
- 2.9.53

-------------------------------------------------------------------
Tue Jun  1 19:17:37 CEST 2004 - fehr@suse.de

- fix deletion of evms volumes #40857
- 2.9.52

-------------------------------------------------------------------
Tue Jun  1 15:29:59 CEST 2004 - fehr@suse.de

- fix the problem handling native EVMS volumes in bug #40857
- deactivate boot.evms after update (#41480)
- 2.9.51

-------------------------------------------------------------------
Thu May 27 16:47:27 CEST 2004 - fehr@suse.de

- fix mount order when non-EVMS mounts are below EVMS mounts (#41198)
- copy evms device nodes into installed system (#41198)
- fix function Storage::CheckForEvmsRootFs (#41198)
- 2.9.50

-------------------------------------------------------------------
Wed May 26 14:34:22 CEST 2004 - fehr@suse.de

- add new flag prep_install to PreP partition from suggestion (#41213)

-------------------------------------------------------------------
Tue May 25 15:19:02 CEST 2004 - fehr@suse.de

- add newly created partitions to EVMS container pv list (#41198)
- call script to reset dasd driver in S390
- fix bug in size calculation when modifying MD devices (#40974)
- 2.9.49

-------------------------------------------------------------------
Mon May 24 11:34:47 CEST 2004 - fehr@suse.de

- fix module load order between modules loaded by linuxrc and
  modules loaded by YaST2 (#40018)
- fix detection of root fs on ppc machines (#40942)
- some fixes added by Joachim Plack for ppc boot setup (#40305)
- 2.9.48

-------------------------------------------------------------------
Wed May 19 17:32:15 CEST 2004 - fehr@suse.de

- fix wrong evms container size calculations (#40778, #40776)
- 2.9.47

-------------------------------------------------------------------
Tue May 18 11:19:52 CEST 2004 - fehr@suse.de

- fix popup with fs options for JFS (#40760)
- 2.9.46

-------------------------------------------------------------------
Mon May 17 10:57:12 CEST 2004 - fehr@suse.de

- add missing return to Storage::GetTranslatedDevcies (#39437)
- add mount point suggestion to md create dialog (#40083)
- minimal stripe size in software raid is now 4k (#40519)

-------------------------------------------------------------------
Thu May 13 12:01:04 CEST 2004 - fehr@suse.de

- fixed various bugs in evms handling (e.g. #39965)
- 2.9.45

-------------------------------------------------------------------
Wed May 12 10:12:52 CEST 2004 - fehr@suse.de

- order of controllers in initrd the same as in
  /etc/install.inf (#40018)
- fix bug that made resize popup non-functional after editing a
  partition (#40351)

-------------------------------------------------------------------
Tue May 11 12:17:11 CEST 2004 - fehr@suse.de

- fix HaveLinuxPartitions to only check real disks (#39950)

-------------------------------------------------------------------
Thu May  6 18:13:58 CEST 2004 - fehr@suse.de

- fix bug creating EVMS container (#39965)
- 2.9.44

-------------------------------------------------------------------
Thu May  6 17:22:03 CEST 2004 - nashif@suse.de

- autoyast: missing time-out in raiddetect dialog during auto
  installation (#40057)

-------------------------------------------------------------------
Thu May  6 11:41:05 CEST 2004 - fehr@suse.de

- do not use old style swap partitions with kernel 2.6 (#39970)

-------------------------------------------------------------------
Wed May  5 16:53:54 CEST 2004 - fehr@suse.de

- fix detection of evms agent on systems using lib64 (#39939)
- fix problem with both sda1 and dasda1 in /proc/partitions (#39953)

-------------------------------------------------------------------
Tue May  4 09:44:16 CEST 2004 - fehr@suse.de

- patch proofreaded text back into ycp

-------------------------------------------------------------------
Mon May  3 12:20:44 CEST 2004 - fehr@suse.de

- write also non-created raids into /etc/raidtab
- fix wrong proposal in gpt partition table (#38858)

-------------------------------------------------------------------
Thu Apr 29 14:37:56 CEST 2004 - fehr@suse.de

- remove literal references to "SuSE Linux" (#39505)
- Add functions to handle Update hdx -> iseries/vdx
- 2.9.43

-------------------------------------------------------------------
Wed Apr 28 11:35:09 CEST 2004 - fehr@suse.de

- remove literal references to "SuSE Linux" (#39505)

-------------------------------------------------------------------
Tue Apr 27 12:25:06 CEST 2004 - fehr@suse.de

- call evms_close_engine() only if open succeeded (#36927)
- check for installed lvm2 only in installed system

-------------------------------------------------------------------
Mon Apr 26 11:50:11 CEST 2004 - fehr@suse.de

- remove debug code for Mode::test = true (#39444)

-------------------------------------------------------------------
Thu Apr 22 17:26:24 CEST 2004 - fehr@suse.de

- re-init error ycp map oterwise (#39116)
- assert lvm2 being installed when selecting lvm in expert
  partitioner (#39253)
- fix bug handling disk selection after expert dialog (#39228)
- fix handling of large number of disk in ChoosDisk
- fix wrong sorting of md and loop in expert partitioner
- 2.9.42

-------------------------------------------------------------------
Wed Apr 21 14:54:10 CEST 2004 - fehr@suse.de

- fix bug handling LVM sizes under certain circumstances (#39099)
- handle unformatted DASDs on S390 (#39174)
- fix remembering of last edited disk
- silently destroy aix disk label (#38095)
- 2.9.41

-------------------------------------------------------------------
Tue Apr 20 14:51:02 CEST 2004 - fehr@suse.de

- make device /dev/iseries/vd known to YaST2 lvm agent (#39188)

-------------------------------------------------------------------
Mon Apr 19 12:36:01 CEST 2004 - fehr@suse.de

- patch proofread texts back into ycp
- fix bugs with failing last resort proposal (#38863, #38959)
- 2.9.40

-------------------------------------------------------------------
Thu Apr 15 16:03:02 CEST 2004 - fehr@suse.de

- add missing inst_evms.ycp to package
- add support for partitioning on S390 DASD devices
- check minimal fs size also for LVM and EVMS LVs (#32906)
- 2.9.39

-------------------------------------------------------------------
Tue Apr 13 11:43:45 CEST 2004 - fehr@suse.de

- handle partition id 23 (NTFS hidden) like partition id 7
- call ntfsresize with option -f
- remove dasd driver parameter menue for S390 (#38818)
- 2.9.38

-------------------------------------------------------------------
Wed Apr  7 18:32:58 CEST 2004 - fehr@suse.de

- fix problem with loop setup during installation (#38631)
- 2.9.37

-------------------------------------------------------------------
Tue Apr  6 19:06:15 CEST 2004 - fehr@suse.de

- fix problem when resizing filesystem (#38406)
- fix problem with crypto setup and loop files (#38480)
- fix problem due to caching of AnyAgent (#38144)
- fix typo introduced that prevents build
- make resize for vfat filesystems work again (#38106)
- fix overwritten return code of CheckResizePossible
- use option acl,user_xattr only for formatted filesystems (#37241)
- 2.9.36

-------------------------------------------------------------------
Mon Apr  5 16:54:37 CEST 2004 - fehr@suse.de

- fix wrong size display in lv dialog (#38139)
- do not display parted warning for fakeraid disks and do try to
  avoid installation on fakeraid disks if at all possible (#36157)
- fix hang when removing created LVM VG
- fix bug in LVM setup with cciss devices (#38387, #34064)
- fix possible hang when doing multiple resizes (#38377)
- 2.9.35

-------------------------------------------------------------------
Fri Apr 02 15:59:59 CEST 2004 - arvin@suse.de

- finally changed license to GPL for good

-------------------------------------------------------------------
Thu Apr  1 11:19:15 CEST 2004 - fehr@suse.de

- fix problem in size computation of LVs (#37818)
- fix empty partitioner window after removing all parts (#37875)
- add check that prevents removal of last PV from a VG (#37745)
- add suport for /dev/iseries/vd disk types (#37923)
- 2.9.33

-------------------------------------------------------------------
Wed Mar 31 12:35:38 CEST 2004 - fehr@suse.de

- use nls= instead of iochars= for ntfs partitions (#37624)
- fix displayed info while resizing a LVM LV (#37640)
- prevent some warnings in y2log
- make libpy2ag_evms only part of SLES9 rpm
- check for an valid block device before formatting (#37654)
- add warning if a fake raid disk is seen by hwinfo
- 2.9.32

-------------------------------------------------------------------
Tue Mar 30 12:13:42 CEST 2004 - fehr@suse.de

- fix handling of EVMS devices, suppress evms loop devices (#37033)
- fix installation of lvm2 package if needed (#37279)
- fix disk selection problem for large number of disks (#34065)

-------------------------------------------------------------------
Mon Mar 29 10:44:51 CEST 2004 - fehr@suse.de

- suppress codepage option if value is 437 (the default) anyways
- fix writing fstab entries in cdrom module (#37323)
- fix recognition of root mount point (#37319)
- fix numbering of win boot strings (#37304)
- process all non-EVMS devices before EVMS device in inst_prepdisk
- 2.9.31

-------------------------------------------------------------------
Thu Mar 25 17:39:58 CET 2004 - fehr@suse.de

- make crypto setup work again (#36878, 34710)
- remove obsolete losetup agent
- 2.9.30

-------------------------------------------------------------------
Tue Mar 23 16:31:00 CET 2004 - fehr@suse.de

- add CheckForEvmsRootFs() to Storage module
- fix bug with size computation and too large pesize in LVM (#36759)

-------------------------------------------------------------------
Mon Mar 22 18:51:25 CET 2004 - fehr@suse.de

- fix syntax error in do_proposal.ycp
- 2.9.29

-------------------------------------------------------------------
Mon Mar 22 11:46:22 CET 2004 - fehr@suse.de

- fix typo in cdrom config (#36619)
- use Installation::scr_destdir not Installation::destdir (#34996)
- remove unneeded device mapper entries using "dmsetup remove"
- fix problem with naming of multiple windows mount points (#36654)
- enable buttons in cdrom and controller modules (#36620)
- do not create multiple fstab entries per cdrom any more (#36469)
- do not use \product; macro any more (#36716)
- 2.9.28

-------------------------------------------------------------------
Fri Mar 19 14:58:38 CET 2004 - mvidner@suse.cz

- added AGENT_LIBADD so that agents work from standalone Perl

-------------------------------------------------------------------
Thu Mar 18 10:23:22 CET 2004 - fehr@suse.de

- do not remove unused autogenerated evms volumes, this has unwanted
  side effects (#36319)
- do not auto-detect swap on evms partitions

-------------------------------------------------------------------
Wed Mar 17 16:33:22 CET 2004 - fehr@suse.de

- use iocharset=utf8 in fstab for fat,ntfs,cdrom and jfs (#36242)
- fix detection of windows partitions

-------------------------------------------------------------------
Wed Mar 17 15:58:43 CET 2004 - fehr@suse.de

- fix bugs in handling integrated evms config
- 2.9.26

-------------------------------------------------------------------
Tue Mar 16 19:15:19 CET 2004 - fehr@suse.de

- make evms device better coexist with non-evms device during install
- 2.9.25

-------------------------------------------------------------------
Tue Mar 16 16:50:11 CET 2004 - fehr@suse.de

- replaced occurrences of SuSE Linux by &product; (#36135)
- add some UI wizardry around call to s390-disk-controller
- re-init evms agent after disk partitioning
- 2.9.24

-------------------------------------------------------------------
Mon Mar 15 15:19:45 CET 2004 - fehr@suse.de

- add nodev to mount options for Cdrom (#35754)
- add blocksize to XFS options (#35684)
- use ProductFeatures to enable EVMS config
- use iocharset-Option to mount windows partitions matching to
  the current installation language (#34559)
- fix bug in adding/removing PVs into VGS (#35587)
- 2.9.23

-------------------------------------------------------------------
Mon Mar 15 00:24:12 CET 2004 - nashif@suse.de

- fixed compile error

-------------------------------------------------------------------
Thu Mar 11 09:46:11 CET 2004 - fehr@suse.de

- make ntfs resize work with new version of ntfsresize

-------------------------------------------------------------------
Wed Mar 10 11:04:49 CET 2004 - fehr@suse.de

- fix type information for call to Partitions::GetFstab
- 2.9.21

-------------------------------------------------------------------
Wed Mar 10 01:24:11 CET 2004 - sh@suse.de

- V 2.9.20
- Migration to new wizard

-------------------------------------------------------------------
Mon Mar  8 17:53:26 CET 2004 - fehr@suse.de

- add calls to Wizard::SetDesktopIcon(...)
- update fstab with subfs entries for cdrom and floppy (#34996)
- fix missing 0x41 Prep entry on PPC (#35462)
- add call to s390-disk-config to StorageController::Initialize()
- ongoing EVMS integration
- 2.9.19

-------------------------------------------------------------------
Sun Mar  7 14:52:06 CET 2004 - kkaempf@suse.de

- fix continue in repeat-until
- more type information
- fix include installation
- 2.9.18

-------------------------------------------------------------------
Fri Mar  5 11:13:52 CET 2004 - fehr@suse.de

- add evms agent
- 2.9.17

-------------------------------------------------------------------
Thu Mar  4 17:27:06 CET 2004 - visnov@suse.cz

- added type info
- 2.9.16

-------------------------------------------------------------------
Wed Mar  3 17:02:52 CET 2004 - fehr@suse.de

- get rid of uses of change ycp command

-------------------------------------------------------------------
Mon Mar  1 13:28:51 CET 2004 - fehr@suse.de

- patch proofreaded texts back into ycp
- continued adding support for evms
- 2.9.15

-------------------------------------------------------------------
Thu Feb 26 17:01:31 CET 2004 - fehr@suse.de

- propagate changes in fstab options, new interpreter new YCP
  semantics (#35099)

-------------------------------------------------------------------
Wed Feb 25 10:51:12 CET 2004 - fehr@suse.de

- make partition table sanity check less stringent (#34957)
- fix computation if suggested swap size (thanks Anas ;-)

-------------------------------------------------------------------
Tue Feb 24 12:49:52 CET 2004 - fehr@suse.de

- use acl and user_xattr as default fstab options (#34684)
- more new interpreter fixes
- fix typos `reiserfs -> `reiser
- version 2.9.14

-------------------------------------------------------------------
Tue Feb 24 11:52:24 CET 2004 - kkaempf@suse.de

- check BIOS resources on 'wintel' systems only (#34853)

-------------------------------------------------------------------
Mon Feb 23 16:24:25 CET 2004 - fehr@suse.de

- set "old_swap" on v0 swap partitions to true
- version 2.9.12

-------------------------------------------------------------------
Mon Feb 23 15:26:59 CET 2004 - fehr@suse.de

- make flexible_proposal work with new interprerter (#34830)
- get evms info only if evms agent is present
- version 2.9.11

-------------------------------------------------------------------
Fri Feb 20 10:44:02 CET 2004 - fehr@suse.de

- subfs mountpoint must no be "noauto" in /etc/fstab
- evms development continued
- changes to adapt to new sort function semantics
- remove option -A when doing vgchange -a [y|n] new tools
  do not like it
- add fstab entry for sysfs (#34772)
- fix problem with creation of swap partition (#34667)
- install lvm2 and evms only when needed (#34657)
- version 2.9.10

-------------------------------------------------------------------
Thu Feb 19 15:58:11 CET 2004 - fehr@suse.de

- remove special handling for ide recorders

-------------------------------------------------------------------
Thu Feb 19 13:24:35 CET 2004 - mvidner@suse.cz

- changed sort to use "<" instead of "<=" because of the switch to std::sort

-------------------------------------------------------------------
Wed Feb 18 18:11:30 CET 2004 - fehr@suse.de

- fix some problems with partitioning
- first bunch of changes for EVMS support
- ignore small size differences when checking partitions (#34658)
- fix module loading problem with new kernel (#34692)
- 2.9.9

-------------------------------------------------------------------
Fri Feb 13 14:44:12 CET 2004 - fehr@suse.de

- change usbdevfs -> usbfs (#34531)

-------------------------------------------------------------------
Thu Feb 12 16:39:46 CET 2004 - fehr@suse.de

- fix problem with partition suggestion
- Fix wrong output redirection with guessfstype (#34498)
- 2.9.8

-------------------------------------------------------------------
Tue Feb 10 18:54:13 CET 2004 - fehr@suse.de

- fix problem with handling cdrom drives
- 2.9.7

-------------------------------------------------------------------
Tue Feb 10 12:57:11 CET 2004 - arvin@suse.de

- syntax fix in inst_prepdisk.ycp

-------------------------------------------------------------------
Tue Feb 10 10:03:09 CET 2004 - fehr@suse.de

- enable subfs support in /etc/fstab (#33383)
- version 2.9.6

-------------------------------------------------------------------
Mon Feb  9 11:23:36 CET 2004 - fehr@suse.de

- make other fs besides reiserfs work again
- some more fixes
- version 2.9.5

-------------------------------------------------------------------
Sat Feb 07 20:28:32 CET 2004 - arvin@suse.de

- removed config files (*.y2cc)
- make other fs besides reiserfs work
- version 2.9.5

-------------------------------------------------------------------
Fri Feb  6 13:49:57 CET 2004 - fehr@suse.de

- fixes for new interpreter (no implicit call by reference for maps
  any more)
- first minor changes for EVMS support
- version 2.9.4

-------------------------------------------------------------------
Thu Feb  5 18:16:12 CET 2004 - fehr@suse.de

- various fixes for new interpreter
- version 2.9.3

-------------------------------------------------------------------
Mon Feb  2 11:21:42 CET 2004 - fehr@suse.de

- various fixes for new interpreter
- use /boot/efi instead of /boot on ia64 (#21644)
- version 2.9.2

-------------------------------------------------------------------
Thu Jan 29 16:22:27 CET 2004 - mvidner@suse.cz

- redirection from ag_{fdisk,lvm,md} to ag_storage via symlinks

-------------------------------------------------------------------
Tue Jan 27 18:58:31 CET 2004 - mvidner@suse.cz

- Moved agent-losetup here from yast2-core.
- version 2.9.1

-------------------------------------------------------------------
Fri Jan 23 10:38:27 CET 2004  - fehr@suse.de

- first version suitable for new interpreter
- version 2.9.0

-------------------------------------------------------------------
Tue Jan 13 12:23:22 CET 2004  - fehr@suse.de

- fix bad partitioning suggestion on Mylex Raid (#32895)

-------------------------------------------------------------------
Thu Dec  4 14:29:36 CET 2003  - fehr@suse.de

- fix problem in handling LVM LVs in repair mode (#32899)

-------------------------------------------------------------------
Wed Nov 19 15:11:32 CET 2003  - fehr@suse.de

- add warning when resizing mounted file system (#32601)

-------------------------------------------------------------------
Fri Oct 24 14:53:15 CEST 2003 - fehr@suse.de

- increase minimal size for boot on ia64 to 200 MB

-------------------------------------------------------------------
Thu Oct 23 09:19:02 CEST 2003 - fehr@suse.de

- add warning when GPT is used for system disk on non-ia64
  platform (#32485)

-------------------------------------------------------------------
Mon Oct 20 14:25:26 CEST 2003 - fehr@suse.de

- fix handling of encrypted loop fs with "noauto" fstab option

-------------------------------------------------------------------
Fri Oct 17 14:10:25 CEST 2003 - fehr@suse.de

- add entry of EFI Boot to partition list on IA64 (#30192)

-------------------------------------------------------------------
Thu Oct 16 17:28:44 CEST 2003 - fehr@suse.de

- reworked reading fstab, now copes with multiple fstab versions
  found and can also read fstab from MD or LVM devices (#32058)
- do not mix up 0x41 Prep Boot with normal /boot partition (#32405)

-------------------------------------------------------------------
Wed Oct 15 14:12:21 CEST 2003 - fehr@suse.de

- default is now acl activated (#32342)
- prevent y2log entries of error log level (#30421)

-------------------------------------------------------------------
Tue Oct  7 14:17:47 CEST 2003 - fehr@suse.de

- fix handling of mounted loop devices in running system (#32077)
- fix changing mount point of ntfs filesystems (#32077)

-------------------------------------------------------------------
Mon Oct  6 11:59:38 CEST 2003 - fehr@suse.de

- add lvm_mod to INITRD_MODUELS when root is on LVM (#32008)

-------------------------------------------------------------------
Wed Oct  1 12:50:45 CEST 2003 - fehr@suse.de

- add /tmp to list of suggested mount points (#31924)

-------------------------------------------------------------------
Mon Sep 29 13:26:41 CEST 2003 - fehr@suse.de

- ignore SCSI disks on PPC iSeries since it cannot boot (#31633)
- prevent creation of 0x41 PPC Prep partition in extended partition
  (#28977)
- display ignoreable warning when using RAID for /boot (#31468)
- improve text in lvm error popup (#31409)
- fix help text for editing existing partition (#31046)

-------------------------------------------------------------------
Fri Sep 26 09:05:42 CEST 2003 - fehr@suse.de

- show disk selection instead of expert dialog if part proposal
  is impossible

-------------------------------------------------------------------
Mon Sep 22 19:42:15 CEST 2003 - fehr@suse.de

- work around deactivation of md root fs (#31617)
- version 2.8.19

-------------------------------------------------------------------
Mon Sep 22 19:42:15 CEST 2003 - fehr@suse.de

- fix creation of /dev/dvd for multi capable drives (#31504)
- make usage of back button in raid config less confusing (#31504)
- version 2.8.18

-------------------------------------------------------------------
Fri Sep 19 16:33:57 CEST 2003 - fehr@suse.de

- add error popup when no LV selected (#31409)
- cope with already mounted windows partitions in GetFreeSpace (#31016)
- version 2.8.17

-------------------------------------------------------------------
Wed Sep 17 12:08:10 CEST 2003 - fehr@suse.de

- mount windows filesystems read-only in FileSystems::GetFreeSpace
  (#30757)
- version 2.8.16

-------------------------------------------------------------------
Tue Sep 16 13:57:51 CEST 2003 - fehr@suse.de

- fix detection of Windows partitions in running system (#31016)
- fix removal of last raid in installation system
- version 2.8.15

-------------------------------------------------------------------
Sun Sep 14 16:33:49 CEST 2003 - adrian@suse.de

- version 2.8.14
- let it work in kcontrol again

-------------------------------------------------------------------
Thu Sep 11 19:05:27 CEST 2003 - fehr@suse.de

- allow '/' in fs labels (#30443)

-------------------------------------------------------------------
Tue Sep  9 11:39:53 CEST 2003 - fehr@suse.de

- fix bug in distribution to multiple disks in flexible proposal

-------------------------------------------------------------------
Mon Sep  8 15:24:09 CEST 2003 - fehr@suse.de

- desktop icons updated
- version 2.8.13

-------------------------------------------------------------------
Thu Sep  4 12:55:48 CEST 2003 - fehr@suse.de

- fix detection for controllers deactivated in BIOS (#29777)
- version 2.8.12

-------------------------------------------------------------------
Wed Sep  3 15:07:08 CEST 2003 - fehr@suse.de

- fix bug in ntfs resize dialog (#29933)

-------------------------------------------------------------------
Tue Sep  2 10:38:59 CEST 2003 - fehr@suse.de

- fix bug in raid edit dialog (#29819)

-------------------------------------------------------------------
Mon Sep  1 15:16:51 CEST 2003 - fehr@suse.de

- fix for #29706 by gs@suse.de
- use Popup::ConfirmAbort()
- fix problem with too large MaxSize in lvm dialog (#29763)
- version 2.8.11

-------------------------------------------------------------------
Thu Aug 28 17:13:47 CEST 2003 - fehr@suse.de

- fix moved modules variable (#29536) and another mistyped variable
- do not handle partition for which ntfsresize barfs as non-windows
  (#29469)

-------------------------------------------------------------------
Wed Aug 27 15:46:46 CEST 2003 - fehr@suse.de

- make partition proposal behave normally (#29412)

-------------------------------------------------------------------
Tue Aug 26 11:31:44 CEST 2003 - fehr@suse.de

- fix bug of computing a slightly too small size for resized ntfs
  under certain circumstances (#29326)
- 2.8.10

-------------------------------------------------------------------
Fri Aug 22 11:28:44 CEST 2003 - arvin@suse.de

- skip inst_prepdisk during update
- 2.8.9

-------------------------------------------------------------------
Thu Aug 21 09:51:07 CEST 2003 - fehr@suse.de

- fix bug in handling crypted partitions (#29154)
- use Popup::ConfirmAbort in inst_prepdisk.ycp

-------------------------------------------------------------------
Wed Aug 20 17:54:27 CEST 2003 - fehr@suse.de

- fix wrong suggestion when reusing boot partition larger than 200M
  on ia64 (#28976)
- do not format a reused boot partition in ia64 any more

-------------------------------------------------------------------
Tue Aug 19 15:16:18 CEST 2003 - fehr@suse.de

- remove include of obsolete common_functions.ycp
- minor fixes in some texts
- version 2.8.8

-------------------------------------------------------------------
Wed Aug 13 11:17:28 CEST 2003 - fehr@suse.de

- improve label displayed during partition formatting (#28711)
- fix detection of win partitions (#28740)

-------------------------------------------------------------------
Fri Aug  8 17:18:17 CEST 2003 - fehr@suse.de

- patch proofread texts back into sources
- version 2.8.7

-------------------------------------------------------------------
Fri Aug  8 15:05:14 CEST 2003 - fehr@suse.de

- finally fix the adding of SCSI controller modules to Initrd
- version 2.8.6

-------------------------------------------------------------------
Thu Aug  6 16:34:47 CEST 2003 - fehr@suse.de

- handle new option "noauto" in fstab option dialog
- allow "noauto" to be set for loop based devices put them into
  /etc/fstab instead of /etc/cryptotab in this case.
- allow unencrypted filesystems on file based loops
- show filesystem label in expert partitioner if it exists (#28268)
- version 2.8.5

-------------------------------------------------------------------
Wed Jul 30 17:59:47 CEST 2003 - fehr@suse.de

- merge fdisk, lvm and md agent into one storage agent
- version 2.8.4

-------------------------------------------------------------------
Wed Jul 30 17:59:47 CEST 2003 - fehr@suse.de

- add modulename to module Initrd for already loaded modules in
  StorageController

-------------------------------------------------------------------
Wed Jul 23 11:47:09 CEST 2003 - fehr@suse.de

- fix bug during removal of LVs on a VG containing MD devices as
  PVs (#28152)

-------------------------------------------------------------------
Thu Jul 17 19:29:37 CEST 2003 - fehr@suse.de

- fix bug resulting in missing fstab entry (#25367)
- fix some inconsistencies in LVM dialogs (#27924)
- make the buttons "Delete", "Edit" and "Resize" work consitently
  on LVM LVs, MD devices and file based loops
- version 2.8.3

-------------------------------------------------------------------
Thu Jul 10 12:30:12 CEST 2003 - fehr@suse.de

- add special popup for resize of disks (#25049)
- add field for stripesize to lv dialog (#24225)

-------------------------------------------------------------------
Wed Jul  9 16:35:17 CEST 2003 - fehr@suse.de

- detect bootable partitions on a disk
- add function Storage::GetBootPartition()
- fix too large controller dialog (#25932)

-------------------------------------------------------------------
Fri Jul  4 11:48:07 CEST 2003 - fehr@suse.de

- add support for configurtion of LVM2
- version 2.8.2

-------------------------------------------------------------------
Mon Jun 30 10:14:33 CEST 2003 - fehr@suse.de

- improve warnig message (#27590)

-------------------------------------------------------------------
Fri Jun 27 17:50:53 CEST 2003 - fehr@suse.de

- integrate resizing of ntfs partitions
- version 2.8.1

-------------------------------------------------------------------
Wed Jun 18 17:39:15 CEST 2003 - fehr@suse.de

- add handling of Storage::ZeroNewPartitions to get rid of LVM
  related autoinstall problems

-------------------------------------------------------------------
Mon Jun 16 13:50:40 CEST 2003 - fehr@suse.de

- fix bug in flexible proposal

-------------------------------------------------------------------
Tue Jun 10 14:36:04 CEST 2003 - fehr@suse.de

- Use new Modules Label and Popup wherever possible

-------------------------------------------------------------------
Thu Jun  5 16:01:42 CEST 2003 - fehr@suse.de

- fix bug causing failures when create more than one software
  raid (#27252)
- change message text displayed when /etc/raidtab content does not
  match /proc/mdstat
- make it build again with new checks
- add flexible partitioning suggestion
- version 2.8.0

-------------------------------------------------------------------
Wed May 21 17:50:54 CEST 2003 - fehr@suse.de

- add patch from Anas for fix of bug #26906

-------------------------------------------------------------------
Mon Apr 28 16:57:38 CEST 2003 - arvin@suse.de

- some fixes for live eval (bug #26457)

-------------------------------------------------------------------
Tue Mar 18 15:12:30 CET 2003  - fehr@suse.de

- fix check for data journaling mode for ext3 root (#25587)
- version 2.7.19

-------------------------------------------------------------------
Fri Mar 14 17:17:37 CET 2003 - jsrain@suse.de

- added missing import "Kernel"; to fix building of yast2-bootloader
  yast2-bootloader doesn't build without this fix
- version 2.7.18

-------------------------------------------------------------------
Thu Mar 13 10:01:14 CET 2003  - fehr@suse.de

- add kernel cmdline handling for IDE recorders from inst_finish.ycp
  to StorageDevices.ycp. Cdrom probing is done sooner also (bug #25293)
- version 2.7.17

-------------------------------------------------------------------
Thu Mar 13 10:01:14 CET 2003  - fehr@suse.de

- remove offending character from translatable text (#25210)
- undo fix for #24647 (breaks translations)
- version 2.7.16

-------------------------------------------------------------------
Tue Mar 11 13:07:06 CET 2003  - fehr@suse.de

- fix serious problem with lvm creation when using newly created
  partitions
- do not treat notready disks automatically as zips
- add function DestroyMdOnAllDisks() needed by autoyast
- version 2.7.15

-------------------------------------------------------------------
Mon Mar 10 15:14:20 CET 2003  - fehr@suse.de

- make cdrom and controller module close by windows title (#24988)
- version 2.7.14

-------------------------------------------------------------------
Fri Mar  7 11:13:31 CET 2003  - fehr@suse.de

- handle freebsd partition like openbsd (#24740)
- try to get partitions ids from parted info even if resorting to
  data from /proc/partitions (#24740)
- version 2.7.13

-------------------------------------------------------------------
Wed Mar  5 11:23:05 CET 2003  - fehr@suse.de

- fix translation comment for two texts (#24647)
- change default for ext3 fs to mountcount 500 and check interval
  2 months (#20978)

-------------------------------------------------------------------
Tue Mar  4 20:49:39 CET 2003 - nashif@suse.de

- Move initialization of disk during auto-installation
  to inst_prepdisk (#23607 )
- version 2.7.12

-------------------------------------------------------------------
Mon Mar  3 13:20:15 CET 2003  - fehr@suse.de

- patch proofreaded text back into ycp
- 2.7.11

-------------------------------------------------------------------
Thu Feb 27 15:26:16 CET 2003  - fehr@suse.de

- fix systematically rounding problem when computing cylinders
  from parteds sizes wich lead to displays of cylinder numbers
  larger than existent (#24172)

-------------------------------------------------------------------
Wed Feb 26 16:43:31 CET 2003  - fehr@suse.de

- fix handling of floppy drives with device names other than
  /dev/fd* (e.g. "IDE Floppy" LS-120 drives) (#24282)
- fix forgetting of windows info when entering expert partitioner
  (#24361)

-------------------------------------------------------------------
Tue Feb 25 10:45:32 CET 2003  - fehr@suse.de

- fix typo in ACL option description (#24213)

-------------------------------------------------------------------
Mon Feb 24 14:27:46 CET 2003  - fehr@suse.de

- fix detection of ntfs based windows systems (#24181)
- fix resizing for partition with invalid filesystem if format is
  true (#24180)
- prevent windows resize dialog from popping up before entering
  expert partitioner (#23975)
- keep the existing partitioning if one changes from installation
  onto a certain disk to usage of the expert partitioner
- 2.7.10

-------------------------------------------------------------------
Fri Feb 21 11:23:08 CET 2003  - fehr@suse.de

- fix signed/unsigned problem with disk larger than 1 TB (#23872)
- fix missing reset of readonly partition table flag after deletion
  of partition table (#23996)
- ignore disks without dev_name entry (#24043)
- ignore additional entries in /proc/partitions if OpenBSD partition
  is present, becuase of possible OpenBSD slices (#24051)

-------------------------------------------------------------------
Thu Feb 20 15:57:18 CET 2003  - fehr@suse.de

- use sentence style capitalisation in y2cc files (#23848)
- ignore FAT signatures on swap partitions (#23960)

-------------------------------------------------------------------
Wed Feb 19 15:34:25 CET 2003 - fehr@suse.de

- add comments to texts for translators (#23774)
- fix endless sorting loop when RAID is used with scsi disks (#23747)
- remove obsolete modules xfs_support and xfs_dmapi (#23793)
- do not add encoding info to fat and cdrom mounts in /etc/fstab
  if encoding is utf8 (#23801)

-------------------------------------------------------------------
Tue Feb 18 17:07:55 CET 2003  - fehr@suse.de

- add error popup when one adds more than 12 partitions to a
  md raid (#22952)

-------------------------------------------------------------------
Tue Feb 18 11:57:51 CET 2003 - arvin@suse.de

- moved AsciiFile module to yast2 package

-------------------------------------------------------------------
Mon Feb 17 12:29:49 CET 2003  - fehr@suse.de

- fix non-working partition resize (#23656)
- version 2.7.8

-------------------------------------------------------------------
Thu Feb 13 11:09:21 CET 2003  - fehr@suse.de

- fix handling of parallel port ZIP drives (#16411)

-------------------------------------------------------------------
Tue Feb 11 16:17:18 CET 2003  - fehr@suse.de

- make Storage::GetMountPoints() realize multiple mounts of same
  device (#23553)
- decrease startup time by skipping some lvm data gathering in agent
- recognize gpt partition with flag hp-service properly (#23488)
- remove partition id selection box on s390 (#21221)

-------------------------------------------------------------------
Mon Feb 10 11:34:50 CET 2003  - fehr@suse.de

- patch proofreaded text back
- fix bug when reading fstab containing LABEL= or UUID= in device
  field (#20880)
- 2.7.7

-------------------------------------------------------------------
Fri Feb  7 18:25:38 CET 2003  - fehr@suse.de

- patch proofreaded text back
- completely reworked cdrom configuration (#21997)
- change messages if resize of partitions is impossible (#23355)
- fix bug that broke Re-Reading of partition table (#23372)
- add possibility to set swap priority (#21426)
- clean up handling of gpt boot paritition on ia64
- add command line param hdXlun=0 for ide-cd-writers
- 2.7.6

-------------------------------------------------------------------
Fri Jan 31 12:37:07 CET 2003  - fehr@suse.de

- fix bug that caused wrong initrd being created when pressing apply
  button in storage controller configuration multiple times (#22425)
- remove multiple entries for controllers with more than one channel
  in controller.ycp
- change handling of cd/dvd type according to new hwinfo (#20068)
- decrease size of lv create dialog (#23243)
- do not issue warning about resizing when format is true (#23153)
- ask if using max end cylinder in create partition dialog (#22463)
- remove fdisk binary from yast2, not used anymore
- 2.7.5

-------------------------------------------------------------------
Thu Jan 30 13:33:26 CET 2003  - fehr@suse.de

- prevent possible proposal of disk creation on readonly disks
- fix bug in inst_do_resize (#23202)

-------------------------------------------------------------------
Wed Jan 29 16:39:26 CET 2003  - fehr@suse.de

- patch proofreaded texts back into ycp
- fix bug in fstab entry creation (#23180)

-------------------------------------------------------------------
Mon Jan 27 15:24:38 CET 2003  - fehr@suse.de

- add a warning if swap partition is not formatted as needed (#23106)
- forbid use of journalling mode for root fs on ext3 (#20511)
- add ACL options to ACL capable filesystems (#22818)
- Version 2.7.4

-------------------------------------------------------------------
Mon Jan 27 12:44:39 CET 2003  - fehr@suse.de

- add handling of encrypted loop files
- Version 2.7.3

-------------------------------------------------------------------
Thu Jan 23 12:11:49 CET 2003  - fehr@suse.de

- fix problem with ataraid controller (23058, 23056)
  delayed disk init during installation until all controllers loaded
  fix wrong regex for devices with name d<n>p<n>

-------------------------------------------------------------------
Tue Jan 21 18:47:09 CET 2003  - fehr@suse.de

- fix problem with initialisation order that arises only when YaST2
  autoprobes non-ide disks
- Version 2.7.2

-------------------------------------------------------------------
Fri Jan 10 15:14:34 CET 2003  - fehr@suse.de

- check for existence of windows specific files before returning as a
  win partition in GetForeignPrimary() (#21723)
- add member function DestroyLvmOnAllDisks() to Storage module (#22329)

-------------------------------------------------------------------
Tue Dec 17 16:21:43 CET 2002  - fehr@suse.de

- check if parted output and content of /proc/partitions match
  if not use content of /proc/partitions and refuse to repartition
  the affected disk
- Version 2.7.1

-------------------------------------------------------------------
Fri Dec 13 12:45:22 CET 2002  - fehr@suse.de

- set swap mount point only for partitions with valid swap signature
- try an umount before deleting a mounted partition (#22462)
- make disk selection dialog more easily usable (#21505, #22464)
- show Edit Raid button only when at least one raid exists (#21618)

-------------------------------------------------------------------
Thu Dec 12 15:44:22 CET 2002  - fehr@suse.de

- ide-scsi related modules are not in initrd an more (#19376)
- add /srv to list of suggested mount points (#21844)
- remove hack of using a modifyied version of sequencer (#15662)
- make the normal proposal and the target partitioner suggest a much
  more similar parititioning than before by using more common code
  in the two parts of the partitioner

-------------------------------------------------------------------
Thu Dec  5 09:17:58 CET 2002  - fehr@suse.de

- add check that no partition is mounted below /boot on IA64 (#21645)

-------------------------------------------------------------------
Fri Nov 22 15:16:21 CET 2002  - fehr@suse.de

- changes for obsolete dumpto agent

-------------------------------------------------------------------
Thu Nov 21 12:28:08 CET 2002  - fehr@suse.de

- update to version 2.6.55 of 8.1 branch
- add changes for new bootloader interface
- add function GetOtherLinuxPartitions() to Storage module
- 2.7.0

-------------------------------------------------------------------
Wed Sep 11 13:19:16 CEST 2002 - fehr@suse.de

- fix options iocharset and code for ntfs (#19430)
- 2.6.34

-------------------------------------------------------------------
Tue Sep 10 16:27:24 CEST 2002 - fehr@suse.de

- fix UseLilo function in for case of separate /boot partition (#19146)
- fix raid information in GetMountPoints()
- prevent iocharset=iso8859-15 on cdroms does not make much sense
- increase field size display of VG size (#18950)
- version 2.6.33

-------------------------------------------------------------------
Mon Sep  9 10:48:07 CEST 2002 - fehr@suse.de

- do not add default windows mount points if users decides to
  create its own partition setup
- extend check for mount points in CheckOkMount (#19147)
- reset format flag if partition get part of MD or LVM (#19190)
- version 2.6.32

-------------------------------------------------------------------
Mon Sep  9 09:10:45 CEST 2002 - kukuk@suse.de

- Get rid of old hack on SPARC for fdisk, will break parted

-------------------------------------------------------------------
Sun Sep  8 10:44:37 CEST 2002 - fehr@suse.de

- add "users" to mount options of dos partitions in fstab (#18944)
- fix various bugs in win resizer (#19101, #19102, #19103)
- disable max field in LV creation if stripe count > 1 (#19073)
- recognize that sparc needs a /boot partition
- reformulate warning when LVM is root fs and no /boot.
  It now says clearly that this will not work.
- version 2.6.31

-------------------------------------------------------------------
Fri Sep  6 17:23:30 CEST 2002 - fehr@suse.de

- fix wrong size computation for gaps in proposal
- move function GetFreeSpace from Partitions to FileSystems
  and extend it with module loading
- disable vfat on PowerPC (#18989)
- save type of detected fs and reset to this type when formatting
  is switched off (#18977)
- add some Provides/Obsoletes
- load all raid personalities with insmod, autoloading seems broken
  in inst-sys
- fix path to parted in inst_resize_ui.ycp (#19061)
- fix missing of NTFS partititions in /etc/fstab (#18944)
- version 2.6.30

-------------------------------------------------------------------
Thu Sep  5 17:44:47 CEST 2002 - fehr@suse.de

- add support for scanning multipath entries in /proc/lvm/global
- import Boot just before use in StorageControllers.ycp
- fix scr file for reading /proc/dasd/devices for extended format
- fix fs recognition on encrypted devices (#17336)
- remove Provides and Obsoletes of yast2-core-clients{-devel}
- version 2.6.29

-------------------------------------------------------------------
Tue Sep  3 11:04:57 CEST 2002 - fehr@suse.de

- fix bug in function StorageDevices::FloppyReady() (#18773)
- fix misleading proposal text when formatting nothing (#18793)
- do not do a dd to zero the first blocks of formatted partitions
  on sparc
- version 2.6.28

-------------------------------------------------------------------
Mon Sep  2 10:29:22 CEST 2002 - fehr@suse.de

- add special help text for S390 (#17081)
- fix bug occuring sometimes when resizing reiserfs
- fix bug that made filesystem detection data get lost (#18727)
- fix bug with unformatted, encrypted, non-reiserfs filesystems (#17336)
- version 2.6.27

-------------------------------------------------------------------
Fri Aug 30 12:21:30 CEST 2002 - jsrain@suse.cz

- applied workarounds of some YCP interpreter bug
- 2.6.26

-------------------------------------------------------------------
Thu Aug 29 14:28:31 CEST 2002 - fehr@suse.de

- fix bug in Storage::GetDiskPartition() (thanks to Jiri)
- allow all filesystems on sparc (#18516)
- changed Partitions module to have empty initializer rewrite
  some global variables as functions
- fix bug concerning partitioning on sparc (#18565, #18518)
- version 2.6.25

-------------------------------------------------------------------
Wed Aug 28 16:59:54 CEST 2002 - fehr@suse.de

- add function Storage::UseLilo() to Storage module that tells
  boot loader config when to use Lilo instead of grub.
- version 2.6.24

-------------------------------------------------------------------
Tue Aug 27 20:00:00 CEST 2002 - jsuchome@suse.cz

- provide/obsolete old translation packages

-------------------------------------------------------------------
Mon Aug 26 12:39:24 CEST 2002 - fehr@suse.de

- return current value in StorageDevices::FloppyReady when no
  floppy driver is present (#18317)
- add entry for /media/cdrom to /etc/fstab if only /media/dvd or
  /media/cdwriter are present (#18300)
- check correctly if extended partition is allowd at all in
  do_proposal
- check bugs for mac partition label (#18205, #18201, #18199)
- remove warning bcause of xfs usage for /boot, grub can cope with
  xfs usage for files below /boot (#18395)
- version 2.6.23

-------------------------------------------------------------------
Fri Aug 23 13:13:50 CEST 2002 - fehr@suse.de

- fix wrong entry of fs_options on S390
- fix fstype probing when searching for existing fstab (#18230)
- do not create links /cdrom -> /media/cdrom etc. any more
- version 2.6.22

-------------------------------------------------------------------
Thu Aug 22 18:32:57 CEST 2002 - fehr@suse.de

- fix check for resizing capabilities (#18139)
- fix wrong variable name handling IDE-cdwriters
- add option keepSorting to tables where necessary
- fix bug not resetting suggested partitions (#18188)
- fix bug loading fs modules multiples times (#18213)
- version 2.6.21

-------------------------------------------------------------------
Wed Aug 21 16:26:55 CEST 2002 - fehr@suse.de

- fix check for use of fat filesystem for system dirs (#18121)
- fix typo in warning message (#18141)

-------------------------------------------------------------------
Mon Aug 19 11:01:09 CEST 2002 - fehr@suse.de

- fix wrong initialisation of cddrives

-------------------------------------------------------------------
Fri Aug 16 10:25:15 CEST 2002 - fehr@suse.de

- fix bug initializing partition table (#17770)
- add entry for /media/cdrom to /etc/fstab if only /media/dvd or
  /media/cdwriter are present.
- use new functions from lilo/misc.ycp to rerun bootloader and
  change kernel command line parameters in controller.ycp and
  cdrom.ycp

-------------------------------------------------------------------
Thu Aug 15 12:39:43 CEST 2002 - fehr@suse.de

- removed cdrom.y2cc and controller.y2cc again

-------------------------------------------------------------------
Wed Aug 14 11:52:58 CEST 2002 - fehr@suse.de

- add some more entries to ignored partitions on Macintosh

-------------------------------------------------------------------
Tue Aug 13 17:51:13 CEST 2002 - fehr@suse.de

- use default blocksize of 4096 for ext2 on S390 (#17658 )
- allow integration of existing crypted partitions without need
  for reformatting (#17336)
- patch proofreaded texts back into ycp files

-------------------------------------------------------------------
Mon Aug 12 16:26:11 CEST 2002 - fehr@suse.de

- fix bug with IDE writers (#17515)
- fix bug with logical partition in GPT (#17533)
- fix missing windows entries (#17565)
- fix missing cdrom links (#17569)
- "yast2 cdrom" now functional
- fix bug with wrong logical partitions on ppc
- version 2.6.18

-------------------------------------------------------------------
Fri Aug  9 18:26:41 CEST 2002 - fehr@suse.de

- fix bug recognizing mac partitions gt 4 as logical
- add module for disk controller configuration
- add skeleton module for cdrom integration
- version 2.6.17

-------------------------------------------------------------------
Thu Aug  8 10:30:22 CEST 2002 - fehr@suse.de

- fix two bugs in raid handling (raid1 setup was broken, handle
  raid type linear sensibly)

-------------------------------------------------------------------
Wed Aug  7 17:32:29 CEST 2002 - fehr@suse.de

- fix bugs in lvm config in installed system (#17485, #17486)
- enable LV usage as root filesystem and for swapping
- enable MD usage for swapping
- version 2.6.16

-------------------------------------------------------------------
Tue Aug  6 16:44:23 CEST 2002 - fehr@suse.de

- return also other bootable partitions in
  Storage::GetForeignPrimary() (#17458)

-------------------------------------------------------------------
Tue Aug  6 16:44:23 CEST 2002 - fehr@suse.de

- various adaptions for mac support
- call mklabel to initialize partition table if necessary
- add entry "label" for the disk label of each disk
- handle deleting gpt partition tables correct
- version 2.6.15

-------------------------------------------------------------------
Mon Aug  5 17:29:48 CEST 2002 - fehr@suse.de

- recognize hfs as filesystem
- only check for partition size when formatting
- use new access for install.inf
- recognize partition types on macintosh partitions
- version 2.6.14

-------------------------------------------------------------------
Mon Aug  5 12:59:57 CEST 2002 - fehr@suse.de

- add changes for installation on S390
- version 2.6.13

-------------------------------------------------------------------
Thu Aug  1 16:17:07 CEST 2002 - fehr@suse.de

- allow arbitrary number of paths for md raid

-------------------------------------------------------------------
Thu Aug  1 13:38:48 CEST 2002 - fehr@suse.de

- implement autodetection for multipath md devices
- version 2.6.12

-------------------------------------------------------------------
Wed Jul 31 12:08:27 CEST 2002 - fehr@suse.de

- fix bug with missing cdrom links in installed system (#17309)

-------------------------------------------------------------------
Wed Jul 31 10:33:55 CEST 2002 - fehr@suse.de

- implement md multipath configuration
- version 2.6.11

-------------------------------------------------------------------
Tue Jul 30 18:44:06 CEST 2002 - fehr@suse.de

- do not rely on rounding of parted to cylinder boundary it does
  not do this on gpt partition tables
- use parted on all partitions

-------------------------------------------------------------------
Mon Jul 29 14:39:11 CEST 2002 - fehr@suse.de

- fix bug in ppc prep partitioning also in target partitioner
- fix bug in partitioning suggestion when boot part is splitted
  from a larger part and no extended part is created

-------------------------------------------------------------------
Mon Jul 29 11:33:51 CEST 2002 - fehr@suse.de

- fix bugs in partition proposal on non-i386 architectures
- use partitions texts from Partitions module in expert partitioner
- fix bug in partition suggestion caused by partitions that do not
  end exactly on a cylinder boundary (#17186)
- fix missing fstab entry for root fs on S390 (#17243)
- remove volume name options from format options menue, this is
  now available in fstab options menue
- version 2.6.10

-------------------------------------------------------------------
Thu Jul 25 17:20:43 CEST 2002 - fehr@suse.de

- Fix probing for cdroms before writing fstab (#17226)
- add use of partition id information in parted
- do not use fdisk for setting partition id when UseParted is true

-------------------------------------------------------------------
Thu Jul 25 16:05:30 CEST 2002 - fehr@suse.de

- fix bugs concerning /boot partition on ia64
- fix bugs using partition suggestion when free space is available
- fix bugs 17186, 14188, 16158
- version 2.6.9

-------------------------------------------------------------------
Wed Jul 24 18:47:47 CEST 2002 - fehr@suse.de

- fix bugs in fstab handling in running system
- add handling of general fstab options
- version 2.6.8

-------------------------------------------------------------------
Mon Jul 22 09:33:19 CEST 2002 - fehr@suse.de

- patched proofread texts back into ycp files
- version 2.6.7

-------------------------------------------------------------------
Thu Jul 18 17:27:03 CEST 2002 - fehr@suse.de

- fix variouse bugs [17070, 17082, 16939, 17069]
- changed fstab handling to not overwrite user supplied fstab lines
  unknown to YaST or to change the fstab order when rewriting fstab
- version 2.6.6

-------------------------------------------------------------------
Mon Jul 15 16:18:42 CEST 2002 - fehr@suse.de

- fix namespace lookup
- agent infrastructure changed
- version 2.6.5

-------------------------------------------------------------------
Fri Jul 12 17:25:53 CEST 2002 - fehr@suse.de

- add changes to support mounting by uuid and label
- version 2.6.4

-------------------------------------------------------------------
Fri Jul 12 16:52:40 CEST 2002 - arvin@suse.de

- use proper namespace for Args and CallFunction (#16776)

-------------------------------------------------------------------
Mon Jul  8 16:49:48 CEST 2002 - mvidner@suse.cz

- fixed Provides/Obsoletes

-------------------------------------------------------------------
Thu Jul  4 17:19:21 CEST 2002 - fehr@suse.de

- paths to parted and makefs client added to file list

-------------------------------------------------------------------
Thu Jul  4 09:11:34 CEST 2002 - fehr@suse.de

- devtools generated invalid specfile, this is now fixed

-------------------------------------------------------------------
Wed Jul  3 18:23:43 CEST 2002 - fehr@suse.de

- new version 2.6.3
- fix some bugs during fs resizing
- add fs resizing for LVM LVs

-------------------------------------------------------------------
Thu Jun 27 17:01:21 CEST 2002 - fehr@suse.de

- new version 2.6.2
- etc_fstab.scr is not any more in this package (now in yast2)
- adapt to new naming scheme for potfiles
- add lvm config modules
- datafiles now in /usr/lib/YaST2/data
- change path of parted to /usr/sbin/parted
- integration of fdisk and parted under one agent
- integration of arbitrary partition resizer

-------------------------------------------------------------------
Thu Jun 13 17:09:10 CEST 2002 - fehr@suse.de

- replace all references to .dumpto.tmp.<filename> that are not
  protected by if(Mode::test) by calls to SaveDumpPath(<filename>)
  because of security considerations

-------------------------------------------------------------------
Thu Jun  6 09:54:05 CEST 2002 - kkaempf@suse.de

- Properly remap boot_device if it is a cdrecorder (#16127).

-------------------------------------------------------------------
Tue May 21 11:35:42 CEST 2002   - fehr@suse.de

- add missing scr files to packages
- version 2.6.1

-------------------------------------------------------------------
Tue Apr 23 12:06:10 CEST 2002   - fehr@suse.de

- initial version
<|MERGE_RESOLUTION|>--- conflicted
+++ resolved
@@ -1,5 +1,10 @@
 -------------------------------------------------------------------
-<<<<<<< HEAD
+Fri Apr 22 12:22:46 UTC 2016 - dmueller@suse.com
+
+- raise min /boot size for BTRFS/aarch64 (bsc#974280)
+- 3.1.90
+
+-------------------------------------------------------------------
 Wed Apr 13 15:37:33 CEST 2016 - gs@suse.de
 
 - Don't allow to create or change partition table on LDL
@@ -18,11 +23,6 @@
 - set parameters for space aware cleanup algorithm in snapper (for
   fate#312751)
 - 3.1.87
-=======
-Sun Apr 10 18:27:50 UTC 2016 - dmueller@suse.com
-
-- raise min /boot size for BTRFS/aarch64 (bsc#974280)
->>>>>>> a5778b81
 
 -------------------------------------------------------------------
 Mon Apr  4 10:22:20 CEST 2016 - schubi@suse.de
