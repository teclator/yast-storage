-------------------------------------------------------------------
<<<<<<< HEAD
Thu Jul 23 11:44:42 CEST 2015 - shundhammer@suse.de

- Added NoCoW subvolume for /var/lib/libvirt/images (Fate#319299)
- 3.1.64

-------------------------------------------------------------------
Wed Jul 17 13:31:34 CEST 2015 - dvaleev@suse.com

- Allow /boot on RAID1 (bsc#938170)
- 3.1.63

-------------------------------------------------------------------
Thu Jul 16 14:33:10 CEST 2015 - aschnell@suse.de

- do not try to load snapper extension since it does not exist
  anymore (see bsc#937243)
- 3.1.62

-------------------------------------------------------------------
Tue Jul 14 15:27:09 CEST 2015 - schubi@suse.de

- Loading the correct multipath module (dm-multipath)
  (bnc#937942)
- 3.1.61

-------------------------------------------------------------------
Tue Jun 30 11:49:34 CEST 2015 - aschnell@suse.de

- disallow using unpartitioned DASDs for LVM (fate#317934)
- 3.1.60

-------------------------------------------------------------------
Fri Jun 26 10:18:28 CEST 2015 - aschnell@suse.de

- added Storage::SetUserdata() (for bsc#935858)
- 3.1.59

-------------------------------------------------------------------
Thu Jun 18 09:47:16 UTC 2015 - ancor@suse.com

- Improved the message displayed when a bios_grub partition is
  missing in expert partitioner (bnc#917763)
- 3.1.58

-------------------------------------------------------------------
Wed Jun 17 10:12:03 CEST 2015 - shundhammer@suse.de

- Default to no copy on write for MariaDB on btrfs (fate#316718)
- Version 3.1.57

-------------------------------------------------------------------
Tue Jun  9 11:41:38 CEST 2015 - shundhammer@suse.de

- No snapper config for LVM storage proposal (bsc#922308)
- version 3.1.56

-------------------------------------------------------------------
Wed May 06 16:34:04 CEST 2015 - aschnell@suse.de

- require rubygems of default ruby version (bsc#929899)
- version 3.1.55

-------------------------------------------------------------------
Thu Mar 05 15:51:12 CET 2015 - aschnell@suse.de

- rearrange two libstorage calls in ChangeVolumeProperties (for
  redesigned libstorage)
- version 3.1.54

-------------------------------------------------------------------
Mon Feb 16 11:38:11 CET 2015 - aschnell@suse.de

- install into btrfs subvolume (fate#318392)
- version 3.1.53

-------------------------------------------------------------------
Fri Feb 13 10:46:05 CET 2015 - aschnell@suse.de

- updated requires
- version 3.1.52

-------------------------------------------------------------------
Thu Jan 29 14:09:12 CET 2015 - aschnell@suse.de

- fixed callback for mount graph handling
- version 3.1.51

-------------------------------------------------------------------
Fri Nov 28 16:14:01 CET 2014 - aschnell@suse.de

- fixed tmpfs handling in GetDiskPartition (bsc#902385)
- version 3.1.50

-------------------------------------------------------------------
Mon Oct 13 10:00:51 CEST 2014 - aschnell@suse.de

- fixed setting disk label on multipath devices (bsc#898525)
- version 3.1.49

-------------------------------------------------------------------
Tue Oct 07 12:15:21 CEST 2014 - aschnell@suse.de

- avoid keyboard shortcut conflict (bsc#882643)
- version 3.1.48

-------------------------------------------------------------------
Thu Oct 02 19:49:13 CEST 2014 - aschnell@suse.de

- detect iso9660 and udf filesystems (fate#317247)
- version 3.1.47

-------------------------------------------------------------------
Wed Oct 01 13:56:52 CEST 2014 - aschnell@suse.de

- removed some code only used by dropped yast2-repair
- version 3.1.46
=======
Fri Aug  7 07:41:05 UTC 2015 - igonzalezsosa@suse.com

- Fix special /boot handling on custom partitioning (bsc#940374)
>>>>>>> 1cbeb831

-------------------------------------------------------------------
Thu Sep 18 16:34:43 CEST 2014 - aschnell@suse.de

- fixed btrfs subvolume handling for non-root devices (bnc#895075)
- version 3.1.45

-------------------------------------------------------------------
Mon Sep  8 10:40:42 UTC 2014 - mvidner@suse.com

- Use a more flexible rubygem requirement syntax (bnc#895069)
  without specifying the ruby ABI; this layer need not care.
- version 3.1.44

-------------------------------------------------------------------
Thu Sep 04 18:11:49 CEST 2014 - aschnell@suse.de

- fixed LVM proposal when reusing LVM (bnc#893203)
- version 3.1.43

-------------------------------------------------------------------
Wed Aug 13 15:41:41 CEST 2014 - aschnell@suse.de

- do not incorrectly display message about inconsistent NTFS
  filesystem (bnc#889733)
- version 3.1.42

-------------------------------------------------------------------
Tue Aug 12 11:50:36 CEST 2014 - aschnell@suse.de

- do not propose boot partition with LVM unless the LVM is
  encrypted (bnc#890857)
- version 3.1.41

-------------------------------------------------------------------
Thu Jul 31 11:18:58 CEST 2014 - aschnell@suse.de

- disable snapshots if the root filesystem is small (bnc#888549)
- version 3.1.40

-------------------------------------------------------------------
Tue Jul 22 10:23:00 CEST 2014 - aschnell@suse.de

- disable btrfs quota again (see bnc#887046)
- version 3.1.39

-------------------------------------------------------------------
Tue Jul 15 13:55:00 CEST 2014 - aschnell@suse.de

- fixed importing mount points (bnc#887155)
- version 3.1.38

-------------------------------------------------------------------
Mon Jul 14 16:07:49 CEST 2014 - aschnell@suse.de

- fixed initialisation of btrfs subvolumes (bnc#872210)

-------------------------------------------------------------------
Thu Jul 10 12:25:03 CEST 2014 - aschnell@suse.de

- fixed creating extended partitions in expert partitioner
  (bnc#886575)
- version 3.1.37

-------------------------------------------------------------------
Mon Jul  7 09:37:11 UTC 2014 - mrueckert@suse.de

- switch to rubygem() based requires so we can easily pass the
  preferred ruby version using rb_default_ruby_abi

-------------------------------------------------------------------
Fri Jul 04 14:30:52 CEST 2014 - aschnell@suse.de

- added extra dialog to select role of device (fate#317140)
- version 3.1.36

-------------------------------------------------------------------
Fri Jul 04 10:27:43 CEST 2014 - aschnell@suse.de

- fixed subvolume for postgresql (bnc#885813)
- version 3.1.35

-------------------------------------------------------------------
Mon Jul 03 15:20:42 CEST 2014 - dvaleev@suse.com

- Fix GRUB2 architecture name for PowerPC
- version 3.1.34

-------------------------------------------------------------------
Mon Jun 30 14:37:06 CEST 2014 - aschnell@suse.de

- enable btrfs quota if snapshots are enabled (prototype for
  fate#312751)
- version 3.1.33

-------------------------------------------------------------------
Thu Jun 26 16:36:42 CEST 2014 - aschnell@suse.de

- disable timeline of snapshots for root fs (bnc#885510)
- version 3.1.32

-------------------------------------------------------------------
Tue Jun 10 23:15:17 CEST 2014 - dvaleev@suse.com

- Change PReP partition naming to avoid confusion between msdos and
  gpt disk labels (bnc#880094)
- adapt to new libstorage output in tests
- require libstorage 2.25.14
- version 3.1.31

-------------------------------------------------------------------
Tue Jun 03 15:15:27 CEST 2014 - aschnell@suse.de

- fixed partitioning check on EFI system with BIOS GRUB partition
  (bnc#869716)
- version 3.1.30

-------------------------------------------------------------------
Mon Jun 02 17:08:44 CEST 2014 - aschnell@suse.de

- allow translations for alignment options (bnc#877910)
- version 3.1.29

-------------------------------------------------------------------
Wed May 21 14:53:21 CEST 2014 - gs@suse.de

- add configuration of FCoE interfaces to 'Configure...'
- version 3.1.28

-------------------------------------------------------------------
Wed May 21 11:12:55 CEST 2014 - aschnell@suse.de

- fixed displaying warning about shadowed subvolumes (bnc#878818)
- version 3.1.27

-------------------------------------------------------------------
Tue May 20 16:28:28 CEST 2014 - aschnell@suse.de

- fixed parameters for snapper cleanup (bnc#878009)

-------------------------------------------------------------------
Tue May 20 14:40:10 CEST 2014 - aschnell@suse.de

- support "GPT PReP" for PPC in the storage proposal (bnc#870590)
- version 3.1.26

-------------------------------------------------------------------
Tue May 20 11:19:02 CEST 2014 - aschnell@suse.de

- don't create second boot partition in flex proposal

-------------------------------------------------------------------
Mon May 19 12:03:07 CEST 2014 - aschnell@suse.de

- enable multipathd via systemd instead of insserv (bnc#878329)
- version 3.1.25

-------------------------------------------------------------------
Mon May 12 11:14:45 CEST 2014 - aschnell@suse.de

- flush /etc/sysconfig/yast2 after enabling use of snapper
- version 3.1.24

-------------------------------------------------------------------
Wed May 07 18:12:42 CEST 2014 - aschnell@suse.de

- fixed transition between disk labels in proposal (bnc#875113)
- version 3.1.23

-------------------------------------------------------------------
Mon May 05 12:04:00 CEST 2014 - aschnell@suse.de

- fixed space adjustment in proposal for snapshots (bnc#876127)
- version 3.1.22

-------------------------------------------------------------------
Wed Apr 30 15:28:35 CEST 2014 - aschnell@suse.de

- fixed importing mount points with btrfs (bnc#874288)
- version 3.1.21

-------------------------------------------------------------------
Tue Apr 29 17:51:15 CEST 2014 - aschnell@suse.de

- do not create boot subvolumes in the proposal if a boot partition
  is proposed (bnc#874551)
- version 3.1.20

-------------------------------------------------------------------
Fri Apr 11 14:34:48 CEST 2014 - aschnell@suse.de

- allow to resize GPT Boot partition (bnc#872919)
- version 3.1.19

-------------------------------------------------------------------
Tue Apr  8 21:40:34 UTC 2014 - dvaleev@suse.com

- Set PReP partition to 8M (bnc#871397)
- version 3.1.18

-------------------------------------------------------------------
Tue Apr 08 10:54:12 CEST 2014 - aschnell@suse.de

- added error message (bnc#872320)

-------------------------------------------------------------------
Thu Apr 03 14:21:42 CEST 2014 - aschnell@suse.de

- fixed proposal on S/390 with existing LVM (bnc#871779)
- version 3.1.17

-------------------------------------------------------------------
Wed Apr 02 17:05:47 CEST 2014 - aschnell@suse.de

- fixed installation of filesystem packages (bnc#871658)
- version 3.1.16

-------------------------------------------------------------------
Wed Apr 02 14:46:05 CEST 2014 - aschnell@suse.de

- prepare snapper for rollback on root filesystem (fate#317062)

-------------------------------------------------------------------
Mon Mar 31 15:48:31 CEST 2014 - aschnell@suse.de

- changed button label (bnc#868865)

-------------------------------------------------------------------
Wed Mar 26 16:51:06 CET 2014 - aschnell@suse.de

- fixed proposal on PPC (bnc#869313)
- version 3.1.15

-------------------------------------------------------------------
Wed Mar 19 14:18:07 CET 2014 - aschnell@suse.de

- removed "Import Partition Setup" button (bnc#868864)

-------------------------------------------------------------------
Tue Mar 18 17:49:14 CET 2014 - aschnell@suse.de

- fixed btrfs_increase_percentage handling in storage proposal
- version 3.1.14

-------------------------------------------------------------------
Tue Mar 11 15:29:18 CET 2014 - aschnell@suse.de

- fixed creation of subvolume for /home (bnc#867604)
- version 3.1.13

-------------------------------------------------------------------
Tue Mar 11 10:59:04 CET 2014 - aschnell@suse.de

- changed subvolume for rollback on S/390 (fate#316222 and
  bnc#867270)
- version 3.1.12

-------------------------------------------------------------------
Thu Mar 06 17:25:31 CET 2014 - aschnell@suse.de

- added subvolumes for customer data (fate#316981)

-------------------------------------------------------------------
Tue Feb 25 15:37:49 CET 2014 - aschnell@suse.de

- fixed snapshots handling in proposal (bnc#865004)
- version 3.1.11

-------------------------------------------------------------------
Mon Feb 24 16:15:28 CET 2014 - aschnell@suse.de

- disallow to create and delete partitions on ECKD DASDs if other
  partitions on the DASD are busy

-------------------------------------------------------------------
Fri Feb 21 15:12:11 CET 2014 - aschnell@suse.de

- fixed naming of new partitions on ECKD DASDs
- adapted to libstorage change

-------------------------------------------------------------------
Tue Feb 18 16:14:50 CET 2014 - aschnell@suse.de

- fixed reuse of swap for storage proposal (bnc#864257)
- version 3.1.10

-------------------------------------------------------------------
Mon Feb 10 11:16:54 CET 2014 - aschnell@suse.de

- fixed variable lookup (bnc#862752)

-------------------------------------------------------------------
Wed Feb 05 18:12:05 CET 2014 - aschnell@suse.de

- removed code setting MODULES_LOADED_ON_BOOT (bnc#838185)
- version 3.1.9

-------------------------------------------------------------------
Wed Feb 05 09:32:34 CET 2014 - aschnell@suse.de

- fixed typo in method name (bnc#862187)
- version 3.1.8

-------------------------------------------------------------------
Mon Feb 03 12:44:35 CET 2014 - aschnell@suse.de

- include only devices know to libstorage in target-map
  (bnc#860400)
- version 3.1.7

-------------------------------------------------------------------
Tue Jan 21 11:31:36 UTC 2014 - jsrain@suse.cz

- propose dedicated /boot/zipl partition on S/390 (bnc#853930)
- version 3.1.6

-------------------------------------------------------------------
Mon Jan 20 11:26:44 CET 2014 - aschnell@suse.de

- don't create home subvolume if a home partition is proposed

-------------------------------------------------------------------
Fri Jan 17 14:52:02 CET 2014 - aschnell@suse.de

- allow to disable automatic snapshots for btrfs in proposal and
  expert partitioner (fate#316221)

-------------------------------------------------------------------
Tue Jan 14 17:47:23 CET 2014 - aschnell@suse.de

- allow to choose filesystem for root and home in proposal
  (fate#316637)

-------------------------------------------------------------------
Wed Jan 08 16:41:36 CET 2014 - aschnell@suse.de

- added helptext for some buttons (see bnc#853087)
- version 3.1.5

-------------------------------------------------------------------
Mon Dec 16 12:15:43 CET 2013 - aschnell@suse.de

- fixed default btrfs subvolume for SLE
- version 3.1.4

-------------------------------------------------------------------
Tue Dec 03 17:40:26 CET 2013 - aschnell@suse.de

- import complete used-by list from libstorage in target-map

-------------------------------------------------------------------
Mon Dec 02 14:00:23 CET 2013 - aschnell@suse.de

- change default filesystem to btrfs (fate#315901)
- change default filesystem for /home to xfs (fate#316637)

-------------------------------------------------------------------
Tue Nov 26 15:11:04 CET 2013 - aschnell@suse.de

- disable btrfs multivolume support (bnc#832196)

-------------------------------------------------------------------
Tue Nov 19 15:15:29 CET 2013 - aschnell@suse.de

- removed code to translate EVMS device names during update (see
  bnc#848821)

-------------------------------------------------------------------
Wed Nov 13 15:38:35 CET 2013 - aschnell@suse.de

- use correct binary prefix (bnc#849276)
- version 3.1.2

-------------------------------------------------------------------
Wed Nov 06 09:49:39 CET 2013 - aschnell@suse.de

- do not install yast2-snapper if root is on btrfs (fate#314695)

-------------------------------------------------------------------
Mon Nov 04 16:42:35 CET 2013 - aschnell@suse.de

- changed technique to ensure UTF-8 string in ruby (bnc#848812)

-------------------------------------------------------------------
Wed Oct 30 17:44:29 CET 2013 - aschnell@suse.de

- handle device name change during update due to switch from
  dmraid to mdadm (fate#316007)
- version 3.1.1

-------------------------------------------------------------------
Thu Oct 17 13:40:27 CEST 2013 - fehr@suse.de

- propose to create bios_grub partition on gpt disk for non-EFI 
  systems (fate#315972)

-------------------------------------------------------------------
Fri Oct 11 14:26:18 CEST 2013 - aschnell@suse.de

- adapted to device-mapper device name changes (bnc#810840)

-------------------------------------------------------------------
Wed Oct 09 16:14:20 CEST 2013 - aschnell@suse.de

- boot.crypto, boot.crypto-early, boot.lvm no longer exist

-------------------------------------------------------------------
Tue Oct 01 17:24:38 UTC 2013 - lslezak@suse.cz

- do not use *.spec.in template, use *.spec file with RPM macros
  instead
- 3.1.0

-------------------------------------------------------------------
Tue Oct 01 15:03:23 CEST 2013 - aschnell@suse.de

- disabled writing storage controller modules to
  /etc/sysconfig/kernel (bnc#615467)

-------------------------------------------------------------------
Tue Oct 01 14:33:59 CEST 2013 - aschnell@suse.de

- install package open-iscsi if the system has iSCSI (bnc#842740)

-------------------------------------------------------------------
Mon Sep 30 16:54:55 CEST 2013 - aschnell@suse.de

- fixed disabling of encryption for btrfs (bnc#842783)

-------------------------------------------------------------------
Mon Sep 30 11:50:42 CEST 2013 - aschnell@suse.de

- removed some logging (bnc#842440)

-------------------------------------------------------------------
Thu Sep 26 17:04:39 CEST 2013 - fehr@suse.de

- version 3.1.0
- fix subvol handling for formatted existing root partitions 
  (bnc#842505)

-------------------------------------------------------------------
Wed Sep 25 17:12:42 CEST 2013 - fehr@suse.de

- version 3.0.5
- add code to support named raids (fate#315590)

-------------------------------------------------------------------
Wed Sep 25 14:13:07 CEST 2013 - aschnell@suse.de

- removed popup asking for btrfs as default (bnc#839700)

-------------------------------------------------------------------
Wed Sep 25 11:32:37 CEST 2013 - fehr@suse.de

- fix sort order in SetTarget map (problem with in autoyast usage)

-------------------------------------------------------------------
Tue Sep 24 17:48:43 CEST 2013 - aschnell@suse.de

- fixed moving partitions (bnc#841924)

-------------------------------------------------------------------
Tue Sep 17 10:54:46 CEST 2013 - aschnell@suse.de

- fixed snapper setup during installation
- version 3.0.4

-------------------------------------------------------------------
Fri Sep 13 11:45:33 CEST 2013 - aschnell@suse.de

- additional subvolumes for btrfs root (fate#316222)
- version 3.0.3

-------------------------------------------------------------------
Thu Sep 12 16:27:56 CEST 2013 - fehr@suse.de

- fix handling of default subvolumes for root fs when formatting
  but not creating a partition

-------------------------------------------------------------------
Thu Sep 12 12:04:21 CEST 2013 - aschnell@suse.de

- added popup asking for btrfs as default (bnc#839700)

-------------------------------------------------------------------
Mon Sep 09 13:54:34 CEST 2013 - aschnell@suse.de

- adapted snapper setup to new installer (fate#314695)

-------------------------------------------------------------------
Thu Aug 22 16:52:28 CEST 2013 - fehr@suse.de

- version 3.0.2
- add function to enable multipathing via autoyast (fate#316278)
- fix wrong call to getPresentDisk in libstorage 

-------------------------------------------------------------------
Wed Aug 14 15:48:33 CEST 2013 - aschnell@suse.de

- disallow creating reiserfs (fate#316389)

-------------------------------------------------------------------
Tue Aug 13 14:22:23 CEST 2013 - aschnell@suse.de

- fixed workflow for adding LVM LV (bnc#834330)

-------------------------------------------------------------------
Tue Aug 13 13:46:01 CEST 2013 - fehr@suse.de

- fix Storage.IsResizable for lvm lvs

-------------------------------------------------------------------
Mon Aug 12 10:39:27 CEST 2013 - fehr@suse.de

- use ruby bindings of libstorage instead of yast2-perl-bindings
- version 3.0.1

-------------------------------------------------------------------
Thu Aug 01 13:27:43 CEST 2013 - aschnell@suse.de

- use ruby dbus bindings instead of yast2-dbus-client

-------------------------------------------------------------------
Thu Aug  1 12:26:11 CEST 2013 - fehr@suse.de

- fix add volumes to btrfs when format is true and primary volume
  was not btrfs previously

-------------------------------------------------------------------
Wed Jul 31 08:42:39 UTC 2013 - yast-devel@opensuse.org

- converted from YCP to Ruby by YCP Killer
  (https://github.com/yast/ycp-killer)
- version 3.0.0

-------------------------------------------------------------------
Tue Jul 23 17:32:05 CEST 2013 - fehr@suse.de

- avoid usage of overloaded function LibStorage::initDefaultLogger

-------------------------------------------------------------------
Thu Jul 11 17:21:35 CEST 2013 - fehr@suse.de

- prevent usage of mount-by-device instead of default mount-by-id
  after encryption was set on and off again (bnc#827481)

-------------------------------------------------------------------
Thu Jul  4 15:44:32 CEST 2013 - fehr@suse.de

- version 2.24.6
- when encrypted LVM and EFI is used, propose two unencrypted
  partitions, one vfat at /boot/efi, one ext4 at /boot (bnc#808017)

-------------------------------------------------------------------
Mon Jul  1 12:24:56 CEST 2013 - fehr@suse.de

- version 2.24.5
- increase proposed size for /boot to 400M (bnc#826981)

-------------------------------------------------------------------
Thu Jun 27 11:25:40 UTC 2013 - lslezak@suse.cz

- installation - if /mnt/proc and /mnt/sys directories do not exist
  then create them before mounting (gh#yast/yast-storage#5)
- 2.24.4

-------------------------------------------------------------------
Wed Jun 26 18:00:19 CEST 2013 - fehr@suse.de

- fix encrypted volumes on multiple disks via autoyast (bnc#826384)

-------------------------------------------------------------------
Thu Jun 20 05:44:41 UTC 2013 - lslezak@suse.cz

- Ruby transition compatibility (removed unnecessary *.exp files,
  removed y2internal() from finishParameters)
- 2.24.3

-------------------------------------------------------------------
Tue Jun 18 18:52:26 CEST 2013 - fehr@suse.de

- remove obsolete check about not using btrfs for /boot 

-------------------------------------------------------------------
Mon Jun 10 12:22:26 CEST 2013 - fehr@suse.de

- version 2.24.2
- do not add "/proc", "/sys", ... to fstab any more and remove
  these fstab entries during update, they are handled by systemd
  (bnc#823903)

-------------------------------------------------------------------
Wed Apr 17 16:57:27 CEST 2013 - aschnell@suse.de

- fixed target-map update if no disks are present (bnc#815259)

-------------------------------------------------------------------
Wed Apr 17 16:05:25 CEST 2013 - fehr@suse.de

- prevent unexpected popup during proposal (bnc#814550)

-------------------------------------------------------------------
Wed Apr 17 12:59:57 CEST 2013 - aschnell@suse.de

- mark message for translation (bnc#803928)

-------------------------------------------------------------------
Tue Apr 16 16:45:12 CEST 2013 - fehr@suse.de

- version 2.24.1
- add Storage::GetDetectedDiskPaths() to have a fast way to detect 
  present disks without having to do complete scan of storage 
  subsystem (bnc#810823)

-------------------------------------------------------------------
Mon Apr 15 16:00:02 CEST 2013 - aschnell@suse.de

- reserve even more space for buttons (bnc#720839)

-------------------------------------------------------------------
Thu Apr 11 16:05:51 CEST 2013 - aschnell@suse.de

- added minimal command-line support

-------------------------------------------------------------------
Tue Apr  9 16:56:49 CEST 2013 - fehr@suse.de

- consider xen block device for update (bnc#808996)

-------------------------------------------------------------------
Tue Mar 26 13:00:10 CET 2013 - fehr@suse.de

- allow mountby id in /etc/fstab for md devices (bnc#811619)

-------------------------------------------------------------------
Wed Mar 20 16:37:24 CET 2013 - aschnell@suse.de

- use consistent wording in messages (bnc#808541)

-------------------------------------------------------------------
Tue Mar 19 18:41:08 CET 2013 - fehr@suse.de

- give more meaningful error message when resize is not supported
  by underlying partition, e.g. on DASD (bnc#808721)

-------------------------------------------------------------------
Thu Mar 14 14:50:41 CET 2013 - fehr@suse.de

- version 2.24.0
- do not suggest to format /boot/efi in fstab import (bnc#809853)
- button to demand swap suited for suspend to proposal (bnc#809190)

-------------------------------------------------------------------
Tue Mar 12 14:20:20 CET 2013 - fehr@suse.de

- do not use codepage= option when mounting EFI boot (bnc#808028)

-------------------------------------------------------------------
Mon Mar 04 14:43:34 CET 2013 - aschnell@suse.de

- version 2.23.9
- deactivate RAID before calling storage configuration clients
  from expert partitioner (bnc#806454)

-------------------------------------------------------------------
Mon Mar 04 11:29:52 CET 2013 - aschnell@suse.de

- fixed clone disk function (bnc#801997)

-------------------------------------------------------------------
Thu Feb 28 12:36:18 CET 2013 - fehr@suse.de

- version 2.23.8
- enable encryption option for architecture S390 (bnc#804598)

-------------------------------------------------------------------
Wed Feb 27 18:19:47 CET 2013 - fehr@suse.de

- fix handling of inactive raid devices (bnc#798275)

-------------------------------------------------------------------
Tue Feb 26 17:42:35 CET 2013 - fehr@suse.de

- version 2.23.7
- allow encryption for newly created lvm partitions (bnc#803803)

-------------------------------------------------------------------
Mon Feb 18 14:33:22 CET 2013 - fehr@suse.de

- version 2.23.6
- fix max size computation with thin pools (bnc#803981)

-------------------------------------------------------------------
Fri Feb 15 10:00:20 CET 2013 - aschnell@suse.de

- detect fake partitions on FBA DASDs (bnc#786164)

-------------------------------------------------------------------
Tue Feb 12 19:02:32 CET 2013 - fehr@suse.de

- allow partitions with id 0x82 for raid creation (bnc#801955)

-------------------------------------------------------------------
Tue Feb 12 12:58:43 CET 2013 - aschnell@suse.de

- always display original partition type in combobox (bnc#802360)

-------------------------------------------------------------------
Mon Feb 11 18:08:09 CET 2013 - aschnell@suse.de

- fixed reuse of EFI boot partition (bnc#802359)

-------------------------------------------------------------------
Mon Feb 11 12:53:11 CET 2013 - aschnell@suse.de

- allow all characters for existing password (bnc#799992)

-------------------------------------------------------------------
Tue Feb  5 12:32:13 CET 2013 - fehr@suse.de

- version 2.23.5
- suppress crypt passwd dialog in autoyast mode

-------------------------------------------------------------------
Mon Jan 14 15:35:53 CET 2013 - fehr@suse.de

- version 2.23.4
- fix problem with reuse of efi boot partition (bnc#781689)

-------------------------------------------------------------------
Wed Jan 09 14:24:39 CET 2013 - aschnell@suse.de

- disallow to activate quota for btrfs (bnc#797499)

-------------------------------------------------------------------
Tue Jan 08 10:45:50 CET 2013 - aschnell@suse.de

- install cryptsetup-mkinitrd along with cryptsetup (bnc#796167)

-------------------------------------------------------------------
Wed Dec 19 19:46:23 CET 2012 - fehr@suse.de

- version 2.23.3
- prevent removal of crypt helper devices when doing fstab import 
  (bnc#794692)

-------------------------------------------------------------------
Thu Nov 15 17:27:06 CET 2012 - fehr@suse.de

- 2.23.2
- deactivate swap if disk is selected for install in live 
  installer (bnc#789078)

-------------------------------------------------------------------
Tue Nov 13 13:20:59 CET 2012 - fehr@suse.de

- 2.23.1
- removed boost-devel and openssl-devel from BuildRequires
- recognize "BIOS grub" partition as boot partition (bnc#786870)
 
-------------------------------------------------------------------
Wed Nov  7 16:14:01 CET 2012  - fehr@suse.de

- support creation of "BIOS grub" partition on GPT (bnc#786870)

-------------------------------------------------------------------
Mon Nov  5 13:42:32 CET 2012  - fehr@suse.de

- do a swapoff in live installer when swap partition gets removed
  (bnc#779527)
- disable "Fstab Options" button when not fstab entry (bnc#786788)

-------------------------------------------------------------------
Tue Oct 23 16:09:38 CEST 2012 - fehr@suse.de

- support key "mkfs_options" in volumes for autoyast

-------------------------------------------------------------------
Tue Oct 16 15:00:38 CEST 2012 - fehr@suse.de

- make autoyast able to continue on commit errors (bnc#785234)

-------------------------------------------------------------------
Fri Oct 12 16:55:53 CEST 2012 - aschnell@suse.de

- mention in help text that read-only mount flag is ignored during
  installation (bnc#771556)

-------------------------------------------------------------------
Tue Sep 25 17:05:18 CEST 2012 - fehr@suse.de

- propose reuse (without format) an existing EFI boot partition 
  (bnc#781689)

-------------------------------------------------------------------
Thu Sep 20 15:56:47 CEST 2012 - fehr@suse.de

- 2.23.0
- do not require separate /boot partition any more with btrfs root

-------------------------------------------------------------------
Wed Sep 12 16:44:27 CEST 2012 - fehr@suse.de

- add code to create new LVM volume types (thin, pool)

-------------------------------------------------------------------
Thu Aug 23 16:53:39 CEST 2012 - fehr@suse.de

- add code for detection and handling of thin provisioning in LVM

-------------------------------------------------------------------
Wed Aug 15 16:14:12 CEST 2012 - fehr@suse.de

- 2.22.10
- re-evaluate default fstab options after changed mount point 
  (bnc#774499)

-------------------------------------------------------------------
Mon Aug 13 16:02:08 CEST 2012 - fehr@suse.de

- 2.22.9
- rename dm maps according to crypttab during update (bnc#774247)

-------------------------------------------------------------------
Wed Aug  8 13:31:00 CEST 2012 - fehr@suse.de

- 2.22.8
- fix wrong proposal to format home when import fstab (bnc#774463)

-------------------------------------------------------------------
Tue Aug 07 11:42:41 CEST 2012 - aschnell@suse.de

- added sanity check for arbitrary mount options (bnc#774521)
- avoid too big error popups (bnc#774521)
- 2.22.7

-------------------------------------------------------------------
Mon Jul 30 12:07:47 CEST 2012 - aschnell@suse.de

- fixed list of available physical volumes when creating new
  volume group (bnc#772044)

-------------------------------------------------------------------
Tue Jul 24 18:35:04 CEST 2012 - fehr@suse.de

- improve handling of btrfs on non-formatted root fs  

-------------------------------------------------------------------
Thu Jul 19 11:39:18 CEST 2012 - fehr@suse.de

- 2.22.6
- code FATE#313521 - Define disk order for MD Raid with Yast

-------------------------------------------------------------------
Tue Jul 10 16:08:30 CEST 2012 - fehr@suse.de

- add pointer to mdadm man page for raid10 parity algo (bnc#757340)

-------------------------------------------------------------------
Mon Jun 18 15:05:47 CEST 2012 - aschnell@suse.de

- 2.22.5
- set btrfs subvolumes during fstab import (bnc#765409)

-------------------------------------------------------------------
Wed Jun 13 14:52:44 CEST 2012 - fehr@suse.de

- 2.22.4
- do not suggest /usr as mount point any more (bnc#766632)
- changes for new logging in libstorage (fate#313242)

-------------------------------------------------------------------
Wed May 23 15:15:42 CEST 2012 - fehr@suse.de

- 2.22.3
- remove mount points for windows from fstab (bnc#763630)

-------------------------------------------------------------------
Wed May 09 11:06:59 CEST 2012 - aschnell@suse.de

- 2.22.2
- fixed available mount-by methods for newly created partitions

-------------------------------------------------------------------
Mon May  7 15:26:13 CEST 2012 - fehr@suse.de

- fix bug during creation of MD devices over multipath devices via
  autoyast

-------------------------------------------------------------------
Wed Apr 11 16:23:09 CEST 2012 - fehr@suse.de

- add red error text if there is no root fs in storage proposal
  (possible e.g. via autoyast)
- fix bug where ycp forgets changes in Storage::ChangeVolumeProperties
  after libstorage returns an error
  
-------------------------------------------------------------------
Tue Apr 10 17:33:53 CEST 2012 - aschnell@suse.de

- changed license to GPL-2.0

-------------------------------------------------------------------
Thu Mar 29 18:30:25 CEST 2012 - aschnell@suse.de

- improved mount checks and feedback during resize (bnc#732766)

-------------------------------------------------------------------
Thu Mar 29 12:14:35 CEST 2012 - fehr@suse.de

- patch proofread text back into ycp
- prevent invalid size values in tmpfs size (bnc#754326)

-------------------------------------------------------------------
Fri Mar 23 11:55:48 CET 2012 - aschnell@suse.de

- hide instead of disable some unavailable fstab mount options
  (bnc#714398)

-------------------------------------------------------------------
Tue Mar 13 15:15:28 CET 2012 - fehr@suse.de

- warn about slowness when resizing mounted fs by more than 50Gig 
  (bnc#749946)
- 2.22.1

-------------------------------------------------------------------
Mon Mar 05 11:30:46 CET 2012 - aschnell@suse.de

- allow equal-sign "=" in passwords (bnc#750306)

-------------------------------------------------------------------
Wed Jan 25 12:20:53 CET 2012 - fehr@suse.de

- allow resize and move of simple btrfs volumes if they are
  formatted anyway (bnc#742491)
- fix bug handling used devices of simple btrfs volumes in resize

-------------------------------------------------------------------
Tue Jan 24 14:15:29 CET 2012 - aschnell@suse.de

- do not query user to autostart multipath in AutoYaST (bnc#742913)

-------------------------------------------------------------------
Tue Jan 24 13:52:45 CET 2012 - fehr@suse.de

- ensure default mountby uuid for btrfs in all cases 
- prevent display of outdated data with simple btrfs volumes

-------------------------------------------------------------------
Thu Jan 19 10:52:02 GMT 2012 - aschnell@suse.de

- improved layout for small screens (bnc#740006)

-------------------------------------------------------------------
Tue Jan 10 18:59:52 CET 2012 - fehr@suse.de

- fix parsing problem with old style size values (e.g. 10G instead
  of 10GB) (bnc#740560)

-------------------------------------------------------------------
Mon Jan  9 16:39:46 CET 2012 - fehr@suse.de

- fix missing /boot partition in proposal (bnc#739091)
- do not enforce subvolumes to start with "@/" on openSuSE 
  (bnc#738542)

-------------------------------------------------------------------
Tue Jan 03 11:59:51 CET 2012 - aschnell@suse.de

- removed generating fstab entries for ZIP drives

-------------------------------------------------------------------
Wed Dec 21 12:04:31 CET 2011 - aschnell@suse.de

- handle FBA DASD with parted instead of fdasd (bnc#584703)

-------------------------------------------------------------------
Tue Dec 20 14:08:55 CET 2011 - fehr@suse.de

- fix proposal to reuse also larger root filesystems (bnc#727362)

-------------------------------------------------------------------
Tue Dec 06 14:08:41 CET 2011 - aschnell@suse.de

- add nofail for volumes using iSCSI disks (bnc#734786)

-------------------------------------------------------------------
Fri Nov 25 12:25:53 UTC 2011 - coolo@suse.com

- add libtool as buildrequire to avoid implicit dependency

-------------------------------------------------------------------
Fri Nov 18 15:20:30 CET 2011 - aschnell@suse.de

- merged proofread texts

-------------------------------------------------------------------
Thu Nov 17 15:44:52 CET 2011 - fehr@suse.de

- add var/crash to default subvolume list
- fix proposal for some cases where exactly 1 partition selected

-------------------------------------------------------------------
Tue Nov 15 16:20:05 CET 2011 - aschnell@suse.de

- adapted dbus command to disable automounting of desktop
  environments (bnc#727538)

-------------------------------------------------------------------
Tue Nov 15 13:51:57 CET 2011 - fehr@suse.de

- remove /var/run from default subvolume list (bnc#729463)
- version 2.22.0

-------------------------------------------------------------------
Mon Nov 07 15:30:54 CET 2011 - aschnell@suse.de

- version 2.21.14
- reserve more space for buttons (bnc#720839)

-------------------------------------------------------------------
Wed Nov  2 13:04:19 CET 2011  - fehr@suse.de

- version 2.21.13
- add nofail for fstab entries on USB, ISCSI and FCOE disks
  (bnc#726926)

-------------------------------------------------------------------
Mon Oct 31 18:38:21 CET 2011  - fehr@suse.de

- version 2.21.12
- improve detection of /home partition (bnc#727362)

-------------------------------------------------------------------
Tue Oct 25 16:08:52 CEST 2011 - fehr@suse.de

- version 2.21.11
- add function IsDeviceOnNetwork to be used by Network module
  (bnc#726057)
  
-------------------------------------------------------------------
Mon Oct 24 14:11:58 CEST 2011 - fehr@suse.de

- fix missing proposal for /home (bnc#725577)
- detect new transport type FcoE (bnc#726057)

-------------------------------------------------------------------
Tue Oct 18 11:25:59 CEST 2011 - fehr@suse.de

- version 2.21.10
- fix typo in error message (bnc#724771)

-------------------------------------------------------------------
Mon Oct 17 13:00:49 CEST 2011 - fehr@suse.de

- show popup when user requirements are too small for having a 
  separate /home (bnc#721664)

-------------------------------------------------------------------
Mon Oct 10 15:05:41 CEST 2011 - aschnell@suse.de

- disable call of smartctl for certain RAIDs (bnc#720956)
- version 2.21.9

-------------------------------------------------------------------
Thu Oct  6 12:36:26 CEST 2011 - fehr@suse.de

- version 2.21.8
- remove jfs completely from fs list (bnc#720483)

-------------------------------------------------------------------
Wed Oct  5 16:50:39 CEST 2011 - fehr@suse.de

- fix invalid proposal on EFI system where GPT disklabel creation
  is enforced (bnc#709334)
- remove options "users,gid=users" from vfat fstab entries for
  /boot (bnc#722299)
  
-------------------------------------------------------------------
Tue Sep 27 10:53:20 CEST 2011 - visnov@suse.cz

- set dialog title 

-------------------------------------------------------------------
Fri Sep 23 14:34:30 CEST 2011 - aschnell@suse.de

- mount /run into target system (bnc#717321)
- version 2.21.7

-------------------------------------------------------------------
Mon Sep  5 16:01:05 CEST 2011 - fehr@suse.de

- fix detection and handling of label on btrfs
- use "btrfs filesystem label" to handle label on btrfs
- fix wrong size check for tmpfs 
- fixed potential confusing text about disk init (bnc#715801)
- version 2.21.6

-------------------------------------------------------------------
Mon Aug 29 14:37:26 CEST 2011 - fehr@suse.de

- use less space for proposal in ncurses (bnc#713314) 

-------------------------------------------------------------------
Mon Aug 22 16:01:19 CEST 2011 - fehr@suse.de

- forbid to use LVM for /boot (bnc#713176) 
- version 2.21.5

-------------------------------------------------------------------
Wed Aug 17 11:46:14 CEST 2011 - fehr@suse.de

- fix popup about missing separate /home for lvm (bnc#712608) 

-------------------------------------------------------------------
Mon Aug 15 17:02:40 CEST 2011 - fehr@suse.de

- prevent reuse of existing vg when encryption state is wrong

-------------------------------------------------------------------
Wed Aug 10 16:36:17 CEST 2011 - fehr@suse.de

- allow label on btrfs when format is true 
- do not allow to partition disks used by LVM in disk selection
- show popup if proposal of separate /home is not possible
- enforce that all subvolume names starting with "@/"
- version 2.21.4

-------------------------------------------------------------------
Tue Aug  9 16:29:08 CEST 2011 - fehr@suse.de

- fix bugs in subvolume handling during install

-------------------------------------------------------------------
Fri Aug  5 12:35:24 CEST 2011 - tgoettlicher@suse.de

- fixed .desktop file (bnc #681249)

-------------------------------------------------------------------
Thu Jul 28 12:38:19 CEST 2011 - fehr@suse.de

- fix proposal to change disklabel to gpt when EFI is
  required (bnc#707472)

-------------------------------------------------------------------
Thu Jul 14 13:52:16 CEST 2011 - fehr@suse.de

- call Pkg::PkgSolve to fix bnc#702365
- version 2.21.3

-------------------------------------------------------------------
Wed Jul  6 19:04:10 CEST 2011 - fehr@suse.de

- fix bug when setting mount point and changing fstype from 
  non-btrfs to btrfs and vice versa

-------------------------------------------------------------------
Fri Jul 01 09:54:28 CEST 2011 - aschnell@suse.de

- fixed some typos (bnc #703246)

-------------------------------------------------------------------
Thu Jun  9 14:56:02 CEST 2011 - fehr@suse.de

- add functionality to have everything in a default btrfs subvol
  (additions to fate#306587)
- add /tmp, /var/run and /var/tmp to default subvol list
- version 2.21.2

-------------------------------------------------------------------
Wed Jun  1 18:35:46 CEST 2011 - fehr@suse.de

- support new btrfs_increase_percentage from control.xml 
- change default subvol list to /opt, /srv, /var/log and /var/spool

-------------------------------------------------------------------
Wed Jun 01 13:57:34 CEST 2011 - aschnell@suse.de

- install snapper when root is on btrfs

-------------------------------------------------------------------
Mon May 30 18:32:40 CEST 2011 - fehr@suse.de

- add default subvol list to root fs

-------------------------------------------------------------------
Thu May 26 16:07:46 CEST 2011 - fehr@suse.de

- remove unsupported state of btrfs
- btrfs related bugfixes

-------------------------------------------------------------------
Tue Apr 26 17:09:33 CEST 2011 - fehr@suse.de

- allow autoyast to set disklabel to e.g. gpt (bnc#631176)
- 2.21.1

-------------------------------------------------------------------
Thu Apr 21 11:16:43 CEST 2011 - fehr@suse.de

- add support for tmpfs (fate#303810)

-------------------------------------------------------------------
Thu Mar 24 17:27:26 CET 2011 - fehr@suse.de

- add code to add/remove volumes to/from BTRFS volume

-------------------------------------------------------------------
Thu Mar  3 18:05:04 CET 2011 - fehr@suse.de

- integrate handling of BTRFS volumes
- add handling of subvolumes in BTRFS volumes

-------------------------------------------------------------------
Thu Feb 17 15:47:57 CET 2011 - fehr@suse.de

- add option to demand a proposal using btrfs as default 
  filesystem

-------------------------------------------------------------------
Wed Jan 26 16:03:35 CET 2011 - fehr@suse.de

- add button to trigger query for crypt password (bnc #666883)

-------------------------------------------------------------------
Tue Jan 18 14:49:17 CET 2011 - jsrain@suse.cz

- adaptations for unattended migration

-------------------------------------------------------------------
Mon Jan 17 17:28:51 CET 2011 - fehr@suse.de

- allow floating point value in reserved block percentage and
  set default to reserve about 1Gig, but <= 5.0% and >= 0.1%
  (bnc #661179)

-------------------------------------------------------------------
Thu Dec 23 17:40:50 CET 2010  - fehr@suse.de

- changes for improved btrfs support
- 2.21.0

-------------------------------------------------------------------
Thu Oct 21 14:14:10 CEST 2010 - aschnell@suse.de

- fixed desktop file (bnc #647261)
- 2.20.4

-------------------------------------------------------------------
Thu Oct 21 12:45:32 CEST 2010 - aschnell@suse.de

- improved online help (bnc #637370)

-------------------------------------------------------------------
Mon Oct 04 10:05:44 CEST 2010 - aschnell@suse.de

- determine instsys flag for libstorage on Stage instead of Mode
  (see bnc #642567)

-------------------------------------------------------------------
Thu Sep 23 12:33:40 CEST 2010 - aschnell@suse.de

- do not allow resizing of VFAT on logical volumes
- 2.20.3

-------------------------------------------------------------------
Mon Sep 13 14:36:20 CEST 2010 - fehr@suse.de

- add helptext for partition alignment (bnc#637223)
- add sector size to disk overview data

-------------------------------------------------------------------
Mon Sep 13 11:31:12 CEST 2010 - aschnell@suse.de

- fixed compilation with new make
- 2.20.2

-------------------------------------------------------------------
Mon Aug  9 13:38:45 CEST 2010 - fehr@suse.de

- make mkfs option "dir_index" work as expected again
- add option to supress journal to mkfs options for ext4
  (bnc#629363)

-------------------------------------------------------------------
Fri Aug 06 15:48:27 CEST 2010 - aschnell@suse.de

- hide button "Create New Partition Table" for DASDs

-------------------------------------------------------------------
Tue Aug 03 12:45:44 CEST 2010 - aschnell@suse.de

- increased proposed size for /boot to 150 MB (bnc #627288)
- 2.20.1

-------------------------------------------------------------------
Thu Jul 29 15:53:11 CEST 2010 - fehr@suse.de

- fix bug that destroys encrypted volumes when wrong password is 
  entered in read fstab dialog (#625490)
- replace "nofail" with "noauto" for encrypted volumes in fstab 
  during update

-------------------------------------------------------------------
Tue Jul 20 11:26:30 CEST 2010 - fehr@suse.de

- add support for additional parity values for raid5, raid6, raid10

-------------------------------------------------------------------
Wed Jul 14 10:12:46 CEST 2010 - aschnell@suse.de

- improved help text (bnc #506814)

-------------------------------------------------------------------
Wed Jul 07 12:51:11 CEST 2010 - aschnell@suse.de

- improved layout of dialog for importing mount points
- added "Import Partition Setup" button

-------------------------------------------------------------------
Mon Jul 05 15:13:18 CEST 2010 - aschnell@suse.de

- moved EFI detection from YCP to C++ (bnc #612867)
- 2.20.0

-------------------------------------------------------------------
Mon Jun 21 16:42:34 CEST 2010 - aschnell@suse.de

- avoid unreadable buttons (bnc #615377)
- 2.19.15

-------------------------------------------------------------------
Mon May 17 18:54:36 CEST 2010 - fehr@suse.de

- prevent asking for crypt password even when nothing has been 
  changed in FormatMountDialog
- 2.19.14

-------------------------------------------------------------------
Fri May 14 14:14:37 CEST 2010 - aschnell@suse.de

- fixed password dialog without validation password (bnc #604603)
- 2.19.13

-------------------------------------------------------------------
Sun May  9 14:45:33 UTC 2010 - novellbmw@lsmod.de

- add sane chunk size values for RAID6 and RAID10

-------------------------------------------------------------------
Mon Apr 26 16:51:56 CEST 2010 - fehr@suse.de

- make alignment of created partitions configurable (optimal,
  cylinder) to be able to work around problems like in bnc #597723

-------------------------------------------------------------------
Mon Apr 19 12:17:36 CEST 2010 - aschnell@suse.de

- added list of possible root filesystems to FileSystems module
- 2.19.12

-------------------------------------------------------------------
Thu Apr 15 12:04:37 CEST 2010 - aschnell@suse.de

- improved layout of dialog for importing mount points
- 2.19.11

-------------------------------------------------------------------
Fri Apr 09 10:08:21 CEST 2010 - aschnell@suse.de

- added requires for Perl (bnc #595024)

-------------------------------------------------------------------
Tue Apr 06 12:20:10 CEST 2010 - aschnell@suse.de

- workaround for build failure (bnc #593954)

-------------------------------------------------------------------
Mon Mar 29 16:08:36 CEST 2010 - aschnell@suse.de

- enable XFS on S390 (bnc #591846)
- 2.19.10

-------------------------------------------------------------------
Fri Mar 26 12:37:28 CET 2010 - aschnell@suse.de

- increased size of boot partition to 200MB for various PPC
  platforms (bnc #587777)

-------------------------------------------------------------------
Thu Mar 25 18:24:35 CET 2010 - fehr@suse.de

- fix problems with detection of data on newly unlocked encrypted
  volumes (bnc #581341)

-------------------------------------------------------------------
Wed Mar 24 11:37:57 CET 2010 - fehr@suse.de

- do not use default swap mounts in AutoYaST

-------------------------------------------------------------------
Fri Mar 19 11:54:53 CET 2010 - aschnell@suse.de

- fixed detection of Windows (bnc #589019)
- 2.19.9

-------------------------------------------------------------------
Fri Mar 19 10:23:49 CET 2010 - aschnell@suse.de

- improved warning about unformatted home volume

-------------------------------------------------------------------
Thu Mar 18 18:54:31 CET 2010 - fehr@suse.de

- make update and detection of encrypted LVM VGs possible

-------------------------------------------------------------------
Thu Mar 18 11:29:58 CET 2010 - aschnell@suse.de

- fixed proposal name for DM and MD RAIDs

-------------------------------------------------------------------
Tue Mar 16 13:07:13 CET 2010 - aschnell@suse.de

- handle udev names for partition with installation source (bnc
  #582717)
- 2.19.8

-------------------------------------------------------------------
Tue Mar 09 14:14:55 CET 2010 - aschnell@suse.de

- mark messages for translation (bnc #580884)

-------------------------------------------------------------------
Thu Mar  4 16:34:48 CET 2010 - fehr@suse.de

- remove not needed password dialog when removing mount point of
  encrypted device

-------------------------------------------------------------------
Fri Feb 26 15:02:54 CET 2010 - aschnell@suse.de

- mark messages for translation (bnc #580855)
- 2.19.7

-------------------------------------------------------------------
Thu Feb 25 13:00:45 CET 2010 - aschnell@suse.de

- fixed proposal workflow on S390 (bnc #583119)

-------------------------------------------------------------------
Wed Feb 24 17:37:45 CET 2010 - aschnell@suse.de

- check availability of smartctl and hdparm (bnc #580905)

-------------------------------------------------------------------
Wed Feb 24 10:33:34 CET 2010 - aschnell@suse.de

- mark messages for translation (bnc #580871 and bnc #581298)

-------------------------------------------------------------------
Tue Feb 16 16:31:17 CET 2010 - aschnell@suse.de

- don't import mount point for installation source (bnc #577560)

-------------------------------------------------------------------
Wed Feb 10 12:19:00 CET 2010 - fehr@suse.de

- provide name of encrypted dm device in "crypt_device" key of
  volume data if dm encryption is set up (bnc #577127)
- 2.19.6

-------------------------------------------------------------------
Mon Feb 08 14:03:47 CET 2010 - aschnell@suse.de

- do not allow deletion of partitions on DASD when other partitions
  of that DASD are in use (bnc #577468)

-------------------------------------------------------------------
Mon Feb 08 11:25:39 CET 2010 - aschnell@suse.de

- allow deletion of certain partitioned RAIDs (bnc #577468)

-------------------------------------------------------------------
Wed Jan 27 15:09:27 CET 2010 - aschnell@suse.de

- allow to set driver for IMSM without callback (bnc #574270)
- 2.19.5

-------------------------------------------------------------------
Thu Jan 21 17:28:48 CET 2010 - aschnell@suse.de

- implemented moving of newly created partitions (see bnc #541034)
- 2.19.4

-------------------------------------------------------------------
Tue Jan 19 14:14:26 CET 2010 - fehr@suse.de

- allow to use cylinder 0 for partition (bnc #571749)

-------------------------------------------------------------------
Mon Jan 18 17:50:59 CET 2010 - aschnell@suse.de

- added NFS4 support (fate #305171)

-------------------------------------------------------------------
Mon Jan 18 12:47:39 CET 2010 - aschnell@suse.de

- fixed resizing of LVM logical volumes on S390 (bnc #571159)

-------------------------------------------------------------------
Mon Jan 18 11:53:51 CET 2010 - aschnell@suse.de

- show textual error messages during commit (bnc #546012)

-------------------------------------------------------------------
Fri Jan 15 11:42:55 CET 2010 - aschnell@suse.de

- implemented popup to query user whether to ignore failures during
  commit (fate #304500)

-------------------------------------------------------------------
Wed Jan 13 18:56:03 CET 2010 - kmachalkova@suse.cz

- Adjusted .desktop file(s) to wrap /sbin/yast2/ calls in xdg-su
  where root privileges are needed, removed X-KDE-SubstituteUID key
  (bnc#540627)
- 2.19.3

-------------------------------------------------------------------
Wed Jan 13 18:40:58 CET 2010 - aschnell@suse.de

- fixed importing mount points for cases where the proposal has
  deleted partitions (bnc #463327)

-------------------------------------------------------------------
Wed Jan 13 14:54:47 CET 2010 - fehr@suse.de

- set fs to detected fs when format is set to false to prevent
  invalid fstab options (bnc #457100)

-------------------------------------------------------------------
Tue Jan 12 16:51:38 CET 2010 - fehr@suse.de

- do not forget user modified format options when FormatMount dialog
  is entered more than once (bnc #467889)

-------------------------------------------------------------------
Tue Jan 12 12:51:14 CET 2010 - aschnell@suse.de

- avoid two error popups concerning swap in sequence (bnc #387242)

-------------------------------------------------------------------
Mon Jan 11 18:55:11 CET 2010 - fehr@suse.de

- do not propose root partitions smaller than 512MB even in
  desperate mode (bnc #457092)

-------------------------------------------------------------------
Mon Jan 11 16:11:00 CET 2010 - fehr@suse.de

- let libstorage determine affected devices when removing volumes
  (bnc #426907)

-------------------------------------------------------------------
Fri Jan 08 14:37:40 CET 2010 - aschnell@suse.de

- delay ntfs resize check until partitioning proposal (bnc #533568)

-------------------------------------------------------------------
Tue Jan 05 16:59:39 CET 2010 - aschnell@suse.de

- removed unused parameter from function Storage::DeleteDevice

-------------------------------------------------------------------
Mon Jan 04 14:29:41 CET 2010 - aschnell@suse.de

- use ButtonBox widget (bnc #565871)

-------------------------------------------------------------------
Tue Dec 29 18:53:27 CET 2009 - aschnell@suse.de

- ported MdPart code from SLE11 SP1
- 2.19.2

-------------------------------------------------------------------
Tue Dec 22 14:23:40 CET 2009 - aschnell@suse.de

- support for cloning disk partition layout (fate #303809)

-------------------------------------------------------------------
Mon Dec 21 14:17:30 CET 2009 - aschnell@suse.de

- added testsuite for partitioning proposal
- 2.19.1

-------------------------------------------------------------------
Tue Dec 15 10:42:21 CET 2009 - aschnell@suse.de

- added proposal parameter "vm_keep_unpartitioned_region" (fate
  #308490)

-------------------------------------------------------------------
Thu Dec 10 18:48:13 CET 2009 - fehr@suse.de

- verify entered crypt passwords in existing crypted devices (bnc
  #467987)
- get rid of ClassifiedSettings in Storage.ycp

-------------------------------------------------------------------
Thu Dec 10 15:34:07 CET 2009 - fehr@suse.de

- make removal of loop based files work again (bnc #480738)

-------------------------------------------------------------------
Wed Dec 09 17:44:27 CET 2009 - aschnell@suse.de

- use getFreeInfo from libstorage to detect home partitions

-------------------------------------------------------------------
Thu Dec 03 15:45:27 CET 2009 - aschnell@suse.de

- log untranslated messages (requires libstorage 2.19.2)

-------------------------------------------------------------------
Wed Dec 02 15:22:20 CET 2009 - aschnell@suse.de

- added extra warning for btrfs used as /boot or as / without
  separate /boot (bnc #544646)

-------------------------------------------------------------------
Fri Nov 27 17:08:15 CET 2009 - aschnell@suse.de

- enable boot.crypt-early along with boot.crypto (bnc #558888)

-------------------------------------------------------------------
Thu Nov 26 17:07:16 CET 2009 - fehr@suse.de

- disable impossible mountby methods (bnc #444328)

-------------------------------------------------------------------
Tue Nov 24 17:13:39 CET 2009 - fehr@suse.de

- do not format hfs boot partition on mac systems (bnc #447782)

-------------------------------------------------------------------
Tue Nov 24 14:59:54 CET 2009 - fehr@suse.de

- enabled to set "noauto" option for LUKS-encrypted volumes

-------------------------------------------------------------------
Fri Nov 20 18:01:15 CET 2009 - aschnell@suse.de

- added mount graph (requires libstorage 2.19.1)

-------------------------------------------------------------------
Thu Nov 19 10:32:36 CET 2009 - aschnell@suse.de

- keep name entry in target-map as provided by libstorage

-------------------------------------------------------------------
Tue Nov 17 12:03:12 CET 2009 - aschnell@suse.de

- improved focus handling during creation of logical volumes

-------------------------------------------------------------------
Mon Nov 16 14:11:34 CET 2009 - aschnell@suse.de

- enabled storage proposal for S390 (bnc #462254)

-------------------------------------------------------------------
Mon Nov  2 11:25:05 CET 2009 - jsrain@suse.cz

- warn in installation proposal if not formatting /home partition
  and using remote authentication (fate#306325)

-------------------------------------------------------------------
Thu Oct 29 11:59:20 CET 2009 - aschnell@suse.de

- provide usedby information as list in target-map (bnc #472812)
- 2.19.0

-------------------------------------------------------------------
Mon Oct 05 17:50:59 CEST 2009 - aschnell@suse.de

- improved popup message (bnc #544169)
- 2.18.19

-------------------------------------------------------------------
Tue Sep 29 17:15:34 CEST 2009 - aschnell@suse.de

- fixed buttons in lvm view

-------------------------------------------------------------------
Tue Sep 22 15:17:10 CEST 2009 - jsrain@suse.cz

- don't limit partition table to GPT on x86_64 uEFI systems
  (fate #306825)

-------------------------------------------------------------------
Tue Aug 11 13:20:51 CEST 2009 - aschnell@suse.de

- use new getPartitionPrefix() from libstorage

-------------------------------------------------------------------
Tue Aug 04 15:04:55 CEST 2009 - aschnell@suse.de

- fixes for encrypted physical volume proposal

-------------------------------------------------------------------
Mon Aug 03 11:04:19 CEST 2009 - aschnell@suse.de

- require yast2-dbus-client (splitted of from yast2-core)

-------------------------------------------------------------------
Fri Jul 31 12:50:36 CEST 2009 - aschnell@suse.de

- readded warning when trying to edit/delete partitions used for
  installation (bug#445484)

-------------------------------------------------------------------
Fri Jul 31 11:02:57 CEST 2009 - aschnell@suse.de

- new module StorageUpdate with update related functions
- 2.18.18

-------------------------------------------------------------------
Mon Jul 27 17:41:31 CEST 2009 - aschnell@suse.de

- work on proposal UI for LVM encryption (fate #305633)
- 2.18.17

-------------------------------------------------------------------
Thu Jul 23 17:15:51 CEST 2009 - aschnell@suse.de

- allow user to ignore some consistency checks respecting manual
  partition setup during installation (fate #305149)

-------------------------------------------------------------------
Thu Jul 23 13:35:57 CEST 2009 - kmachalkova@suse.cz

- Added called_update flag to prevent multiple calls of
  Storage::Update (breaks bootloader on kernel update - bnc#477778)
  (patch by juhliarik)
- 2.18.16

-------------------------------------------------------------------
Thu Jul 23 13:14:59 CEST 2009 - aschnell@suse.de

- added minimal experimental btrfs support, esp. filesystems over
  multiple devices are not supported (fate #306587)

-------------------------------------------------------------------
Thu Jul 23 09:40:45 CEST 2009 - aschnell@suse.de

- show ignore_fstab flag in mount-by information (fate #305150)

-------------------------------------------------------------------
Wed Jul 22 11:46:56 CEST 2009 - aschnell@suse.de

- added graphical representation of logical volumes of volume group

-------------------------------------------------------------------
Thu Jul 16 11:06:24 CEST 2009 - aschnell@suse.de

- use new getPartitionName() from libstorage
- 2.18.15

-------------------------------------------------------------------
Tue Jul 14 16:55:28 CEST 2009 - aschnell@suse.de

- replaced Recommends in yast2-storage with Supplements in
  yast2-qt-graph (bnc #521545)

-------------------------------------------------------------------
Thu Jul 09 15:32:25 CEST 2009 - aschnell@suse.de

- work on full disk encryption (fate #305633)
- 2.18.14

-------------------------------------------------------------------
Tue Jun 16 15:35:16 CEST 2009 - aschnell@suse.de

- changed checkbox for device encryption (fate #305633)

-------------------------------------------------------------------
Tue Jun 09 14:48:30 CEST 2009 - aschnell@suse.de

- visualise encrypted devices by icon in tables

-------------------------------------------------------------------
Tue Jun 02 15:05:23 CEST 2009 - aschnell@suse.de

- split off libstorage
- 2.18.13

-------------------------------------------------------------------
Fri May 22 13:30:28 CEST 2009 - aschnell@suse.de

- disable adding kernel modules needed for accessing the root
  filesystem to INITRD_MODULES since mkinited is capable of
  detecting them on it's own
- 2.18.12

-------------------------------------------------------------------
Wed May 20 15:17:21 CEST 2009 - aschnell@suse.de

- removed usedByName from StorageInterface and "used_by" from
  target-map since superseded by usedByDevice and "used_by_device"

-------------------------------------------------------------------
Wed May 20 12:52:16 CEST 2009 - aschnell@suse.de

- require newer version of yast2 base package (bnc #504429)

-------------------------------------------------------------------
Sat May 16 14:50:30 CEST 2009 - aschnell@suse.de

- cleanup use of size vs. sizeK in StorageInterface

-------------------------------------------------------------------
Sat May 16 11:40:07 CEST 2009 - aschnell@suse.de

- replace maxSizeLabelK() by getDlabelCapabilities()

-------------------------------------------------------------------
Fri May 15 00:58:28 CEST 2009 - aschnell@suse.de

- added environment parameter to Storage constructor and factories
- pass instsys flag from YCP to libstorage (bnc #399390)

-------------------------------------------------------------------
Thu May 14 15:20:51 CEST 2009 - aschnell@suse.de

- changed StorageInterface::checkDeviceMounted() to return list of
  all known moint points
- 2.18.11

-------------------------------------------------------------------
Tue May 12 10:35:24 CEST 2009 - aschnell@suse.de

- fixed mount options with quota enabled for non-journaling
  filesystems (bnc #502824)

-------------------------------------------------------------------
Thu May 07 15:01:46 CEST 2009 - aschnell@suse.de

- disabled kpartx calls (obsolete since parted creates correct
  nodes now, see bnc #471440)

-------------------------------------------------------------------
Thu May 07 11:00:57 CEST 2009 - aschnell@suse.de

- added support for MD RAID6/10 (fate #305343)
- fixed used-by information for MD RAID over DM Multipath

-------------------------------------------------------------------
Mon May 04 14:25:00 CEST 2009 - aschnell@suse.de

- implemented ext4 support and make it default filesystem (fate
  #305691)

-------------------------------------------------------------------
Thu Apr 23 16:32:02 CEST 2009 - kmachalkova@suse.cz

- Added functional equivalents (buttons) to context menus

-------------------------------------------------------------------
Tue Apr 21 14:43:05 CEST 2009 - aschnell@suse.de

- removed use of ModulesConf module (might break support for
  parport zip drives) (see bnc #485992)

-------------------------------------------------------------------
Mon Apr 20 12:31:55 CEST 2009 - aschnell@suse.de

- fixed generation of disk_* files (bnc #492452)

-------------------------------------------------------------------
Wed Apr 15 17:32:59 CEST 2009 - aschnell@suse.de

- fixed resizing of volume groups with certain names (bnc #491383)

-------------------------------------------------------------------
Thu Apr 02 14:21:44 CEST 2009 - aschnell@suse.de

- fixed setting label for used swap partitions (bnc #490817)

-------------------------------------------------------------------
Wed Apr 01 12:11:44 CEST 2009 - aschnell@suse.de

- improved used-by handling during detection (fixes bnc #472803
  and partly bnc #391281)
- 2.18.10

-------------------------------------------------------------------
Fri Mar 27 17:55:41 CET 2009 - kmachalkova@suse.cz

- Avoid throwing 'no widget with ID foo' exceptions in format/mount
  dialog (bnc#483789)

-------------------------------------------------------------------
Wed Mar 25 16:58:10 CET 2009 - aschnell@suse.de

- fixed commit order for partitions that are resized and deleted
  (bnc #473944)
- 2.18.9

-------------------------------------------------------------------
Mon Mar 16 17:29:50 CET 2009 - aschnell@suse.de

- disable mount buttons in repair mode (see bnc #480830)

-------------------------------------------------------------------
Mon Mar 16 15:19:27 CET 2009 - aschnell@suse.de

- do not pass '-F 32' to mkdosfs as mkdosfs is now able to
  auto-select even FAT32 (see bnc #485603)

-------------------------------------------------------------------
Fri Mar 13 15:49:50 CET 2009 - kmachalkova@suse.cz

- Added graphical representation of partitions on disk

-------------------------------------------------------------------
Wed Mar 11 12:13:56 CET 2009 - aschnell@suse.de

- limit stripe number in combobox during creation of logical
  volumes by number of physical volumes in volume group (bnc
  #482502)

-------------------------------------------------------------------
Tue Mar 10 16:18:47 CET 2009 - aschnell@suse.de

- fixed resizing of mounted logical volumes (bnc #483845)

-------------------------------------------------------------------
Mon Mar 09 18:33:12 CET 2009 - aschnell@suse.de

- added context menus

-------------------------------------------------------------------
Tue Mar 03 16:59:33 CET 2009 - aschnell@suse.de

- fixed storage graph for multiple swap devices
- major code cleanup
- 2.18.8

-------------------------------------------------------------------
Mon Mar  2 17:11:16 CET 2009 - kmachalkova@suse.cz

- Removed obsoleted warning about GPT partition table (bnc#470457)

-------------------------------------------------------------------
Sun Mar  1 17:59:48 CET 2009 - coolo@suse.de

- fix compilation with gcc 4.4

-------------------------------------------------------------------
Thu Feb 19 15:23:47 CET 2009 - aschnell@suse.de

- added tooltips to nodes in graph
- 2.18.7

-------------------------------------------------------------------
Wed Feb 18 14:44:45 CET 2009 - aschnell@suse.de

- converted proposal code to a module

-------------------------------------------------------------------
Fri Feb 13 12:42:07 CET 2009 - aschnell@suse.de

- use Sequencer.ycp instead of deprecated sequencer.ycp

-------------------------------------------------------------------
Fri Feb 13 10:44:54 CET 2009 - aschnell@suse.de

- restrict number of disks considered for proposal (see bnc
  #468922)

-------------------------------------------------------------------
Thu Feb 12 12:06:48 CET 2009 - aschnell@suse.de

- keep bios_id in functions that update target-map (bnc #472476)
- 2.18.6

-------------------------------------------------------------------
Sun Feb 08 20:52:18 CET 2009 - aschnell@suse.de

- fixed path for xfs_growfs (bnc #473717)

-------------------------------------------------------------------
Fri Feb 06 11:04:35 CET 2009 - aschnell@suse.de

- handle rounding and precision in size input fields (bnc #466304)
- 2.18.5

-------------------------------------------------------------------
Wed Feb  4 13:12:30 CET 2009 - jsrain@suse.cz

- updated proposal to allow user to say how to split disk space
  begtween existing Windows and new Linux

-------------------------------------------------------------------
Tue Feb 03 16:05:21 CET 2009 - aschnell@suse.de

- select 'previous' device in tables after deleting devices (bnc
  #465138)
- 2.18.4

-------------------------------------------------------------------
Thu Jan 29 15:22:35 CET 2009 - aschnell@suse.de

- changed method to disable automounter (since "overnight" GNOME
  does not support the old method anymore) (bnc #464453)
- 2.18.3

-------------------------------------------------------------------
Tue Jan 27 10:38:28 CET 2009 - aschnell@suse.de

- make "Installation Summary" directly accessible in expert
  partitioner
- 2.18.2

-------------------------------------------------------------------
Mon Jan 26 12:22:36 CET 2009 - aschnell@suse.de

- fixed udev partition postfix for dm based devices (bnc #468786)

-------------------------------------------------------------------
Mon Jan 19 11:32:44 CET 2009 - aschnell@suse.de

- wait for udev after activating dmraid (bnc #459032)

-------------------------------------------------------------------
Fri Jan 16 16:37:04 CET 2009 - kmachalkova@suse.cz

- Equal length of passwd input fields (#465367)

-------------------------------------------------------------------
Fri Jan 16 13:56:03 CET 2009 - kmachalkova@suse.cz

- Display logical volume name in dialog captions in adding logical
  volume workflow (bnc#432952)

-------------------------------------------------------------------
Wed Jan 14 16:50:42 CET 2009 - aschnell@suse.de

- added storage graph
- 2.18.1

-------------------------------------------------------------------
Thu Jan 08 12:28:35 CET 2009 - aschnell@suse.de

- report error for invalid mount point (bnc #464354)

-------------------------------------------------------------------
Fri Dec 19 18:48:45 CET 2008 - aschnell@suse.de

- redesigned resize dialog (bnc #456816 and #456816)

-------------------------------------------------------------------
Fri Dec 19 11:50:11 CET 2008 - aschnell@suse.de

- don't check swap partitions on disks used by BIOS RAID or
  DM Multipath (bnc #460081)

-------------------------------------------------------------------
Thu Dec 18 11:13:48 CET 2008 - kmachalkova@suse.cz

- Usability improvements (added F-key bindings, focusing convenient
  widgets where appropriate, pointing out widgets with invalid data)
- Suggest max size for extended partitions, custom size/region for
  the rest (bnc#428337)
- Enforce specifying mountpoint if the user wants to mount the
  partition (bnc#441130)

-------------------------------------------------------------------
Wed Dec 17 14:36:26 CET 2008 - aschnell@suse.de

- fixed accepting expert partitioner status after "Import Mount
  Points" (bnc #453746)

-------------------------------------------------------------------
Tue Dec 16 17:12:18 CET 2008 - aschnell@suse.de

- escape HTML tags (bnc #450496)
- replaced getCommitActions and getCommitInfo by getCommitInfos

-------------------------------------------------------------------
Tue Dec 16 10:40:10 CET 2008 - aschnell@suse.de

- start yast2-multipath in running system if available (bnc
  #459073)
- fixed popup message (bnc #458972)

-------------------------------------------------------------------
Mon Dec 15 14:19:57 CET 2008 - aschnell@suse.de

- fixed typo (bnc #450455)
- removed outdated text (bnc #450792)
- removed obsolete inst_do_resize.ycp
- 2.18.0

-------------------------------------------------------------------
Thu Dec 11 16:37:11 CET 2008 - aschnell@suse.de

- fixed reading of udev links for cciss devices (bnc #449110)
- 2.17.62

-------------------------------------------------------------------
Thu Dec 11 16:19:03 CET 2008 - kmachalkova@suse.cz

- If the test mount of NFS share fails, ask the user whether to
  save it anyway to allow correcting possible errors (bnc#450060)
- Handle NFS share renaming (changing name of NFS server)

-------------------------------------------------------------------
Thu Dec 11 14:47:19 CET 2008 - aschnell@suse.de

- fixed button label (bnc #450176)

-------------------------------------------------------------------
Tue Dec 09 15:50:10 CET 2008 - aschnell@suse.de

- show only last part of device name in navigation tree (bnc
  #450043)

-------------------------------------------------------------------
Tue Dec 09 13:24:36 CET 2008 - aschnell@suse.de

- fixed defaultMountBy for partitions based on device-mapper
  devices (bnc #438067)

-------------------------------------------------------------------
Tue Dec 09 10:44:52 CET 2008 - aschnell@suse.de

- marked strings for translation (bnc #457251, bnc #457255 and bnc
  #457268)

-------------------------------------------------------------------
Fri Dec 05 13:08:14 CET 2008 - aschnell@suse.de

- fixed creation of partitions on device-mapper devices (bnc
  #456615)
- fixed used_by_device for DM RAID (bnc #456774)
- don't show disks used by DM RAID or DM Multipath in disk
  selection dialog (bnc #456776)
- 2.17.61

-------------------------------------------------------------------
Thu Dec 04 16:38:57 CET 2008 - aschnell@suse.de

- marked string for translation

-------------------------------------------------------------------
Mon Dec 01 15:36:40 CET 2008 - aschnell@suse.de

- clear uuid when setting volume to format (bnc #450097)
- added debug output to easy BIOS ID with BIOS RAID problems
  (bnc #444595)
- 2.17.60

-------------------------------------------------------------------
Mon Dec 01 10:14:34 CET 2008 - aschnell@suse.de

- fixed check before execution of smartctl (bnc #445049)

-------------------------------------------------------------------
Fri Nov 28 17:07:48 CET 2008 - aschnell@suse.de

- show partitions/logical volumes tab in expert partitioner per
  default after start (bnc #450049)
- 2.17.59

-------------------------------------------------------------------
Fri Nov 28 14:59:36 CET 2008 - aschnell@suse.de

- ignore volume label for hfs since there is no tool to set it
  (bnc #447782)
- 2.17.58

-------------------------------------------------------------------
Fri Nov 28 11:52:52 CET 2008 - aschnell@suse.de

- fixed comparisons of libstorage backup states (bnc #438076)
- 2.17.57

-------------------------------------------------------------------
Thu Nov 27 17:01:04 CET 2008 - locilka@suse.cz

- Guessing real number of Storage SlideShow steps in respect to the
  value returned by Storage::ActionsCount (bnc #449792).

-------------------------------------------------------------------
Thu Nov 27 15:10:37 CET 2008 - aschnell@suse.de

- don't set partition type to 0x0 (bnc #449205)
- 2.17.55

-------------------------------------------------------------------
Wed Nov 26 17:41:16 CET 2008 - kmachalkova@suse.cz

- Partition/LVM resizing:
  * place numbers (used/unused/free space) outside the graph and
    make them readable at all times (bnc#445590)
  * more intuitive layout for ncurses (bnc#410956)

-------------------------------------------------------------------
Tue Nov 25 14:58:28 CET 2008 - aschnell@suse.de

- mark text for translation (bnc #446478)
- 2.17.54

-------------------------------------------------------------------
Fri Nov 21 11:45:39 CET 2008 - aschnell@suse.de

- fixed size parser for locale fr_FR (bnc #447490)
- 2.17.53

-------------------------------------------------------------------
Tue Nov 18 18:14:42 CET 2008 - aschnell@suse.de

- fixed use of existing encrypted devices (bnc #435244)
- 2.17.52

-------------------------------------------------------------------
Mon Nov 17 14:30:57 CET 2008 - aschnell@suse.de

- always check uniqueness of volume label (bnc #441411)
- 2.17.51

-------------------------------------------------------------------
Mon Nov 17 10:58:51 CET 2008 - aschnell@suse.de

- fixed minimal file system size check for newly created RAID
  devices (bnc #445368)
- don't allow smart and hdparm for certain disk types (bnc #445049)

-------------------------------------------------------------------
Fri Nov 14 16:39:09 CET 2008 - aschnell@suse.de

- don't call SetTargetMap after checking target-map (bnc #438076)

-------------------------------------------------------------------
Fri Nov 14 13:57:58 CET 2008 - aschnell@suse.de

- keep label and uuid while resizing swap (bnc #445051)

-------------------------------------------------------------------
Wed Nov 12 17:31:56 GMT 2008 - aschnell@suse.de

- fixed defaultMountBy and allowedMountBy for NFS (bnc #444268)

-------------------------------------------------------------------
Wed Nov 12 14:25:00 GMT 2008 - aschnell@suse.de

- avoid warning about missing /boot partition on certain PPC
  systems if system does not have disks (bnc #397360)

-------------------------------------------------------------------
Wed Nov 12 13:40:06 GMT 2008 - aschnell@suse.de

- fixed GetPartition for device-mapper devices (bnc #443222)

-------------------------------------------------------------------
Mon Nov 10 12:16:49 CET 2008 - aschnell@suse.de

- moved button "Import Mount Points" (bnc #438995 and bnc #441018)

-------------------------------------------------------------------
Fri Nov 07 19:03:38 CET 2008 - aschnell@suse.de

- flush /etc/sysconfig/storage after writing USED_FS_LIST (bnc
  #441664)
- activate dmraid before lvm in inst-sys (bnc #442666)
- 2.17.50

-------------------------------------------------------------------
Fri Nov 07 12:30:59 CET 2008 - aschnell@suse.de

- fixed off-by-one error during resizing of partitions (bnc
  #442318)
- 2.17.49

-------------------------------------------------------------------
Thu Nov 06 19:58:25 CET 2008 - aschnell@suse.de

- added note that encrypted swap without password cannot be used
  for suspend (bnc #441893)

-------------------------------------------------------------------
Thu Nov 06 16:46:40 CET 2008 - aschnell@suse.de

- fixed resizing of LVM logical volumes (bnc #429908)

-------------------------------------------------------------------
Wed Nov 05 18:19:23 CET 2008 - aschnell@suse.de

- query product features to decide which multipath config to use
  (bnc #440608)

-------------------------------------------------------------------
Wed Nov  5 10:55:37 CET 2008 - kmachalkova@suse.cz

- Show dialog summarizing partitioning changes in fullscreen mode
  (bnc#385315)

-------------------------------------------------------------------
Tue Nov 04 16:44:41 CET 2008 - aschnell@suse.de

- fixed resize warning
- 2.17.48

-------------------------------------------------------------------
Fri Oct 31 14:21:58 CET 2008 - aschnell@suse.de

- added function getCommitInfo (for fate #302857)
- 2.17.47

-------------------------------------------------------------------
Thu Oct 30 16:50:16 CET 2008 - aschnell@suse.de

- prior to creating file system check that volume is big enough

-------------------------------------------------------------------
Wed Oct 29 18:08:53 CET 2008 - kmachalkova@suse.cz

- Initialize non-fstab settings of NFS on creating NFS panel - this
  also covers installation of needed packages (bnc#436897)

-------------------------------------------------------------------
Wed Oct 29 14:29:52 CET 2008 - aschnell@suse.de

- fixed crypt file setup (bnc #433484)
- special format and mount checks for crypt files

-------------------------------------------------------------------
Tue Oct 28 20:14:59 CET 2008 - aschnell@suse.de

- allow creation of partitions by providing cylinder start and
  end (bnc #431583)
- 2.17.46

-------------------------------------------------------------------
Mon Oct 27 11:54:55 CET 2008 - aschnell@suse.de

- provide simple interface to activate multipath if yast2-multipath
  is not available (bnc #438055)
- deactivate lvm while activating multipath (bnc #438061)
- 2.17.45

-------------------------------------------------------------------
Fri Oct 24 15:13:55 CEST 2008 - kmachalkova@suse.cz

- Fixed handling NFS shares - use library functions if possible
  (adding, deleting) instead of SetTargetMap (bnc#433053)
- Mark [yast2-]nfs-client for installation if some NFS dirs are
  mounted in 1st stage (bnc#436897 related)
- 2.17.44

-------------------------------------------------------------------
Fri Oct 24 11:50:14 CEST 2008 - aschnell@suse.de

- encrypt crypt files per default (bnc #438047)
- fixed raid detection (bnc #438644)
- started work on start/stop of multipath (bnc #438055)

-------------------------------------------------------------------
Thu Oct 23 16:25:58 CEST 2008 - aschnell@suse.de

- adapted parsing of /sbin/multipath (bnc #438206)
- show file system label in some tables (bnc #434780)
- 2.17.43

-------------------------------------------------------------------
Thu Oct 23 12:35:19 CEST 2008 - aschnell@suse.de

- allow ommission of 'B' in size input fields (bnc #437914)
- disallow mounting of file systems other than swap as swap (bnc
  #384301)

-------------------------------------------------------------------
Wed Oct 22 12:12:27 CEST 2008 - aschnell@suse.de

- initialize file system combobox correctly (bnc #428141)
- 2.17.42

-------------------------------------------------------------------
Tue Oct 21 10:44:56 CEST 2008 - kmachalkova@suse.cz

- Use PackagesProposal module to request packages needed by storage
  during installation (bnc#433001)

-------------------------------------------------------------------
Mon Oct 20 12:36:48 CEST 2008 - aschnell@suse.de

- avoid clearing file system label (bnc #436360)
- disallow editing of extended partitions
- 2.17.41

-------------------------------------------------------------------
Thu Oct 16 15:52:01 CEST 2008 - aschnell@suse.de

- fixed creation of lvm logical volumes (bnc #436059)
- prefer ata-link when more than one udev id is present (#435093)
- 2.17.40

-------------------------------------------------------------------
Wed Oct 15 17:37:53 CEST 2008 - aschnell@suse.de

- fixed calculation of unused disk areas (bnc #423660)
- 2.17.39

-------------------------------------------------------------------
Tue Oct 14 16:41:10 CEST 2008 - aschnell@suse.de

- fixed changing of fsid (part of bnc #431591)
- 2.17.38

-------------------------------------------------------------------
Mon Oct 13 11:06:58 CEST 2008 - aschnell@suse.de

- do not display filesystem and mount options dialog twice
- fixed check for encrypted root (bnc #432427)
- fixed check for multiple identical mount points (bnc #434282)
- deselect mounting when selecting non file systems (bnc #429466)
- 2.17.37

-------------------------------------------------------------------
Thu Oct 09 12:06:47 CEST 2008 - aschnell@suse.de

- reactivated warning about unsupported filesystems (bnc #431232)
- don't reset mount point (bnc #432954)
- fixed creating encrypted logical volumes (bnc #433462)
- include file system type in tables (bnc #428142)
- make EFI require GPT and make default disk label depend on EFI
  (bnc #433166)
- 2.17.36

-------------------------------------------------------------------
Tue Oct 07 11:23:25 CEST 2008 - aschnell@suse.de

- changed messages (bnc #429467)
- fixed parsing of /proc/mdstat (bnc #433022)
- fixed help texts (bnc #433394)
- fixed dasdfmt call (bnc #433554)
- 2.17.35

-------------------------------------------------------------------
Thu Oct  2 12:56:09 CEST 2008 - kmachalkova@suse.cz

- Partition resizing works again (bnc#419564)
- 2.17.34

-------------------------------------------------------------------
Fri Sep 26 13:16:42 CEST 2008 - kmachalkova@suse.cz

- Suggest to mount newly created partition by default (bnc#427604)
- Propose reasonable mountpoints according to selected filesystem
  (bnc#425741)
- Correctly save filesystem ID (bnc#425744)
- Few look&feel improvements
- 2.17.33

-------------------------------------------------------------------
Tue Sep 23 17:43:25 CEST 2008 - kmachalkova@suse.cz

- Use rpcbind as default portmapper in inst-sys. If not there, try
  portmap instead (bnc#427428)
- 2.17.32

-------------------------------------------------------------------
Tue Sep 23 13:43:27 CEST 2008 - aschnell@suse.de

- used udevadm instead of udevsettle (bnc #429111)

-------------------------------------------------------------------
Fri Sep 19 09:36:43 CEST 2008 - kmachalkova@suse.cz

- Proposal: on diskless machine, switch to expert partitioner,
  not to disk selection dialog (bnc#421541)
- Correct check for nfs-client4part
- 2.17.31

-------------------------------------------------------------------
Wed Sep 17 14:08:03 CEST 2008 - jsrain@suse.cz

- solve volume device rename when switching from EVMS to LVM
  (fate #305007)
- 2.17.30

-------------------------------------------------------------------
Fri Sep 12 21:33:36 CEST 2008 - aschnell@suse.de

- added XFS to list of default file-systems

-------------------------------------------------------------------
Fri Sep 12 10:47:23 CEST 2008 - aschnell@suse.de

- added Rescan button in unused devices view
- version 2.17.29

-------------------------------------------------------------------
Tue Sep 09 10:46:36 CEST 2008 - aschnell@suse.de

- removed dependency on yast2-packager (required files are
  in yast2 now)
- version 2.17.28

-------------------------------------------------------------------
Mon Sep 08 09:52:20 CEST 2008 - aschnell@suse.de

- fixed build-requires
- version 2.17.27

-------------------------------------------------------------------
Fri Sep  5 14:26:54 CEST 2008 - kmachalkova@suse.cz

- NFS shares are now accesible as read-write (FaTE#303326)
- Double-click on NFS share works again
- Check if yast2-nfs-client is installed on creating NFS view

-------------------------------------------------------------------
Thu Sep  4 14:30:58 CEST 2008 - jsrain@suse.cz

- use limit for LVM volume group when creating new proposal
  (fate #303594)
- version 2.17.26

-------------------------------------------------------------------
Wed Sep  3 12:18:59 CEST 2008 - visnov@suse.cz

- use unified installation progress (fate #303860)
- version 2.17.25

-------------------------------------------------------------------
Mon Sep 01 15:02:31 CEST 2008 - aschnell@suse.de

- support EFI boot on non-ia64 systems (fate #303995)
- version 2.17.24

-------------------------------------------------------------------
Wed Aug 27 17:34:10 CEST 2008 - aschnell@suse.de

- fixed documentation in StorageInterface.h
- version 2.17.23

-------------------------------------------------------------------
Tue Aug 26 13:43:01 CEST 2008 - aschnell@suse.de

- fixed udev data for multipath and dmraid
- version 2.17.22

-------------------------------------------------------------------
Fri Aug 22 14:11:18 CEST 2008 - aschnell@suse.de

- refactored zeroing devices (bnc #409528)

-------------------------------------------------------------------
Thu Aug 21 12:52:42 CEST 2008 - aschnell@suse.de

- disallow modifications to disks in use (e.g. by multipath)
- version 2.17.21

-------------------------------------------------------------------
Mon Aug 18 14:08:56 CEST 2008 - aschnell@suse.de

- added lvm snapshot support to libstorage (fate #303613)
- version 2.17.20

-------------------------------------------------------------------
Sun Aug 17 20:04:51 CEST 2008 - aschnell@suse.de

- use common workaround to prevent segmentation fault on IA64
  caused by limitations of generated libstorage bindings
- version 2.17.19

-------------------------------------------------------------------
Sun Aug 17 18:51:16 CEST 2008 - aschnell@suse.de

- added multipath support (fate #302616 and fate #304332)
- fixed creation of partitions on dmraid
- version 2.17.18

-------------------------------------------------------------------
Thu Aug 14 17:43:43 CEST 2008 - kmachalkova@suse.cz

- First steps to integrate nfs-client into partitioner (making it
  one of its views) (FaTE#303326)

-------------------------------------------------------------------
Wed Aug 13 15:16:27 CEST 2008 - aschnell@suse.de

- display fibre channel information (fate #304333)
- version 2.17.17

-------------------------------------------------------------------
Tue Aug 12 19:32:35 CEST 2008 - aschnell@suse.de

- improved logging during disk detection
- version 2.17.16

-------------------------------------------------------------------
Sat Aug 09 10:42:06 CEST 2008 - aschnell@suse.de

- added usedByDevice in StorageInterface.h
- version 2.17.15

-------------------------------------------------------------------
Fri Aug 08 21:56:00 CEST 2008 - aschnell@suse.de

- added tab with used devices for device mapper devices
- version 2.17.14

-------------------------------------------------------------------
Fri Aug 08 15:01:11 CEST 2008 - aschnell@suse.de

- integrated redesigned expert partitioner into installation
  workflow
- version 2.17.13

-------------------------------------------------------------------
Wed Aug 06 17:02:27 CEST 2008 - aschnell@suse.de

- do not try to show /var/log/messages during installation
- version 2.17.12

-------------------------------------------------------------------
Tue Aug 05 12:07:10 CEST 2008 - aschnell@suse.de

- removed EVMS functions from StorageInterface.h
- version 2.17.11

-------------------------------------------------------------------
Mon Aug 04 15:00:26 CEST 2008 - aschnell@suse.de

- changed default mount-by to path on s390 (fate #303557)
- version 2.17.10

-------------------------------------------------------------------
Mon Aug 04 11:37:49 CEST 2008 - aschnell@suse.de

- fixed handling of renamed devices during update (bnc #392086)

-------------------------------------------------------------------
Sun Aug 03 16:01:46 CEST 2008 - aschnell@suse.de

- implemented global lock for libstorage (fate #302971)
- version 2.17.9

-------------------------------------------------------------------
Fri Aug 01 10:42:52 CEST 2008 - aschnell@suse.de

- redesigned expert partitioner (fate #302054)
- added dialog to choose partition table type (fate #303924 and
  fate #303026)
- version 2.17.8

-------------------------------------------------------------------
Thu Jul 31 15:29:12 CEST 2008 - aschnell@suse.de

- recognise NetBSD partitions (bnc #412244)
- version 2.17.7

-------------------------------------------------------------------
Wed Jul 30 09:57:59 CEST 2008 - aschnell@suse.de

- fixed segmentation fault (bnc #405129)
- version 2.17.6

-------------------------------------------------------------------
Mon Jul 28 12:45:35 CEST 2008 - aschnell@suse.de

- quoting of device names (bnc #396732)
- documentation fixes
- version 2.17.5

-------------------------------------------------------------------
Sat Jul 26 13:39:53 CEST 2008 - aschnell@suse.de

- added getUnusedPartitionSlots, nextFreeMd, computeMdSize,
  byteToHumanString and humanStringToByte to libstorage
- version 2.17.4

-------------------------------------------------------------------
Tue Jul 22 17:07:05 CEST 2008 - aschnell@suse.de

- added querying md state to libstorage (fate #303613)
- version 2.17.3

-------------------------------------------------------------------
Sat Jul 19 20:36:17 CEST 2008 - aschnell@suse.de

- removed evms subpackage
- version 2.17.2

-------------------------------------------------------------------
Fri Jun 06 23:52:22 CEST 2008 - aschnell@suse.de

- fixed deletion of logical volumes (bnc #397186)
- version 2.17.1

-------------------------------------------------------------------
Mon Jun 02 15:23:24 CEST 2008 - aschnell@suse.de

- run storage_finish.ycp during live-installation (bug #389188)
- version 2.17.0

-------------------------------------------------------------------
Wed May 21 10:38:34 CEST 2008 - aschnell@suse.de

- do not attempt to install yast2-iscsi-client during installation
  (bnc #392972)
- version 2.16.24

-------------------------------------------------------------------
Mon May 19 10:45:02 CEST 2008 - aschnell@suse.de

- fixed options for mkfs.jfs (bnc #391813)
- version 2.16.23

-------------------------------------------------------------------
Fri May 16 16:40:22 CEST 2008 - jsrain@suse.cz

- added categories Settings and System into desktop file
  (bnc #382778)

-------------------------------------------------------------------
Wed May 14 22:05:56 CEST 2008 - aschnell@suse.de

- fixed Storage::findVolume to also accept dmcrypt device name
  (bnc #381739)
- version 2.16.22

-------------------------------------------------------------------
Wed May 14 20:00:21 CEST 2008 - aschnell@suse.de

- fixed inst_prepdisk.ycp for environment without a wizard (bnc
  #390309)

-------------------------------------------------------------------
Wed May 14 15:21:50 CEST 2008 - aschnell@suse.de

- set inode size to 128 bytes for ext 2/3 for certain PPC systems
  (bnc #386728)
- version 2.16.21

-------------------------------------------------------------------
Mon May 05 15:56:16 CEST 2008 - aschnell@suse.de

- fixed mount point during installation (bnc #386435)
- version 2.16.20

-------------------------------------------------------------------
Wed Apr 30 12:03:42 CEST 2008 - aschnell@suse.de

- fixed seg. fault during evms activation (bnc #383646)

-------------------------------------------------------------------
Fri Apr 25 13:57:38 CEST 2008 - aschnell@suse.de

- fixed action description (bnc #382495)
- version 2.16.19

-------------------------------------------------------------------
Wed Apr 16 10:58:44 CEST 2008 - aschnell@suse.de

- check return value of SCR::Read(.proc.swaps) before processing it
- swapped buttons layout (bnc #380280)

-------------------------------------------------------------------
Tue Apr 15 17:05:18 CEST 2008 - aschnell@suse.de

- use default inode size on ext2/3 again (bnc #358483)
- version 2.16.18

-------------------------------------------------------------------
Wed Apr 09 19:21:25 CEST 2008 - aschnell@suse.de

- added checkbox to disable ext3 mount checks (fate #302118)
- version 2.16.17

-------------------------------------------------------------------
Tue Apr 08 17:13:38 CEST 2008 - aschnell@suse.de

- added filesystem label in one of the proposal screens
- version 2.16.16

-------------------------------------------------------------------
Fri Apr 04 11:21:09 CEST 2008 - aschnell@suse.de

- extended libstorage to handle tune2fs options

-------------------------------------------------------------------
Thu Apr 03 19:47:06 CEST 2008 - aschnell@suse.de

- removed obsolete .run.swapon_s SCR agent

-------------------------------------------------------------------
Mon Mar 31 11:38:39 CEST 2008 - aschnell@suse.de

- fixed parsing of /proc/mdstat (bnc #374365)

-------------------------------------------------------------------
Sat Mar 29 22:18:51 CET 2008 - aschnell@suse.de

- use new naming scheme for scr files

-------------------------------------------------------------------
Thu Mar 27 16:39:14 CET 2008 - aschnell@suse.de

- Unified Button Labels (fate #120373)

-------------------------------------------------------------------
Wed Mar 26 17:18:52 CET 2008 - aschnell@suse.de

- fixed DeviceMatchFstab for non kernel name devices (bnc #361250)
- version 2.16.15

-------------------------------------------------------------------
Wed Mar 26 10:40:19 CET 2008 - aschnell@suse.de

- removed LVM1 button (fate #303490)
- version 2.16.14

-------------------------------------------------------------------
Tue Mar 25 17:58:08 CET 2008 - aschnell@suse.de

- fixed Pegasus detection (bnc #363937)
- version 2.16.13

-------------------------------------------------------------------
Mon Mar 17 12:43:32 CET 2008 - jsrain@suse.cz

- added 'StartupNotify=true' to the desktop file (bnc #304964)

-------------------------------------------------------------------
Mon Mar  3 16:28:57 CET 2008 - fehr@suse.de

- fix detection of existing encrypted loop devices to have correct
  encryption type set
- version 2.16.12

-------------------------------------------------------------------
Thu Feb 28 17:01:31 CET 2008 - fehr@suse.de

- do not allow mp swap for file based loop devices (bnc#363332)

-------------------------------------------------------------------
Mon Feb 25 17:40:54 CET 2008 - fehr@suse.de

- ignore EVMS containers with erroneous devices (bnc#360075)
- allow setting of mountBy to `device

-------------------------------------------------------------------
Tue Feb 19 19:55:06 CET 2008 - fehr@suse.de

- fix missing fstab handling during removal of partitions on
  DASDs (bnc#330902)

-------------------------------------------------------------------
Wed Feb 13 19:04:56 CET 2008 - fehr@suse.de

- fix bug during sync between EVMS and LVM container (bnc#354415)

-------------------------------------------------------------------
Thu Feb  7 19:17:31 CET 2008 - fehr@suse.de

- add key sb_ver with version of raid superblock to md maps (bnc#357897)
- version 2.16.11

-------------------------------------------------------------------
Tue Feb  5 14:43:10 CET 2008 - fehr@suse.de

- force inode size of 128 to work around bnc#358483
- provide bios_id entry by hwinfo for DM RAID disks
- version 2.16.10

-------------------------------------------------------------------
Wed Jan 30 14:28:39 CET 2008 - fehr@suse.de

- do disk partitionig in separate step before proposal screen
- version 2.16.9

-------------------------------------------------------------------
Thu Jan 17 12:17:53 CET 2008 - fehr@suse.de

- fix handling of sun disk label (bnc#353546)

-------------------------------------------------------------------
Wed Jan 16 13:13:33 CET 2008 - fehr@suse.de

- make sure NFS entries in fstab get zero passno field

-------------------------------------------------------------------
Tue Jan 15 15:41:36 CET 2008 - fehr@suse.de

- adapt size restrictions of disk label to parted (bnc#352484)
- use gpt as default disk label for disks larger 2TB
- merge proofread texts back into ycp

-------------------------------------------------------------------
Thu Jan 10 13:35:31 CET 2008 - fehr@suse.de

- fix problem of md parity propagation to libstorage (bnc#349896)
- improve text when no changes to be performed (bnc#352583)
- version 2.16.8

-------------------------------------------------------------------
Mon Jan  7 11:39:00 CET 2008 - fehr@suse.de

- change mount-string of ntfs to "ntfs-3g" (bnc#350539)
- extend known options to recognize new ntfs-3g option (bnc#350539)
- fix propagation of hotpluggable property to target map (bnc#350539)

-------------------------------------------------------------------
Wed Dec 19 16:54:32 CET 2007 - fehr@suse.de

- prevent endless loop in proposal code (bnc#343900)
- version 2.16.7

-------------------------------------------------------------------
Tue Dec 18 19:17:41 CET 2007 - fehr@suse.de

- do not propose to format partition for /home if it already
  contains a valid home filesystem (bnc#249380)

-------------------------------------------------------------------
Fri Dec 14 16:00:31 CET 2007 - locilka@suse.cz

- Added a draft of documentation to Storage.ycp

-------------------------------------------------------------------
Wed Dec 12 12:13:37 CET 2007 - fehr@suse.de

- do not create fstab entries for floppy drives (bnc#344483)

-------------------------------------------------------------------
Tue Dec 11 12:09:26 CET 2007 - fehr@suse.de

- require pam_mount to be installed when encryption is used (bnc#345177)
- change LILO to GRUB in helptext (#309129)
- fix a bunch of problems with translatable texts (#325687)

-------------------------------------------------------------------
Wed Nov 28 17:44:06 CET 2007 - aschnell@suse.de

- merged proofread messages

-------------------------------------------------------------------
Mon Nov 26 11:56:44 CET 2007 - fehr@suse.de

- fix order of remounts (#337963)
- version 2.16.6

-------------------------------------------------------------------
Mon Nov 19 12:01:33 CET 2007 - fehr@suse.de

- changed help text about large disks (#341563)
- remove obsolete cruft
- allow more characters (^\<>) in crypt passwd (#337606)

-------------------------------------------------------------------
Fri Nov 16 11:13:04 CET 2007 - aschnell@suse.de

- removed check for liby2util since required include file has
  moved to yast2-core-devel
- version 2.16.5

-------------------------------------------------------------------
Wed Nov  7 10:52:32 CET 2007 - locilka@suse.cz

- Removed dependency on autoyast2-installation by moving some
  AutoinstStorage variables to AutoinstData module (yast2.rpm).
- Removed dependency on yast2-installation.
- version 2.16.4

-------------------------------------------------------------------
Fri Nov 02 14:07:02 CET 2007 - aschnell@suse.de

- allow disabling of EVMS not only during initial installation
- version 2.16.3

-------------------------------------------------------------------
Wed Oct 31 16:56:34 CET 2007 - aschnell@suse.de

- adapted to changes concerning Update.ycp and Installation.ycp
- version 2.16.2

-------------------------------------------------------------------
Thu Oct 25 17:55:57 CEST 2007 - fehr@suse.de

- fix problem when more than one device name translation could be
  applied (#332520)

-------------------------------------------------------------------
Thu Oct 25 15:07:31 CEST 2007 - fehr@suse.de

- force "partitions" in DEVICE line of mdadm.conf during update if
  device names changed (#331604)

-------------------------------------------------------------------
Tue Oct 23 12:50:10 CEST 2007 - fehr@suse.de

- make StorageDevice initialization delayed (#335582)
- version 2.16.1

-------------------------------------------------------------------
Wed Oct 10 17:25:18 CEST 2007 - fehr@suse.de

- if ntfs-3g mount fails during install just use a ntfs mount
  to prevent failing of installation in such a case (#331804)

-------------------------------------------------------------------
Tue Oct 02 18:44:07 CEST 2007 - aschnell@suse.de

- fixed compiling with gcc 4.3
- version 2.16.0

-------------------------------------------------------------------
Thu Sep 27 16:21:28 CEST 2007 - fehr@suse.de

- fix wrong display of cryptotab instead of fstab
- suppress install media when reading fstab (#327571)

-------------------------------------------------------------------
Wed Sep 26 12:00:06 CEST 2007 - fehr@suse.de

- allow also device, uuid and label as default mount-by in
  /etc/sysconfig/storage
- make warning at start of yast2 disk suppressible

-------------------------------------------------------------------
Mon Sep 24 13:00:18 CEST 2007 - fehr@suse.de

- prevent crash with invalid dmraid data (#327342)
- fix problem with removing cached mapping data (#327717)
- version 2.15.27

-------------------------------------------------------------------
Thu Sep 20 15:50:27 CEST 2007 - fehr@suse.de

- make importing fstab cope with changing disk names (#309774)
- version 2.15.26

-------------------------------------------------------------------
Tue Sep 18 18:22:57 CEST 2007 - fehr@suse.de

- fix wrong cryptotab line for old style encryption (#325597)

-------------------------------------------------------------------
Mon Sep 17 14:26:39 CEST 2007 - fehr@suse.de

- version 2.15.25

-------------------------------------------------------------------
Thu Sep 13 12:54:38 CEST 2007 - fehr@suse.de

- change activation of md devices (#309841)

-------------------------------------------------------------------
Tue Sep 11 12:23:42 CEST 2007 - fehr@suse.de

- fix path creation on loop based files (#308995)

-------------------------------------------------------------------
Mon Sep 10 19:15:08 CEST 2007 - fehr@suse.de

- do not autodetect NFS mounts in instsys (#308618)
- change windows detection to cover also Vista (#307802)
- be more robust if /proc/swaps in invalid (#309050)

-------------------------------------------------------------------
Thu Sep  6 15:40:49 CEST 2007 - fehr@suse.de

- fix problems mounting nfs in instsys (#308200)

-------------------------------------------------------------------
Wed Sep  5 12:02:21 CEST 2007 - fehr@suse.de

- fix another case of nonzero passno for encrypted fstab
  entries (#307221)

-------------------------------------------------------------------
Tue Sep  4 16:55:55 CEST 2007 - fehr@suse.de

- fix problem with resizing encrypted volumes (#307222)
- fix missing initialisation of tmpcrypt (#307219)
- fix possible usage of nonzero passno for encrypted fstab entries
  (#296409)

-------------------------------------------------------------------
Mon Sep  3 11:34:26 CEST 2007 - fehr@suse.de

- call insserv or insser -r for boot.{md,lvm,dmraid} as needed (#303857)
- version 2.15.24

-------------------------------------------------------------------
Thu Aug 30 11:37:39 CEST 2007 - fehr@suse.de

- call insserv for boot.crypto during update from <=10.2 (#305105)
- restart boot.quota if quota options have changed (#304841)
- prevent proposal of install medium under XEN (#297321)
- version 2.15.23

-------------------------------------------------------------------
Tue Aug 28 17:28:32 CEST 2007 - fehr@suse.de

- try a remount if fstab options change and umount/mount is not
  possible (#304841)

-------------------------------------------------------------------
Tue Aug 28 15:49:52 CEST 2007 - fehr@suse.de

- rename hotplug to nofail for iSCSI fstab entries (#302158)
- droppend code from handling of INITRD_MODULES since it will not
  work any more (#298726)
- version 2.15.22

-------------------------------------------------------------------
Mon Aug 27 10:34:10 CEST 2007 - fehr@suse.de

- add missing tools used by libstorage to Requires (#304213)
- set default format options also during create (#304699)

-------------------------------------------------------------------
Mon Aug 20 19:25:39 CEST 2007 - fehr@suse.de

- changed default options for ntfs mount points (#300694)

-------------------------------------------------------------------
Mon Aug 20 17:01:27 CEST 2007 - fehr@suse.de

- initialize suggested mount points not at module import (#300280)
- version 2.15.21

-------------------------------------------------------------------
Thu Aug 16 18:29:25 CEST 2007 - fehr@suse.de

- fix wrong order of commit actions (#301002)

-------------------------------------------------------------------
Wed Aug 15 14:13:26 CEST 2007 - aschnell@suse.de

- added fillup template (bug #300065)

-------------------------------------------------------------------
Mon Aug 13 16:32:46 CEST 2007 - fehr@suse.de

- make sure also swap activated before YaST2 gets into fstab (#299550)

-------------------------------------------------------------------
Thu Aug  9 16:03:01 CEST 2007 - fehr@suse.de

- fix problems caused by using dmcrypt instead of losetup for
  encryption (#258222)

-------------------------------------------------------------------
Tue Aug  7 12:19:26 CEST 2007 - fehr@suse.de

- install packages needed for formatting of filesystems (#297645)

-------------------------------------------------------------------
Mon Aug  6 14:00:13 CEST 2007 - fehr@suse.de

- add locale option to ntfs-3g entries in fstab (#297607)
- version 2.15.20

-------------------------------------------------------------------
Thu Aug  2 16:34:43 CEST 2007 - fehr@suse.de

- allow mount-by-uuid for swap devices

-------------------------------------------------------------------
Wed Aug  1 11:54:37 CEST 2007 - fehr@suse.de

- prevent mis-detection of all partitions with boot flag set on GPT
  as EFI boot partitions (#220839)
- util-linux-crypto was renamed to cryptsetup
- suppress popups about package installation in inst-sys (#296381)
- fix having obsolete LVM entries displayed after removal of disk
  label (#290779)
- recognize activated swap as swappable in proposal (#296209)

-------------------------------------------------------------------
Thu Jul 26 14:32:49 CEST 2007 - fehr@suse.de

- NFS support should now be working (feature #300779)
- version 2.15.19

-------------------------------------------------------------------
Wed Jul 25 11:36:04 CEST 2007 - fehr@suse.de

- move all autodoc files to yast2-storage-devel (feature #302461)

-------------------------------------------------------------------
Tue Jul 24 16:05:44 CEST 2007 - fehr@suse.de

- add preliminary code for NFS support (feature #300779)

-------------------------------------------------------------------
Mon Jul 23 12:30:12 CEST 2007 - fehr@suse.de

- fixed problem with mis-detecting windows fs on real disk used
  for dmraid (#293728)
- add code for handling by-id names for dmraid devices
- adapt expert partitioner help text (#293789)

-------------------------------------------------------------------
Wed Jul 18 14:56:17 CEST 2007 - fehr@suse.de

- fix missing comparisons for DMRAID containers (#290918)

-------------------------------------------------------------------
Mon Jul 16 12:11:50 CEST 2007 - fehr@suse.de

- mount ntfs rw as default, use ntfs-3g driver for ntfs (#247750)
- do internal mounts readonly where possible
- version 2.15.18

-------------------------------------------------------------------
Thu Jul  5 15:34:35 CEST 2007 - fehr@suse.de

- fix wrong handling of disk initialisation (#287247)

-------------------------------------------------------------------
Wed Jul  4 16:40:10 CEST 2007 - fehr@suse.de

- do not call Storage::GetMountBy in autoyast config mode (#288690)

-------------------------------------------------------------------
Tue Jul  3 16:50:38 CEST 2007 - fehr@suse.de

- improve discrimination between EFI and win partitions (#287289)

-------------------------------------------------------------------
Mon Jul  2 19:36:31 CEST 2007 - fehr@suse.de

- prevent some rpmlint warnings
- create 1.0 md superblocks with a bitmap by default (#282807)

-------------------------------------------------------------------
Mon Jul  2 18:08:11 CEST 2007 - fehr@suse.de

- make sure util-linux-crypto gets installed and boot.crypto is
  insserved (#279900)
- version 2.15.18

-------------------------------------------------------------------
Mon Jul 02 18:07:18 CEST 2007 - aschnell@suse.de

- handle old encryption types with cryptsetup (bug #258222)

-------------------------------------------------------------------
Tue Jun 26 10:57:56 CEST 2007 - fehr@suse.de

- add windows default mount points also in VM proposal (#262417)
- prevent win mount points on hotplug devices (#287252)
- version 2.15.17

-------------------------------------------------------------------
Mon Jun 25 17:41:27 CEST 2007 - fehr@suse.de

- fixed problem mounting filesystem in inst-sys (#286686)
- prevent direct or indirect change of partitions used for swap or
  as install source during installation (#274321,#262417)

-------------------------------------------------------------------
Mon Jun 18 12:48:04 CEST 2007 - fehr@suse.de

- add menu entry to call iSCSI client setup (#278554)
- version 2.15.16

-------------------------------------------------------------------
Thu Jun 14 16:46:09 CEST 2007 - fehr@suse.de

- use provided fstab options when mounting filesystems
- implement support for user quota (fate#120106)
- disable noauto option for crypted volumes (see fate #302001)
- fix fs type detection for luks encrypted volumes

-------------------------------------------------------------------
Wed Jun  6 13:56:50 CEST 2007 - fehr@suse.de

- fix typos in translatable texts (#233645)
- version 2.15.15

-------------------------------------------------------------------
Mon Jun  4 13:06:28 CEST 2007 - fehr@suse.de

- fix missing ldconfig call detect by RPMLINT
- removed obsolete script create_udev_cdrom_rules

-------------------------------------------------------------------
Thu May 31 15:53:00 CEST 2007 - fehr@suse.de

- automatically increase GPT before creating partitions (#236404)
- make help option in controller module work (#269888)
- version 2.15.14

-------------------------------------------------------------------
Tue May 29 16:20:34 CEST 2007 - aschnell@suse.de

- fixed crash during detection (caused by empty key-value-pair)
  (bug #278169)

-------------------------------------------------------------------
Fri May 25 13:30:04 CEST 2007 - jsrain@suse.cz

- removed outdated translations from .desktop-files (#271209)

-------------------------------------------------------------------
Thu May 24 11:25:44 CEST 2007 - fehr@suse.de

- add evms-devel to needforbuild
- version 2.15.13

-------------------------------------------------------------------
Mon May 21 12:24:12 CEST 2007 - fehr@suse.de

- handle very small devices where parted detects number of cylinders
  as zero (#275959)

-------------------------------------------------------------------
Wed May 16 13:08:06 CEST 2007 - fehr@suse.de

- add text about not moving progress bar when resizing (#274720)
- overwrite newly created md devices as partitions (#266538)
- handle EVMS over md correctly in GetUsedEvmsDisks (#266538)

-------------------------------------------------------------------
Tue May 15 17:41:49 CEST 2007 - fehr@suse.de

- correctly compute maximal allowable cylinder (#273286)
- fix bug in member function equalContent (#245734)

-------------------------------------------------------------------
Mon May 14 11:15:42 CEST 2007 - fehr@suse.de

- adapt to new parted version 1.8.7 ("linux-swap(new)" instead of
  "linux-swap")
- fix wrong crypttab entry for encrypted swap with password (#273572)
- prevent bind mounts from confusing mount detection (#271720)
- version 2.15.12

-------------------------------------------------------------------
Thu May 10 15:49:40 CEST 2007 - fehr@suse.de

- disable EVMS proposal completely [#272736]
- make sure thet /dev/evms/sda1 gets into /etc/fstab for all cases
  where evms_boot in control.xml is set to true.
- version 2.15.11

-------------------------------------------------------------------
Mon May  7 13:55:08 CEST 2007 - fehr@suse.de

- do not create file 65-cdrom-rules any more (#271424)
- fix problem when reusing existing partition (#267212)

-------------------------------------------------------------------
Thu May  3 13:28:19 CEST 2007 - fehr@suse.de

- fix wrong warning about unreadable DASD (#269230)
- enable swap again in filesystem selection (#270857)
- version 2.15.10

-------------------------------------------------------------------
Thu Apr 26 11:46:54 CEST 2007 - fehr@suse.de

- fix wrongly selected device during update when LABEL= or UUID=
  is used fstab for root fs (#268292)
- version 2.15.9

-------------------------------------------------------------------
Wed Apr 25 16:02:46 CEST 2007 - fehr@suse.de

- fix performance hog with large number of disks and swap areas (#267262)
- remove last two field from crypttab to be compatible (#257884)

-------------------------------------------------------------------
Fri Apr 20 15:13:55 CEST 2007 - aschnell@suse.de

- protect strings passed to shell (#266482)

-------------------------------------------------------------------
Mon Apr 16 16:21:03 CEST 2007 - fehr@suse.de

- prevent scanning code from getting confused by parted stack
  traces (#263853)

-------------------------------------------------------------------
Thu Apr 12 11:58:53 CEST 2007 - fehr@suse.de

- handle LABEL= and UUID= in Storage::GetDiskPartitionTg (#263239)
- add patch by Olaf to support Efika boards (#259827)
- fix wrong handling of crypted dirs /tmp and /var/tmp (#263508)
- version 2.15.8

-------------------------------------------------------------------
Wed Apr 11 12:50:22 CEST 2007 - fehr@suse.de

- show first proposal screen even after using target partitioner
  (#260341)

-------------------------------------------------------------------
Mon Apr  2 14:17:15 CEST 2007 - fehr@suse.de

- add support for HFS+ filesystem (feature #302071)

-------------------------------------------------------------------
Fri Mar 30 08:24:50 CEST 2007 - locilka@suse.cz

- SCR agent proc_meminfo.scr moved from yast2-storage to yast2
- Adjusted RPM dependencies

-------------------------------------------------------------------
Tue Mar 27 11:33:38 CEST 2007 - fehr@suse.de

- make Storage::SetPartitionData also work with /dev/disk/by-
  devices (#257696)
- version 2.15.7

-------------------------------------------------------------------
Mon Mar 26 12:41:14 CEST 2007 - fehr@suse.de

- prefer scsi-link when more than one udev id is present (#251338)

-------------------------------------------------------------------
Wed Mar 21 17:57:18 CET 2007 - fehr@suse.de

- add hotplug option to fstab entries for iSCSI disks (#250667)

-------------------------------------------------------------------
Mon Mar 19 18:14:23 CET 2007 - fehr@suse.de

- activate EVMS if no trivial EVMS maps are present

-------------------------------------------------------------------
Thu Mar 15 13:15:04 CET 2007 - fehr@suse.de

- fix sort order for deleted partition with same number (#254599)
- prevent removal of to-be-created logical partitions if extended
  partition gets removed (#254599)
- version 2.15.6

-------------------------------------------------------------------
Wed Mar 14 13:09:55 CET 2007 - fehr@suse.de

- add needed changes for bug #249764

-------------------------------------------------------------------
Tue Mar 13 09:55:09 CET 2007 - fehr@suse.de

- add changes done by Lukas Ocilka for UI speedup to disk
  client (#253943)
- add missing dependencies to Requires line (#253969)

-------------------------------------------------------------------
Mon Mar 12 13:22:30 CET 2007 - fehr@suse.de

- treat partition id 0x6 like 0x41 on arch ppc (#247739)

-------------------------------------------------------------------
Mon Mar  5 14:05:40 CET 2007 - fehr@suse.de

- be more verbose with output of hwinfo --map

-------------------------------------------------------------------
Wed Feb 28 15:56:30 CET 2007 - fehr@suse.de

- fix problems with inconsistent display of EVMS PVs (#245729)

-------------------------------------------------------------------
Tue Feb 27 18:22:53 CET 2007 - fehr@suse.de

- reset label when proposal formats a partition (#249380)

-------------------------------------------------------------------
Thu Feb 22 18:23:36 CET 2007 - fehr@suse.de

- only allow crypt password from /dev/random when persistent
  devices names are available
- fix problems caused by activated EVMS during update (#247801)
- version 2.15.5

-------------------------------------------------------------------
Wed Feb 21 16:51:15 CET 2007 - fehr@suse.de

- provide functionality for feature #301966

-------------------------------------------------------------------
Tue Feb 20 12:12:58 CET 2007 - fehr@suse.de

- add text to inform user about crippled IDE support
- initialize dmraid before LVM

-------------------------------------------------------------------
Mon Feb 19 13:53:30 CET 2007 - fehr@suse.de

- improve help text for journal mode (#245538)
- prevent deleted pertitione from showing up in EVMS dialog if EVMS
  is activated later (#202361)
- prevent invalid creation of too small partitions in EVMS proposal
  (#246211)
- do not offer whole dasd disks as PVs in EVMS (#246752)

-------------------------------------------------------------------
Thu Feb 15 15:35:15 CET 2007 - fehr@suse.de

- ignore busy disk in parted when only type is changed (#231887)
- version 2.15.4

-------------------------------------------------------------------
Wed Feb 14 11:20:52 CET 2007 - fehr@suse.de

- remove noauto from fstab line for encrypted swap (#244645)
- fix problem calling GetPartition with udev names
- add support for online resize of ext3 (feature #301943)
- remove obsolete mounting of /proc/bus/usb (#244947)

-------------------------------------------------------------------
Tue Feb 13 12:09:25 CET 2007 - fehr@suse.de

- fix invalid crypttab entries (#244578)
- remove warning when canceling edit of extended partition (#244495)

-------------------------------------------------------------------
Mon Feb 12 18:03:04 CET 2007 - fehr@suse.de

- fix problem with handling extended partition in autoyast (#244585)
- do not propose EVMS setup on disks with non-msdos labels (#244078)
- add function Storage::DeviceMatchFstab add fix EVMS initialisation
  problems (#244117)
- fix order of creation between raid partitions and LVM (#243160)

-------------------------------------------------------------------
Thu Feb  8 15:18:09 CET 2007 - fehr@suse.de

- improve fix for #235774 to also handle first disk successfully

-------------------------------------------------------------------
Wed Feb  7 15:57:35 CET 2007 - fehr@suse.de

- add needed crypto modules MODULES_LOADED_ON_BOOT in
  /etc/sysconfig/kernel (#229414)
- disallow mount points on partitions without valid filesystem (#231097)
- set minimal free win size to absolute values (#231880)

-------------------------------------------------------------------
Tue Feb  6 19:53:27 CET 2007 - fehr@suse.de

- fix problem when device names of to be created LVM/EVMS/MD devices
  change (#237115)
- rename partition id 255 to "BBT or NBO reserved"  (#242431)
- fix problem changing stripe count (#238372)

-------------------------------------------------------------------
Mon Feb  5 11:25:04 CET 2007 - fehr@suse.de

- do not use edd links any more (#237287)

-------------------------------------------------------------------
Thu Feb  1 15:35:16 CET 2007 - fehr@suse.de

- do resize before removing partitions so that system is untouched
  if resize fails (#241050)

-------------------------------------------------------------------
Wed Jan 31 20:48:33 CET 2007 - fehr@suse.de

- fix problems handling EVMS setups on S390 (#235902)
- make close window button work in LVM config tool (#240271)
- fix problem with PPC prep boot and EVMS (#235774)
- version 2.15.3

-------------------------------------------------------------------
Tue Jan 30 16:49:07 CET 2007 - fehr@suse.de

- temporary stop hald while parted is called (#224516)
- prevent needless update of Storage::GetTargetChangeTime() (#237112)

-------------------------------------------------------------------
Mon Jan 29 15:44:44 CET 2007 - fehr@suse.de

- fix bug with wrong mountby fallback for newly created partitions
  (#239473)

-------------------------------------------------------------------
Thu Jan 18 13:23:57 CET 2007 - fehr@suse.de

- fix bug removing and re-creating multiple LVs with same name (#234031)
- version 2.15.2

-------------------------------------------------------------------
Wed Jan 17 17:13:50 CET 2007 - fehr@suse.de

- use udev id in /etc/crypttab instead of kernel name
- do not provide automatic windows mounts in autoyast
- fix problem with unaccounted EVMS maps when Storage::evmsActivate
  is called and initial map is restored afterwards (#235756)
- fix unchangeable mountby default (#235794)

-------------------------------------------------------------------
Tue Jan 16 17:20:02 CET 2007 - fehr@suse.de

- make Storage::GetDiskPartition understand paths with /disk/by- (#233712)

-------------------------------------------------------------------
Mon Jan 15 15:39:16 CET 2007 - fehr@suse.de

- fix bug when removing all device on a disk (#233779)
- make flexible proposal work again (#229651)

-------------------------------------------------------------------
Thu Jan 11 19:03:09 CET 2007 - fehr@suse.de

- fix bug handling dmraid volumes ending in digits (#230701)
- add handling of tmp option to crypted partition (feature #301787)

-------------------------------------------------------------------
Wed Jan 10 16:58:07 CET 2007 - fehr@suse.de

- fix bug using MOUNTBY_ID or MOUNTBY_PATH as default (feature #301385)
- fix proposal on gpt disk label (#233198)

-------------------------------------------------------------------
Tue Jan  9 17:47:24 CET 2007 - fehr@suse.de

- fix bug that occurs when trying to use dmraid partitions as
  PVs of a LVM VG (#231221)

-------------------------------------------------------------------
Thu Dec 21 17:38:46 CET 2006 - fehr@suse.de

- change encryption method used to LUKS (feature #301787)
- version 2.15.1

-------------------------------------------------------------------
Wed Dec 13 15:19:35 CET 2006 - fehr@suse.de

- change default mount method to MOUNTBY_ID (feature #301385)

-------------------------------------------------------------------
Tue Dec 12 11:36:00 CET 2006 - fehr@suse.de

- real fix for bug #219381

-------------------------------------------------------------------
Mon Dec 11 12:47:33 CET 2006 - fehr@suse.de

- fix wrong order of fstab lines if label is set but device
  formatted (#225705)
- disable evms activation in libstorage if evms_config in control.xml
  is set to false (#224585)
- fix missing parenthesis in ycp (#219381)

-------------------------------------------------------------------
Wed Dec  6 15:09:25 CET 2006 - fehr@suse.de

- fix failing EVMS proposal when container already contains
  volumes named home, root or swap (#224444)
- prevent crash in libstorage if dmraid names is malformed (#223843)

-------------------------------------------------------------------
Tue Dec  5 18:02:11 CET 2006 - fehr@suse.de

- recognize Apple HFS partition also in gpt label (#217986)
- forget about former label when adding a Pv (#221455)
- do not allow partitions crossing maximal supported size
  of disk label (e.g. 2TB for msdos) any more (#217416)
- remove unneeded .la file (#223716)
- make cancel Button in raid type popup work (#222690)

-------------------------------------------------------------------
Mon Dec  4 16:50:17 CET 2006 - fehr@suse.de

- fix resize problem with logical partitions (#216953)
- fix problem handling cciss devices (#219496)
- 2.15.0

-------------------------------------------------------------------
Tue Nov 21 11:49:33 CET 2006 - jsuchome@suse.cz

- show error when password for encrypted partition is too short (#220665)
- 2.14.18

-------------------------------------------------------------------
Fri Nov 17 12:11:27 CET 2006 - schubi@suse.de

- handling raid devices "isw_bgbdheafhf" and "isw_bgbdheafhf_TestRAID"
  as the same Bug 217807

-------------------------------------------------------------------
Thu Nov  2 16:59:44 CET 2006  - fehr@suse.de

- enable Raid/LVM/EVMS/Loop when partition gets called by
  yast2-repair (#215193)
- version 2.14.16

-------------------------------------------------------------------
Tue Oct 31 13:20:33 CET 2006  - fehr@suse.de

- propagate value of Mode::test() to libstorage to avoid problems
  with testsuite
- version 2.14.15

-------------------------------------------------------------------
Mon Oct 30 16:33:30 CET 2006  - fehr@suse.de

- fix missing LVM/EVMS/HOME proposal buttons on empty disk (#215674)
- fix too small boot partition with VM proposal on PPC (#216222)
- version 2.14.14

-------------------------------------------------------------------
Thu Oct 26 13:17:08 CEST 2006 - fehr@suse.de

- map SLES releases to SL releases in Storage::Update (#153576)

-------------------------------------------------------------------
Wed Oct 25 10:47:43 CEST 2006 - fehr@suse.de

- add code to detect mismatch of kernel and modules

-------------------------------------------------------------------
Tue Oct 24 12:20:39 CEST 2006 - fehr@suse.de

- enable special handling for exactly one selected partition in
  target partitioner (#214284)
- version 2.14.13

-------------------------------------------------------------------
Mon Oct 23 11:12:02 CEST 2006 - fehr@suse.de

- change missing sysfs from error to warning to avoid breaking
  packages importing Storage in testmode
- fix bug during deletion of BIOS raid devices (#213594)
- fix mis-detection of swap devices with label set (#206035)
- version 2.14.12

-------------------------------------------------------------------
Tue Oct 17 13:49:57 CEST 2006 - fehr@suse.de

- add patch by Marius Tomaschewski for better logging integration
  with blocxx
- changed default fs for /boot from ext2 to ext3
- version 2.14.11

-------------------------------------------------------------------
Thu Oct 12 15:05:56 CEST 2006 - fehr@suse.de

- fix evms volume initialisation if LVM VGs are present
- activate EVMS volumes before creating EVMS proposal
- fixed problems handling swap in EVMS and conflicts check
- version 2.14.10

-------------------------------------------------------------------
Tue Oct 10 12:49:09 CEST 2006 - fehr@suse.de

- add changes to use new "driver_module" by hwinfo (#211225)
- change default fs to ext3 (feature #301235)
- version 2.14.9

-------------------------------------------------------------------
Fri Sep 29 14:47:59 CEST 2006 - olh@suse.de

- handle amiga paritition tables for Pegasos2 (#141461/feature #300765)
- version 2.14.8

-------------------------------------------------------------------
Thu Sep 28 16:40:05 CEST 2006 - fehr@suse.de

- add more general fix for bug #202346
- version 2.14.7

-------------------------------------------------------------------
Tue Sep 26 19:05:21 CEST 2006 - fehr@suse.de

- fix bug handling resize of partitions with inconsistent windows
  fs (#207878)

-------------------------------------------------------------------
Mon Sep 25 12:37:03 CEST 2006 - fehr@suse.de

- add also driver module ot INITRDMODULES (#206432)
- fix crash while detetcting dmraid devices (#207410)

-------------------------------------------------------------------
Thu Sep 21 13:11:34 CEST 2006 - fehr@suse.de

- fix problem propagating mkfs options to libstorage
- add dir_index option for ext3 formats (feature #301236)
- make dir_index option default for ext3 formats
- fix problem with encryption and noauto (#204942)
- version 2.14.6

-------------------------------------------------------------------
Wed Sep 20 12:25:52 CEST 2006 - fehr@suse.de

- consistently use Partitions::Defaultfs() wherever needed
- fix problem with handling of swap on different disks in
  LVM/EVMS proposal

-------------------------------------------------------------------
Tue Sep 19 13:11:19 CEST 2006 - fehr@suse.de

- fix wrong icon name (#206485)
- add spaces to popup texts (#205097)
- use .local.bash instead of .target.bash in Storage::NumLoopDevices()
- add patch by Lukas to make expert partitioner information level
  configurable (#204111)
- improve help text of expert partitioner (#204111)

-------------------------------------------------------------------
Mon Sep 18 19:36:54 CEST 2006 - fehr@suse.de

- add feature to have LVM/EVMS based proposals
  (feature #193, feature #300169)
- version 2.14.5

-------------------------------------------------------------------
Thu Sep  7 17:29:55 CEST 2006 - fehr@suse.de

- fix inappropriate use of "&product" (#204059)

-------------------------------------------------------------------
Wed Sep  6 13:49:20 CEST 2006 - fehr@suse.de

- change button text in expert partitioner (#203814)
- do not report disks with unsupported disk labels, just mark their
  partition table as readonly (feature #153022)

-------------------------------------------------------------------
Tue Sep  5 18:16:57 CEST 2006 - fehr@suse.de

- add support for partitionable BIOS RAID devices (dmraid)
  feature #100212
- version 2.14.4

-------------------------------------------------------------------
Thu Aug 31 16:32:54 CEST 2006 - fehr@suse.de

- fix bug creating slightly too small partitions and messing up
  LVM size estimations (#202346)

-------------------------------------------------------------------
Tue Aug 15 12:23:04 CEST 2006 - fehr@suse.de

- change text about device removal (#198889)

-------------------------------------------------------------------
Thu Aug 10 15:09:24 CEST 2006 - fehr@suse.de

- make DeviceRealDisk return false for /dev/md (#154915)

-------------------------------------------------------------------
Mon Aug  7 12:19:52 CEST 2006 - fehr@suse.de

- implement concept of unsupported file systems (FATE #100401)
- version 2.14.3

-------------------------------------------------------------------
Wed Aug  2 11:35:37 CEST 2006 - fehr@suse.de

- reset label and mountby state when selecting encrpytion (#194039)
- forbid using fat for /boot on non-IA64 systems (#156758)
- allow data journal mode for ext3 on root fs (#133428)

-------------------------------------------------------------------
Tue Aug  1 11:39:16 CEST 2006 - fehr@suse.de

- remove handling of /etc/raidtab in class EtcRaidtab (#195061)

-------------------------------------------------------------------
Mon Jul 31 16:43:53 CEST 2006 - fehr@suse.de

- improve detection of module dependencies of disks (#195116,#194111)
- try to not suggest hotpluggable disks for installation (#150744)

-------------------------------------------------------------------
Thu Jul 27 17:23:20 CEST 2006 - fehr@suse.de

- fix first available partition number to be 2 on "mac" label (#192080)
- version 2.14.2

-------------------------------------------------------------------
Thu Jul 13 12:49:59 CEST 2006 - fehr@suse.de

- removed obsolete code
- set default label for disks on PPC Mac to "mac" (#192080)
- fix problem handling removal and subsepent adding of device with
  same name to a LVM VG (#186602)
- fix handling of "EFI boot" partition on IA64 (#185478)
- display ntfsresize output in error popup to user (#186640)
- fix error caching state of resizing not possible (#186640)
- allow mount by label and UUID for md devices (#184704)
- fix bug creating and crypting raid devices in same step (#191188)
- version 2.14.1

-------------------------------------------------------------------
Mon Jun 19 16:29:27 CEST 2006 - fehr@suse.de

- adapt to new version of parted (#185024)
- version 2.14.0

-------------------------------------------------------------------
Mon Jun 19 14:12:19 CEST 2006 - fehr@suse.de

- fix problem of removal of created primary parition numbering (#183747)
- fix order of checks for changed geometry and max cyl (#185049)
- version 2.13.69

-------------------------------------------------------------------
Mon Jun 12 17:02:44 CEST 2006 - fehr@suse.de

- handle translation of udev names during update (#182065)
- version 2.13.68

-------------------------------------------------------------------
Tue Jun  6 11:00:11 CEST 2006 - fehr@suse.de

- purge start of newly create partitions thet will be part of LVM or
  EVMS (#179074)
- handle EVMS over MD in Storage::GetRootInitrdModules (#167943)
- version 2.13.67

-------------------------------------------------------------------
Thu Jun  1 10:50:36 CEST 2006 - fehr@suse.de

- fix problem while creating an encrypted loop (#180347)
- fix problem handling used by in EVMS containers
- fix problems with PV removal in LVM (#180411)
- use log level of evms.conf when opening EVMS engine
- fix bugs within EVMS over MD (#167943)
- version 2.13.66

-------------------------------------------------------------------
Tue May 30 17:33:50 CEST 2006 - fehr@suse.de

- add missing dupDash call in LV handling
- fix dm name to lvm name handling in ycp code

-------------------------------------------------------------------
Mon May 29 16:44:57 CEST 2006 - fehr@suse.de

- rename duplicate parameter name in header of Partition.h (#179300)

-------------------------------------------------------------------
Mon May 22 17:09:38 CEST 2006 - fehr@suse.de

- handle container detected by both EVMS and LVM as LVM (#177043)
- version 2.13.65

-------------------------------------------------------------------
Thu May 18 12:31:41 CEST 2006 - fehr@suse.de

- fix sort order of prep partition (#176728)
- add pid to libstorage log lines
- do not try to load hb2 plugin when activating EVMS (#176605)
- version 2.13.64

-------------------------------------------------------------------
Tue May 16 16:09:55 CEST 2006 - fehr@suse.de

- fix bug in handling LVM as root device (#175434)
- fix bugs handling deletion of disk label

-------------------------------------------------------------------
Mon May 15 14:55:54 CEST 2006 - fehr@suse.de

- also soft ignore disks used as cdrom install media (#173214)
- fix handling of unpartitionable devices in XEN
- allow generic dm devices as PVs in LVM VGs
- version 2.13.63

-------------------------------------------------------------------
Thu May 11 15:30:54 CEST 2006 - fehr@suse.de

- fix bug in resizing partitions while others are created (#174826)
- soft ignore disks used as install media in proposal (#173214)
- add preliminary code for multipath detection

-------------------------------------------------------------------
Wed May 10 11:53:39 CEST 2006 - fehr@suse.de

- allow DM device as part of sotware raids
- fix wrong dialog handling when called in repair mode (#173446)
- remove MD based multipathing support
- fix bug in handling whole disks as part of EVMS container (#174294)
- prefer non-native disks on iseries but do not completely
  ignore native disks (#166378)
- version 2.13.62

-------------------------------------------------------------------
Tue May  9 13:14:03 CEST 2006 - fehr@suse.de

- additional fixes for generic dm devices
- version 2.13.61

-------------------------------------------------------------------
Mon May  8 16:12:55 CEST 2006 - fehr@suse.de

- fix wrong warning text on deletion of extended partition (#173406)
- add edd module to INITRD_MODULES if it is loaded
- improve support for generic dm devices
- version 2.13.60

-------------------------------------------------------------------
Fri May  5 14:55:39 CEST 2006 - fehr@suse.de

- patch proofread texts back into ycp
- zero last 32k of volume to be formatted (#164867)
- version 2.13.59

-------------------------------------------------------------------
Wed May  3 08:48:24 CEST 2006 - fehr@suse.de

- disable check for boot size on macs (#170638)
- fix off-by-one max cylinder check (#171872)
- improve handling of unformatted DASD devices (#164930)
- version 2.13.58

-------------------------------------------------------------------
Thu Apr 27 11:46:07 CEST 2006 - fehr@suse.de

- call udevsettle instead of udev.count_events
- remove sole /dev/evms/md/ entries (#170075)
- move /boot lower in mount point proposal list
- prevent raid devices activated by EVMS breaking install (#170080)
- version 2.13.57

-------------------------------------------------------------------
Wed Apr 26 14:13:46 CEST 2006 - fehr@suse.de

- use evms log level from config file
- add needed changes to use md device as EVMS PVs
- fix crash in loop dialog creation
- make help text consistent with dialog text (#157162)
- version 2.13.56

-------------------------------------------------------------------
Tue Apr 25 12:02:54 CEST 2006 - fehr@suse.de

- do not prefer edd links in udev id (#169040)
- cope with obsolete entries in by-uuid and by-label
- version 2.13.55

-------------------------------------------------------------------
Mon Apr 24 16:41:42 CEST 2006 - fehr@suse.de

- fix problem with no valid evms devices at start (#167397)
- fix handling of non-CDL formatted dasds (#164930)
- use same defaults options for formatted fat filesystems as
  for ones mounted automatically (#168646)
- fix problem of mounted detection with mount by UUID (#167960)
- fix problem of removal of LVM LV with /dev/md in name (#165089)
- version 2.13.54

-------------------------------------------------------------------
Thu Apr 20 17:01:34 CEST 2006 - fehr@suse.de

- set minimal reqired boot size to 800k (#162657)
- add entry for debugfs to /etc/fstab (#162214)
- version 2.13.53

-------------------------------------------------------------------
Wed Apr 19 19:29:30 CEST 2006 - fehr@suse.de

- add an improved fix for boot partition proposal on IA64 (#165554)
- fix problem with cciss devices and EVMS (#167397)
- version 2.13.52

-------------------------------------------------------------------
Tue Apr 18 11:10:19 CEST 2006 - fehr@suse.de

- change detection code to produce less debug output with large
  number of disks
- fix detecion problem with large number of SCSI or DASD disks (#165882)
- prevent trashing of volume labels containing / (#166903)
- use "DEVICE partitions" im mdadm.conf (#155120)
- version 2.13.51

-------------------------------------------------------------------
Thu Apr 13 10:58:14 CEST 2006 - fehr@suse.de

- add fix found by Changju Gao for a bug in checking minimal fs size
- version 2.13.50

-------------------------------------------------------------------
Wed Apr 12 13:23:03 CEST 2006 - fehr@suse.de

- handle Apple_Bootstrap like Apple_HFS (#158543)
- trigger udev update on format or label setting (#165192)
- do not try reusing boot partitions on IA64 (#165554)
- try reuse root without home on small disks
- fix problem with xvda disks under XEN
- add fstab entry for sysfs when needed during Update (#165502)

-------------------------------------------------------------------
Tue Apr 11 12:52:41 CEST 2006 - fehr@suse.de

- fix crash when bogus EVMS container is present (#163124)
- fix detection of duplicate lv names
- fix lost setting of crypt passwd when changing lv name (#163983)
- allow partition id 0x06 as boot partition in Prep (#162482)

-------------------------------------------------------------------
Mon Apr 10 18:46:19 CEST 2006 - fehr@suse.de

- fix bug in proposal handling partitions with "max_cyl" set (#158552)
- prevent superfluous boot partition on xen guests (#158552)
- version 2.13.49

-------------------------------------------------------------------
Mon Apr 10 11:16:28 CEST 2006 - fehr@suse.de

- correctly handle Cancel button on loop file creation (#163963)
- automatically use -F 32 on large FAT filesystems
- prevent destruction of target map if key is not there
- make proposal on disk used by LVM possible
- finally fix #159504 for large disks
- version 2.13.48

-------------------------------------------------------------------
Thu Apr  6 15:16:05 CEST 2006 - fehr@suse.de

- fix usage of whole disk in EVMS after removal of disk label (#162945)
- fix problems during enlarging logical partitions (#162766, #162995)
- correctly recognize hfs boot partition on mac (#163706)
- fix handling of devices in subdirectories in EVMS config
- use dasdview, now handle LDL and CDL formatted dasd
- suppresse loop evms compatible volumes (#163601)
- version 2.13.47

-------------------------------------------------------------------
Wed Apr  5 10:41:54 CEST 2006 - fehr@suse.de

- fix missing creation of boot partition in proposal (#163387)
- prevent failing mount/format due to evms usage of partitions (#163951)
- prevent redundant activations of evms entities
- do not use options acl,user_xattr for xfs (#163658)
- fix problem when sharing EVMS container and normal filesystem
  on the same disk
- set up exclude devices list in evms.conf (#162242)
- make setting swap label to empty work (#162884)
- remove obsolete code
- version 2.13.46

-------------------------------------------------------------------
Tue Apr  4 17:56:06 CEST 2006 - fehr@suse.de

- fix handling of cciss device (#162515)

-------------------------------------------------------------------
Mon Apr  3 13:11:32 CEST 2006 - fehr@suse.de

- check if swapon succeeds before using swap partitions (#161335)
- add Storage::RemoveDmMapsTo for usage by bootloader (#162242)
- use correct default fstab options when resuing partition (#162510)
- fix various bugs handling complete disk with mac label (#161751)
- version 2.13.45

-------------------------------------------------------------------
Thu Mar 30 16:37:50 CEST 2006 - fehr@suse.de

- prevent reuse of partitions already used by other entities
- wait for udev activity to be finished after calls to
  "dmsetup remove ..." (#162279)
- version 2.13.44

-------------------------------------------------------------------
Thu Mar 30 15:50:22 CEST 2006 - fehr@suse.de

- fix random crashes during volume removal
- version 2.13.43

-------------------------------------------------------------------
Wed Mar 29 16:32:59 CEST 2006 - fehr@suse.de

- fix problems of EVMS non-EVMS coexistence
- version 2.13.42

-------------------------------------------------------------------
Wed Mar 29 13:34:18 CEST 2006 - fehr@suse.de

- fix logging initialisation in inst-sys
- version 2.13.41

-------------------------------------------------------------------
Tue Mar 28 19:49:50 CEST 2006 - fehr@suse.de

- speed up detection of encryption type on large fs (#158950)
- version 2.13.40

-------------------------------------------------------------------
Tue Mar 28 14:11:53 CEST 2006 - fehr@suse.de

- prevent endless loop when computing proposal (#161288)
- add code to support xen devices (#151233)
- version 2.13.39

-------------------------------------------------------------------
Mon Mar 27 16:01:06 CEST 2006 - fehr@suse.de

- add script to create 65-cdrom.rules
- parted supports now flag raid on mac disklabel (#160084)
- fix handling of partition flagged primary in proposal (#158771)
- fix removal of existing boo partitions on ppc (#57903)
- version 2.13.38

-------------------------------------------------------------------
Thu Mar 23 18:00:26 CET 2006 - fehr@suse.de

- disable/enable voluem handling in hal while partitioner is
  running (#153241)
- use lazy initialisation of libstorage in Storage.ycp (#143231)
- version 2.13.37

-------------------------------------------------------------------
Wed Mar 22 15:01:49 CET 2006 - fehr@suse.de

- skip udev rules lines with empty path id (#159970)
- check for confilcts with vg name and /dev content (#160073)
- make libstorage handle dashes in LVM name correctly (#148957)

-------------------------------------------------------------------
Tue Mar 21 18:35:47 CET 2006 - fehr@suse.de

- make xfs use the same default fstab options than other fs (#153127)
- prevent possibly overlapping partitons during resize (#159108)
- fix wrong handling when resetting a mount point (#155623)
- prevent hang in pvcreate on md device (#152738)
- prevent YaST2 from activating inactive loop device it has no
  password for (#148124)
- prevent wrong detecion of fstab content id udev id is empty
  (#157828)

-------------------------------------------------------------------
Mon Mar 20 19:36:45 CET 2006 - fehr@suse.de

- fix setting empty label on xfs (#156985)
- skip setting raid type on mac disklabel, it fails (#134652)
- prevent having unused disk space after proposals (#159504)
- sort proposed created partitions to make manual changes more
  easily (#158237)
- clear partition table if using whole disk as PV, LVM tools
  are confused by gpt disk label (#156984)

-------------------------------------------------------------------
Thu Mar 16 20:03:18 CET 2006 - fehr@suse.de

- fix problems with evms_access (#154379)
- 2.13.36

-------------------------------------------------------------------
Wed Mar 15 16:23:07 CET 2006 - fehr@suse.de

- add changes needed to support added edd by-id link (#82867)

-------------------------------------------------------------------
Tue Mar 14 17:44:49 CET 2006 - fehr@suse.de

- Consolidate fix by ug with my fix for #148352
- add ocfs2 and ntfs to fs list in EvmsAccess.cc
- only call updateFsData() in Disk::doCreate if format is set to
  false, this should make the recent changes in handling fs and
  detected_fs in Volume::getFsData() obsolete (#144595)
- remove /data mount points (#152201)
- prevent wrong default mount point for swap in LVM LV (#156669)

-------------------------------------------------------------------
Thu Mar 11 16:20:12 MST 2006 - cgao@novell.com

- Stopped adding "deleted" win partitions (#153646+#153714)
- Initialized fs in  Volume::getFsData() (#155470)
- 2.13.35

-------------------------------------------------------------------
Fri Mar 10 12:43:33 CET 2006 - locilka@suse.cz

- patch proofread texts back into ycp
- 2.13.34

-------------------------------------------------------------------
Fri Mar 10 10:38:32 CET 2006 - cihlarov@suse.cz

- extended help for volume label (#149047)

-------------------------------------------------------------------
Thu Mar  2 16:37:50 MST 2006 - cgao@novell.com

- made Volume::getFsData not overriding fs types (#153646+#153714)
- updated BuildRequires
- 2.13.33

-------------------------------------------------------------------
Thu Mar  2 17:48:18 CET 2006 - ug@suse.de

- fstab fixed for floppy (#152078)
- 2.13.32

-------------------------------------------------------------------
Tue Feb 28 16:19:35 MST 2006 - cgao@novell.com

- made checking of "/home" conditional (#150195)
- 2.13.31

-------------------------------------------------------------------
Thu Feb 23 17:06:19 CET 2006 - ug@suse.de

- reverted fix for #144595 comment #16
  it breaks partitioning in some cases
- 2.13.30

-------------------------------------------------------------------
Tue Feb 21 14:16:48 CET 2006 - ug@suse.de

- fix for the fix for reusing old partitions in autoyast
- 2.13.29

-------------------------------------------------------------------
Mon Feb 20 17:04:12 CET 2006 - ug@suse.de

- 2.13.28

-------------------------------------------------------------------
Mon Feb 20 15:47:15 CET 2006 - ug@suse.de

- fix for reusing old partitions in autoyast

-------------------------------------------------------------------
Sun Feb 19 18:35:12 CET 2006 - jsrain@suse.de

- exclude controller.desktop on S/390 (#151107)
- 2.13.27

-------------------------------------------------------------------
Fri Feb 10 11:48:52 CET 2006 - fehr@suse.de

- handle controller-dependent modules (#145827)
- 2.13.26

-------------------------------------------------------------------
Tue Feb  7 20:28:13 CET 2006 - fehr@suse.de

- create 65-cdrom.rules also during update from 10.0 (#148525)
- prevent duplicated warning about BIOS raid
- 2.13.25

-------------------------------------------------------------------
Tue Feb  7 14:58:48 CET 2006 - fehr@suse.de

- tweak debug output
- fix detection of filesystems mounted by label or uuid (#148374)
- dissallow "/" in label name (#148374)
- 2.13.24

-------------------------------------------------------------------
Mon Feb  6 11:24:19 CET 2006 - fehr@suse.de

- add patch from Olaf for inst_predisk.ycp (#144773)
- remove calls to "/usr/sbin/gen-hwcfg-disk.sh" (#148244)
- use %{perl_vendorarch} in path to LibStorage.so
- prevent shifted names of logical partitions confuse
  Storage::SetTargetMap (#148352)
- add win mount points also when selecting certain disk (#146464)
- 2.13.23

-------------------------------------------------------------------
Fri Feb  3 14:45:46 CET 2006 - fehr@suse.de

- fix bug with accumulating mount point in import fstab (#147358)
- rearrange layout of fstab options dialog to save two lines (#147378)

-------------------------------------------------------------------
Thu Feb  2 16:38:40 CET 2006 - fehr@suse.de

- fix bug with duplicated logical part number (#147620)
- add code that favors removal of plain linux partitions in proposal
- add code that tries harder to reuse existing partitions if possible
- 2.13.22

-------------------------------------------------------------------
Wed Feb  1 10:34:41 CET 2006 - fehr@suse.de

- enable XFS support in UI again (#144595)
- check for install disks with non-gpt label in IA64 (#147196)
- fix invalid check when creating partitions (#147243)
- do not make boot partition increasable (#147244)
- rescan newly created partition for filesystem signature (#144595)
- fix problem with empty disk in target partitioner (#145326)

-------------------------------------------------------------------
Tue Jan 31 17:55:56 CET 2006 - fehr@suse.de

- use env var LIBHD_HDDB_DIR when calling "hwinfo --map" (#120079)
- add missing text macro _() in custom_part_dialogs.ycp (#145412)
- fix possible wrong order of mount commands (#146838)

-------------------------------------------------------------------
Mon Jan 30 13:48:33 CET 2006 - fehr@suse.de

- fix disabled LVM LVs when using read fstab (#145928)
- fix problem creating partitions if first partition small (#144520)
- replace all deprecated ycp find calls with search
- 2.13.21

-------------------------------------------------------------------
Thu Jan 26 18:18:57 CET 2006 - fehr@suse.de

- make properties of not-yet-created cryptoloop partition editable
  (#130979)
- 2.13.20

-------------------------------------------------------------------
Wed Jan 25 16:28:22 CET 2006 - fehr@suse.de

- initialize dasd geometry in constructor
- fix missing Popup when deleting/resizing partitions on readonly
  partition tables
- prevent possible problem with ycp interface to readFstab (#145123)
- fix proposal to also suggest resizing of win partitions (#145122)
- add lost win mount points in proposal again (#144767)
- fix detection of present loop devices, onknown to YaST2 (#141949)
- show popup while crypto type detection is running (#139364)

-------------------------------------------------------------------
Tue Jan 24 18:11:48 CET 2006 - fehr@suse.de

- prevent invalid popup about changed fsid when reusing EFI parition
  on IA64 (#144576)
- prevent "division by zero" in do_proposal_flexible.ycp for reuse

-------------------------------------------------------------------
Mon Jan 23 15:54:09 CET 2006 - fehr@suse.de

- prevent buggy popup in S390 (#144680)
- no entries for cdrom, zip and floppies in fstab any more (#144636)
- since there are no fstab entries any more, drop cdrom client
- patch proofread tests back into ycp
- make proposal on empty disk work again (#144517)
- make libstorage popups visible later and only during installation
  and when calling "yast2 disk" (#121698)
- 2.13.19

-------------------------------------------------------------------
Thu Jan 19 17:27:21 CET 2006 - fehr@suse.de

- fix bugs in proposal for PPC Prep (#144046)
- 2.13.18

-------------------------------------------------------------------
Wed Jan 18 10:27:22 CET 2006 - fehr@suse.de

- ignore readonly disks and all disks on S390 for proposal
- do never go into special one partition mode when whole disk
  selected in inst_target_part
- add code that handles adding USB modules to initrd if root fs
  is on usb-storage (#66733)
- allow mount by label for swap partitions (#128694)

-------------------------------------------------------------------
Tue Jan 17 16:51:49 CET 2006 - fehr@suse.de

- add detection of Microsoft reserved partition on GPT (#143333)
- fix invalid handling of abort button (#143236)
- make popups with invalid partitions show up again (#135575)
- 2.13.17

-------------------------------------------------------------------
Mon Jan 16 20:01:24 CET 2006 - fehr@suse.de

- fix proposal for VSCSI disks (bugzilla #57903/FATE 110079)
- disable XFS support in YaST2 UI (see FATE 110218)
- 2.13.16

-------------------------------------------------------------------
Mon Jan 16 18:18:15 CET 2006 - fehr@suse.de

- proposal creates separate /home partition if possible (FATE 300336)
- 2.13.15

-------------------------------------------------------------------
Wed Jan 11 16:12:51 CET 2006 - fehr@suse.de

- allow empty field in swap priority fstab option (#142011)

-------------------------------------------------------------------
Mon Jan  9 15:14:37 CET 2006 - fehr@suse.de

- do not call module s390-disk-controller any more (#140936)
- 2.13.14

-------------------------------------------------------------------
Thu Dec 22 18:55:54 CET 2005 - fehr@suse.de

- change target partitioner to be much more flexible (#94965)
- allow configurable creation of separate fs for /home (FATE 300336)
  in target partitioner

-------------------------------------------------------------------
Mon Dec 19 12:36:40 CET 2005 - fehr@suse.de

- patch proofread texts back into ycp
- 2.13.13

-------------------------------------------------------------------
Thu Dec 15 16:00:48 CET 2005 - fehr@suse.de

- allow disk devices without partitions as PVs with EVMS and LVM
- fix various bugs caused by conflicts between EVMS and LVM
- 2.13.12

-------------------------------------------------------------------
Wed Dec 14 16:53:01 CET 2005 - fehr@suse.de

- improve coexistence of EVMS with non-EVMS
- 2.13.11

-------------------------------------------------------------------
Mon Dec 12 11:44:11 CET 2005 - fehr@suse.de

- fix bug while resizing a fs with inactive mount point (#139581)

-------------------------------------------------------------------
Thu Dec  8 09:50:02 CET 2005 - fehr@suse.de

- fix problem with more than 24 windows partitions (#137364)
- add infrastructure code for support of mount by udev path/id

-------------------------------------------------------------------
Thu Dec 01 12:17:29 CET 2005 - arvin@suse.de

- adapted to new yast2-core

-------------------------------------------------------------------
Thu Nov 24 10:05:40 CET 2005 - arvin@suse.de

- changed cdrom udev rules filename (bug #135342)

-------------------------------------------------------------------
Wed Nov 16 15:54:51 CET 2005 - arvin@suse.de

- wait for udev after modifying partition flags (bug #120371)

-------------------------------------------------------------------
Thu Nov 10 16:55:54 CET 2005 - fehr@suse.de

- improve handling of EVMS with partitions added/removed
- add patch by Uwe Gansert for AutoYaST
- prevent setting partition id on gpt partitions (#120371)
- 2.13.8

-------------------------------------------------------------------
Mon Nov  7 12:19:31 CET 2005 - fehr@suse.de

- add handling of EVMS configuration in ycp and libstorage
- 2.13.7

-------------------------------------------------------------------
Wed Nov 02 15:56:44 CET 2005 - arvin@suse.de

- use namespace storage almost everywhere in libstorage (bug
  #131530)
- 2.13.6

-------------------------------------------------------------------
Thu Oct 27 15:46:26 CEST 2005 - arvin@suse.de

- don't used first partition of mac disks in proposal (bug #93911)

-------------------------------------------------------------------
Tue Oct 25 11:08:57 CEST 2005 - arvin@suse.de

- set readonly flag on disks with unsupported partition table type
  (bug #121698)
- fixed unsetting of readonly flag for disks

-------------------------------------------------------------------
Wed Oct 19 12:10:50 CEST 2005 - fehr@suse.de

- fix bug when sda and sdap is present (#129021)
- ignore disk label type "loop" known by parted on disks (#129021)

-------------------------------------------------------------------
Thu Oct  6 18:11:06 CEST 2005 - fehr@suse.de

- Add capability to partition DASD devices
- 2.13.3

-------------------------------------------------------------------
Wed Oct  5 17:32:38 CEST 2005 - fehr@suse.de

- Fix problem with partitioning on gpt disks (#120371)

-------------------------------------------------------------------
Tue Oct  4 11:32:13 CEST 2005 - fehr@suse.de

- Add warning when system mount point is mountable by user (#119637)
- fix bug handling completely empty disk (#119534)

-------------------------------------------------------------------
Thu Sep 29 11:42:58 CEST 2005 - fehr@suse.de

- Change Cancel-Button to "Skip" in crypt update dialog (#104591)
- disable installation related check in repair mode (#119179)
- reinit libstorage always on S390 since dasds get loaded
- 2.13.2

-------------------------------------------------------------------
Tue Sep 27 17:36:31 CEST 2005 - fehr@suse.de

- fix cdrom handling dialog when hardware gets removed from the
  system (#118673)
- fix problem when resizing partitions not starting on a cylinder
  boundary (#117691)

-------------------------------------------------------------------
Mon Sep 26 15:40:18 CEST 2005 - fehr@suse.de

- make partitions detection on S390 work
- 2.13.1

-------------------------------------------------------------------
Thu Sep 22 12:55:28 CEST 2005 - fehr@suse.de

- make modules cdrom and controller close when getting cancel
  request (#118233)

-------------------------------------------------------------------
Tue Sep 20 13:58:44 CEST 2005 - arvin@suse.de

- tagged some configuration options with <tt> in help text
  (bug #117766)

-------------------------------------------------------------------
Tue Sep 20 10:40:32 CEST 2005 - fehr@suse.de

- fix bug in extending unused swap LVM LV (#83482)
- make libstorage proceed even if unexpected lines are found in
  /etc/fstab (#116949)
- handle async device creation in inst-sys as in running system
- 2.13.0

-------------------------------------------------------------------
Wed Sep 14 11:45:07 CEST 2005 - fehr@suse.de

- handle existing label correctly when changing fs type of a
  partition (#116267)
- 2.12.30

-------------------------------------------------------------------
Mon Sep 12 12:14:00 CEST 2005 - fehr@suse.de

- add missing modprobe to fs module when detecring encryption type
  (#113524)
- fix problem occuring when disk geomery seen by parted changes
  (#115578)
- use stat instead of access in waitForDevice to make the call
  succeed also as non-root
- 2.12.29

-------------------------------------------------------------------
Fri Sep  9 02:08:50 CEST 2005 - ro@suse.de

- do not waitForDevice forever

-------------------------------------------------------------------
Thu Sep  8 18:47:35 CEST 2005 - fehr@suse.de

- add another kludge to work around (#115330)
- call blockdev --rereadpt to work around grub problems with newly
  created extended partition (#115330)
- add calls to check for device node existence and udev activity
  (#112958)
- 2.12.28

-------------------------------------------------------------------
Wed Sep  7 19:08:37 CEST 2005 - fehr@suse.de

- fix bug with creating too large partition in some cases (#115330)
- added changes in cdrom handling need because of bug #105682
- 2.12.27

-------------------------------------------------------------------
Tue Sep  6 15:42:09 CEST 2005 - fehr@suse.de

- fix bug handling newly created crypted partitions (#114520)
- fix creation of encrypted file based loop devices
- fix size determination of file based loop devices (#113322)
- 2.12.26

-------------------------------------------------------------------
Mon Sep  5 12:46:36 CEST 2005 - fehr@suse.de

- prevent usage of too large cylinder number as end of partition (#113853)
- add explanation for "*" in expert partitioner (#113826)
- fix detection of labels containing blanks (#113824)
- add caching of freeInfo to libstorage (#113726)
- make disk detection work also with manual=1 (#115234)
- prevent broken fstab lines when calling cdrom module (#115159)
- fix reading fstab with entries mounted by label or uuid (#114623)
- fix handling of encrypted LVs in instsys (#114219)
- 2.12.25

-------------------------------------------------------------------
Wed Aug 31 10:45:29 CEST 2005 - fehr@suse.de

- fix GetWinPrimPartitions to only return non-Linux entries (#114333)
- 2.12.24

-------------------------------------------------------------------
Thu Aug 25 10:35:12 CEST 2005 - fehr@suse.de

- abort installations if error returned by CommitChanges (#112768)
- fix layout for crypted fs dialogs (#112897)
- be more verbose in error popup if possible (#112902)
- fix crash during handling of extended partition (#112913)
- 2.12.23

-------------------------------------------------------------------
Wed Aug 24 10:59:42 CEST 2005 - fehr@suse.de

- do win detection properly even if ntfresize returns error (#106750)
- add hfs support to libstorage (#105018)

-------------------------------------------------------------------
Mon Aug 22 15:46:17 CEST 2005 - fehr@suse.de

- add /boot as possible mount point if raid type is "raid1" (#105718)
- make checks for partition table consistency less strict (#105612)
- make changes needed for Compaq CCISS controllers (#105514)
- fix bug preventing LVM over MD from working (#105728)
- 2.12.22

-------------------------------------------------------------------
Fri Aug 19 11:30:47 CEST 2005 - arvin@suse.de

- improved initialisation of libstorage callbacks (bug #105562)

-------------------------------------------------------------------
Thu Aug 18 20:00:48 CEST 2005 - fehr@suse.de

- check for mounted LV before removing LVM LV (#105205)
- do not remove backups when re-reading partition table (#105438)
- avoid to hit parted bug when creating logical partitions (#105441)
- fix crash during raid handling in installed system (#105387)
- 2.12.20

-------------------------------------------------------------------
Wed Aug 17 12:53:31 CEST 2005 - fehr@suse.de

- fix check for boot size with raid (bug #104931)
- use recursive removal for with Storage::SetTargetMap (bug #104929)
- fix bugs regarding recursive removal of md devices (bug #104929)
- improve layout in inst_part_proposal.ycp (#102981)
- fix detection of BSD disk labels (#104939)
- fix wrong value in FileSystems::LabelLength (#105180)
- fixes to make update with crypted partitions work (#105020)
- 2.12.19

-------------------------------------------------------------------
Tue Aug 16 11:47:09 CEST 2005 - fehr@suse.de

- prevent access to nonexistent cdrom index (bug #104654)
- use relaxed checking when creating partitions (bug #104583)
- 2.12.18

-------------------------------------------------------------------
Mon Aug 15 11:03:02 CEST 2005 - arvin@suse.de

- fixed segfault on PPC (bug #104561)
- fixed BarGraph size in lvm config dialog (#104432)
- fixed layout of controller dialog (bug #104335)
- merged proofread texts
- improved help-text for cryptofs password query (bug #104441)
- 2.12.17

-------------------------------------------------------------------
Wed Aug 10 14:17:09 CEST 2005 - fehr@suse.de

- cope with device mapper names created in /dev (#103127)
- fix Storage::GetMountPoints for LVM devices (#103134)
- 2.12.16

-------------------------------------------------------------------
Wed Aug 10 12:30:31 CEST 2005 - arvin@suse.de

- fixed detection of mac partition table (bug #103129)

-------------------------------------------------------------------
Tue Aug  9 15:28:17 CEST 2005 - fehr@suse.de

- switch udev processing off while comitting changes

-------------------------------------------------------------------
Tue Aug 09 10:43:48 CEST 2005 - arvin@suse.de

- fixed swap creation in auto proposal (bug #102415)
- set BLKID_SKIP_CHECK_MDRAID in blkid-call (#100530)
- fix problem of wrong execution order in Storage::commitPair()
- fix possible crash when using deleted iterator element (#97583)
- 2.12.15

-------------------------------------------------------------------
Thu Aug  4 18:10:24 CEST 2005 - fehr@suse.de

- make libstorage cope with swap activated by linuxrc (#100680)
- 2.12.14

-------------------------------------------------------------------
Thu Aug 04 11:45:16 CEST 2005 - arvin@suse.de

- make libstorage callbacks usable from ycp
- implemented callback functions in ycp

-------------------------------------------------------------------
Wed Aug  3 12:18:07 CEST 2005 - fehr@suse.de

- fix check for contiguous partitions (#100417)
- add Storage::SetRecursiveRemoval needed by autoyast
- fix memory hole in removeBackupState
- add function to rescan all storage objects

-------------------------------------------------------------------
Thu Jul 28 10:58:26 CEST 2005 - fehr@suse.de

- updated desktop files
- patch proofread texts back into code
- changes for new parted 1.6.23 (unit command)
- fix bugs in handling resizing between libstorage and ycp code
- 2.12.13

-------------------------------------------------------------------
Wed Jul 27 11:28:26 CEST 2005 - fehr@suse.de

- get fs capabilities from libstorage
- extend check for minimal filesystem size (#74341)
- 2.12.12

-------------------------------------------------------------------
Tue Jul 26 17:57:04 CEST 2005 - fehr@suse.de

- implement reading /etc/fstab and fix bug #67377

-------------------------------------------------------------------
Tue Jul 26 10:29:34 CEST 2005 - fehr@suse.de

- fix problem in lvm_config client
- 2.12.11

-------------------------------------------------------------------
Mon Jul 25 16:31:58 CEST 2005 - fehr@suse.de

- fix problem handling uninitialized disks (#98261)
- fix function Storage::AdaptResize
- remove obsolete functions from Storage
- 2.12.10

-------------------------------------------------------------------
Thu Jul 21 15:32:58 CEST 2005 - fehr@suse.de

- add Storage::ActivateHld to replace former SCR functionality
- fix bug #97573

-------------------------------------------------------------------
Thu Jul 21 12:12:06 CEST 2005 - arvin@suse.de

- removed agents and clients superseded by libstorage
- 2.12.9

-------------------------------------------------------------------
Tue Jul 19 11:39:32 CEST 2005 - arvin@suse.de

- added default constructors to structures of libstorage interface

-------------------------------------------------------------------
Thu Jul 14 14:15:04 CEST 2005 - fehr@suse.de

- from now on based on libstorage
- 2.12.7

-------------------------------------------------------------------
Tue May 24 11:10:30 CEST 2005 - fehr@suse.de

- make it compile with new compiler
- 2.12.6

-------------------------------------------------------------------
Thu May 19 13:08:53 CEST 2005 - fehr@suse.de

- prevent handling id of all dos partitions as "Win95 FAT32" (#84552)

-------------------------------------------------------------------
Mon May 16 10:36:12 CEST 2005 - jsrain@suse.cz

- renamed 'default' variable

-------------------------------------------------------------------
Tue May 10 15:01:48 CEST 2005 - arvin@suse.de

- generate libstorage bindings for ycp

-------------------------------------------------------------------
Wed Apr 27 17:57:25 CEST 2005 - fehr@suse.de

- libstorage uses now blocxx for logging
- 2.12.4

-------------------------------------------------------------------
Wed Apr 27 16:26:52 CEST 2005 - jsrain@suse.cz

- added storage_finish.ycp client

-------------------------------------------------------------------
Fri Apr 22 13:20:26 CEST 2005 - mvidner@suse.cz

- Do not use "default" as an identifier.

-------------------------------------------------------------------
Thu Apr 21 12:13:19 CEST 2005 - fehr@suse.de

- change also first field of usbdevfs fstab entry (#78959)

-------------------------------------------------------------------
Tue Apr 19 11:14:52 CEST 2005 - jsrain@suse.cz

- updated to new interface of ProductFeatures.ycp
- 2.12.3

-------------------------------------------------------------------
Tue Apr 12 12:31:24 CEST 2005 - arvin@suse.de

- Merged 9.3-branch 21937:22980 to the trunk
- 2.12.2

-------------------------------------------------------------------
Mon Apr 11 14:21:17 CEST 2005 - fehr@suse.de

- changes for new EVMS 2.5.x and GCC4
- 2.12.1

-------------------------------------------------------------------
Tue Mar 29 19:07:53 CEST 2005 - fehr@suse.de

- fix detection of loop encryption to distinguish between
  twofish256 via cryptoloop or via old loop_fish2
- version 2.11.31

-------------------------------------------------------------------
Thu Mar 24 16:42:46 CET 2005 - fehr@suse.de

- added reverted the changes in 2.11.29 again, so 2.11.30 is the
  same as 2.11.28

-------------------------------------------------------------------
Thu Mar 24 16:18:03 CET 2005 - fehr@suse.de

- revert to loop_fish2 based encryption NOT cryptoloop
- version 2.11.29

-------------------------------------------------------------------
Thu Mar 24 10:10:56 CET 2005 - fehr@suse.de

- patch yast2-storage-crypt92.patch from Goldmaster into CVS
- correctly add cryptoloop to MODULES_LOADED_ON_BOOT (#74441)
- version 2.11.28

-------------------------------------------------------------------
Wed Mar 23 14:49:35 CET 2005 - fehr@suse.de

- change cryptotype "twofish256" to "twofish" during update
  from <= 9.2 (#73818)
- version 2.11.27

-------------------------------------------------------------------
Wed Mar 23 13:14:30 CET 2005 - fehr@suse.de

- fix wrong creation of Raid Button instead of Loop (#74337)
- version 2.11.26

-------------------------------------------------------------------
Tue Mar 22 12:01:01 CET 2005 - fehr@suse.de

- use ID=... instead of PLACE=... in udev cdrom.rules (#74075)
- version 2.11.25

-------------------------------------------------------------------
Mon Mar 21 11:40:24 CET 2005 - fehr@suse.de

- treat Solaris (0xbf)  partitions like FreeBSD partitions (#66983)
- version 2.11.24

-------------------------------------------------------------------
Tue Mar 15 11:13:24 CET 2005 - fehr@suse.de

- disable creation of jfs filesystems
- make reiserfsck output less verbose
- version 2.11.23

-------------------------------------------------------------------
Mon Mar 14 14:25:08 CET 2005 - fehr@suse.de

- prevent proposals with invalid logical partitions (#72154)
- abort because of swap conflict before partitioning (#72193)
- version 2.11.22

-------------------------------------------------------------------
Mon Mar 14 12:39:24 CET 2005 - arvin@suse.de

- better validation of lvm vg name (bug #71954)

-------------------------------------------------------------------
Mon Mar 14 12:23:16 CET 2005 - fehr@suse.de

- prevent translated texts in disk name (#71109)
- enable xfs on ppc again (#72404)

-------------------------------------------------------------------
Thu Mar 10 11:11:08 CET 2005 - fehr@suse.de

- make resize mount possible if device has been renamed due to
  partition removal
- fix references to partitions in lvm and evms data after
  partition removal (#71822)
- create cdrom and floppy fstab entries with "noauto" (#66671)
- 2.11.21

-------------------------------------------------------------------
Wed Mar  9 15:19:51 CET 2005 - fehr@suse.de

- change entries for udev rules file for cdroms (#71780)

-------------------------------------------------------------------
Wed Mar  2 10:58:05 CET 2005 - fehr@suse.de

- change crypto handling to load modules manually (#66370)
- patch proofread texts back into ycp
- 2.11.20

-------------------------------------------------------------------
Tue Mar  1 11:40:51 CET 2005 - fehr@suse.de

- treat BEOS partitions like FreeBSD partitions (#66983)
- prevent possibility to get into inconstent mode settings
- 2.11.19

-------------------------------------------------------------------
Mon Feb 28 13:21:51 CET 2005 - fehr@suse.de

- fix bug when reading /etc/fstab in expert partitioner (#66370)
- 2.11.18

-------------------------------------------------------------------
Thu Feb 24 18:09:07 CET 2005 - fehr@suse.de

- statfs will not work on /tmp any more disabled check for full fs
- 2.11.17

-------------------------------------------------------------------
Thu Feb 24 17:32:38 CET 2005 - fehr@suse.de

- add handling of udev config file cdrom.rules (#65977)
- 2.11.16

-------------------------------------------------------------------
Wed Feb 23 14:33:29 CET 2005 - mvidner@suse.cz

- Added default focus to OK in FS options dialog and fstab dialog.
- 2.11.15

-------------------------------------------------------------------
Tue Feb 22 14:02:18 CET 2005 - fehr@suse.de

- fix possible problems when partitions proposal suggests removal
  of partition with lvm VG on it (#65870)
- 2.11.14

-------------------------------------------------------------------
Mon Feb 21 16:48:42 CET 2005 - fehr@suse.de

- fix problem detecting resizable windows partition
- 2.11.13

-------------------------------------------------------------------
Mon Feb 21 12:39:32 CET 2005 - fehr@suse.de

- prevent failing resize if reiserfs is not clean (#64084)
- 2.11.12

-------------------------------------------------------------------
Wed Feb  9 17:12:19 CET 2005 - fehr@suse.de

- prevent messages about open fds in lvm agent (#50645)

-------------------------------------------------------------------
Mon Feb  7 14:14:09 CET 2005 - fehr@suse.de

- patch proofread texts back into ycp
- 2.11.11

-------------------------------------------------------------------
Thu Jan 27 18:33:27 CET 2005 - fehr@suse.de

- fix placement of active line after partition deletion (#48800)
- 2.11.10

-------------------------------------------------------------------
Tue Jan 25 12:23:08 CET 2005 - fehr@suse.de

- adapt lvm_config_ui.ycp to new function signature
- remove calls to lookup and select in lvm_config_ui.ycp
- 2.11.9

-------------------------------------------------------------------
Mon Jan 24 17:02:46 CET 2005 - nashif@suse.de

- Set arguments according to new installation workflow interface
- 2.11.8

-------------------------------------------------------------------
Wed Jan 19 15:48:34 CET 2005  - fehr@suse.de

- fix compiler warning of gcc4

-------------------------------------------------------------------
Tue Jan 18 13:12:14 CET 2005  - fehr@suse.de

- add possibility to set inode size for ext2 filesystems (#49870)
- 2.11.7

-------------------------------------------------------------------
Tue Jan 18 10:18:41 CET 2005 - arvin@suse.de

- added check.boot (bug #49812)

-------------------------------------------------------------------
Thu Jan 13 14:51:03 CET 2005  - fehr@suse.de

- fix bug with usage of uninitialised variables (#49802)

-------------------------------------------------------------------
Wed Jan 12 15:54:34 CET 2005  - fehr@suse.de

- fix bug in flexible proposal code (#48856)
- fix removal of fs label if fs is not formatted (#49231)

-------------------------------------------------------------------
Wed Nov 24 11:14:29 CET 2004  - fehr@suse.de

- Increase minimal boot size to 64MB (#48461)

-------------------------------------------------------------------
Thu Nov 18 12:22:57 CET 2004 - fehr@suse.de

- Fix problem with resizing in ncurses UI (#47838)

-------------------------------------------------------------------
Wed Nov 10 13:01:15 CET 2004 - fehr@suse.de

- make crypt passwd len in help text variable (#48115)

-------------------------------------------------------------------
Thu Nov  4 09:18:01 CET 2004 - fehr@suse.de

- remove subdir libstorage from BUILD
- 2.11.5

-------------------------------------------------------------------
Wed Nov  3 15:51:48 CET 2004 - fehr@suse.de

- fix various warnings and errors of new interpreter
- fix bug while updating /etc/cryptotab (#47881)
- 2.11.4

-------------------------------------------------------------------
Tue Nov  2 13:14:18 CET 2004 - fehr@suse.de

- fix default FAT mount points to use utf8=true (#45085)
- fix problem resizing partitions with more than 15 Gig free (#47744)
- 2.11.3

-------------------------------------------------------------------
Tue Oct 26 17:27:46 CEST 2004 - fehr@suse.de

- add changes needed for new Mode/Arch/...
- 2.11.2

-------------------------------------------------------------------
Tue Oct 19 16:24:52 CEST 2004 - jsrain@suse.cz

- fixed parameters of y2error/y2debug/... builtins
- added missing includes to makefs client
- 2.11.1

-------------------------------------------------------------------
Tue Oct 12 12:49:57 CEST 2004 - fehr@suse.de

- Prevent adding of NSS pools to /etc/fstab (#46979)

-------------------------------------------------------------------
Mon Oct 11 15:11:25 CEST 2004 - jsrain@suse.cz

- adapted to functional interface of Arch.ycp

-------------------------------------------------------------------
Wed Oct  6 10:10:29 CEST 2004 - fehr@suse.de

- fix raid warning to catch all cases (#46881)
- suppress raid warning if raid type is raid1 (#46881)
- drop header image in lvm configuration client (#46904)
- 2.11.0

-------------------------------------------------------------------
Wed Sep 29 16:26:28 CEST 2004 - fehr@suse.de

- fix device for root fs returned in Partitions::CurMounted in
  case of LABEL= or UUID= used for root fs in /etc/fstab (#45119)
- 2.10.22

-------------------------------------------------------------------
Tue Sep 28 17:23:42 CEST 2004 - fehr@suse.de

- fix wrong sort oder in expert partitioner (#46289)
- fix wrong handling of removed VGs in lvm config client (#46333)
- 2.10.21

-------------------------------------------------------------------
Mon Sep 27 18:31:07 CEST 2004 - fehr@suse.de

- fix wrong handling of LABEL and UUID in DeviceRealDisk (#46154)
- do not add iocharset=utf8 for jfs filesystems any more (#45986)
- make GetDiskPartition/GetDeviceName cope with pure disk names (#44286)
- fix updating of cdrom symlinks when disk names change (#44286)
- prevent ntfsresize error Popup during initialisation (#46118)
- fix syntax error in write_fstab.ycp
- 2.10.20

-------------------------------------------------------------------
Thu Sep 23 17:10:14 CEST 2004 - fehr@suse.de

- fix default state of crypt radiobutton (#45921)
- fix wrong encryption type in /etc/cryptotab (#45921)
- 2.10.19

-------------------------------------------------------------------
Wed Sep 22 13:11:58 CEST 2004 - fehr@suse.de

- set passno field for unknown filesystems to 0 (#45299)
- place calls to SetDesktopIcon where they work (#45714)

-------------------------------------------------------------------
Tue Sep 21 11:58:55 CEST 2004 - fehr@suse.de

- fix handling of Cancel-Button in crypt passwd dialog (#45133)
- copy set softraid flag into target map
- 2.10.18

-------------------------------------------------------------------
Mon Sep 20 12:01:36 CEST 2004 - fehr@suse.de

- add "gid=users" and "users" to known fstab options
- fix Storage::DeviceRealDisk() to work for LVM devices (#45635)
- change cdrom symlink content if disk devices change names (#44315)
- call /usr/sbin/gen-hwcfg-disk.sh at end of update/install (#44286)
- 2.10.17

-------------------------------------------------------------------
Thu Sep 16 18:19:55 CEST 2004 - fehr@suse.de

- fix mapping of LVM devices to device mapper names (#44973)
- 2.10.16

-------------------------------------------------------------------
Wed Sep 15 17:37:33 CEST 2004 - fehr@suse.de

- adapt texts for display in installed system (#45173)
- add list of unallowed crypt mount points (#45082)

-------------------------------------------------------------------
Mon Sep 13 10:19:49 CEST 2004 - fehr@suse.de

- fix confusing texts in target partitioner (#45126)
- fix handling of unselected option in inst_target_selection.ycp (#45113)
- fix removal of root fstab entry of root fs is LVM LV (#44973)
- 2.10.15

-------------------------------------------------------------------
Thu Sep  9 09:19:10 CEST 2004 - fehr@suse.de

- Allow dots in device names of disk

-------------------------------------------------------------------
Wed Sep  8 16:03:16 CEST 2004 - fehr@suse.de

- Add support for disks with size > 2TB
- add loop_fish2 to MODULES_LOADED_ON_BOOT if needed (#44514)
- 2.10.14

-------------------------------------------------------------------
Tue Sep  7 16:55:32 CEST 2004 - fehr@suse.de

- Fix hang if ncurses yast2 menue after "Finish"-button is used in
  partitioner (#44522)

-------------------------------------------------------------------
Mon Sep  6 16:36:37 CEST 2004 - fehr@suse.de

- Fix wrong cdrom entry in /etc/fstab (#44634)
- 2.10.13

-------------------------------------------------------------------
Thu Sep  2 17:17:05 CEST 2004 - fehr@suse.de

- Fix wrong dialog after "Abort" button (#44647)
- Next button in Partitioner Dialog is now Finish (#44645)
- make LVM VG creation cope with partially existing VGs (#44519)
- 2.10.12

-------------------------------------------------------------------
Tue Aug 31 14:15:39 CEST 2004 - fehr@suse.de

- Disables "mountable by user" for crypted filesystems unless
  "Do not mount at System startup" is set to true (#44503)
- add functionality to Storage module needed to cope with disk
  renaming during update (#44286)

-------------------------------------------------------------------
Mon Aug 30 11:36:35 CEST 2004 - fehr@suse.de

- patch proofread texts into ycp
- fix wrong displayed device name when deleting mutiple logical
  partitions (#44455)
- 2.10.11

-------------------------------------------------------------------
Fri Aug 27 18:39:25 CEST 2004 - sh@suse.de

- Enable disabling "Accept" button in inst_prepdisk.ycp

-------------------------------------------------------------------
Thu Aug 26 12:49:55 CEST 2004 - fehr@suse.de

- do not use dd and blockdev to destroy partition table any more
  but use parted mklabel instead (#43696)
- 2.10.10

-------------------------------------------------------------------
Wed Aug 25 14:22:45 CEST 2004 - fehr@suse.de

- provide some additional fstab related data collections and
  access functions in FileSystem.ycp used by yast2-repair module.
- For constencie use the same dccess functions ad yast2-repair
  module in write_fstab.ycp and Storage.ycp
- rename confusing string constant
- 2.10.9

-------------------------------------------------------------------
Mon Aug 23 11:27:02 CEST 2004 - fehr@suse.de

- add Popup when diagnostic mount before resize fails (#44080)
- display ntfsresize error message if resize fails (#44056)
- 2.10.8

-------------------------------------------------------------------
Thu Aug 19 11:46:58 CEST 2004 - fehr@suse.de

- rename "Compaq diagnostics" to "Vendor diagnostics" (#43942)

-------------------------------------------------------------------
Tue Aug 17 16:40:13 CEST 2004 - fehr@suse.de

- warn when a SCSI disk with more than 15 partitions is found (#43805)
- 2.10.7

-------------------------------------------------------------------
Tue Aug 17 00:31:32 CEST 2004 - nashif@suse.de

- /usr/sbin/hwcan -> /sbin/hwscan (#43601)
- 2.10.6

-------------------------------------------------------------------
Mon Aug 16 12:54:59 CEST 2004 - fehr@suse.de

- do not use lilo as default any more when root fs is MD

-------------------------------------------------------------------
Mon Aug 16 12:17:46 CEST 2004 - fehr@suse.de

- do not use lilo as default any more when root fs is LVM LV
- 2.10.5

-------------------------------------------------------------------
Fri Aug 13 21:39:38 CEST 2004 - msvec@suse.cz

- fixed parallel build
- 2.10.4

-------------------------------------------------------------------
Wed Aug 11 15:05:53 CEST 2004 - fehr@suse.de

- fix bug in handling of PPC prep boot during autoinstall (#43521)

-------------------------------------------------------------------
Tue Aug 10 13:05:22 CEST 2004 - fehr@suse.de

- set minimal crypt passwd length to 8

-------------------------------------------------------------------
Tue Aug 10 10:59:43 CEST 2004 - fehr@suse.de

- patch proofread texts back into ycp
- fix problem with unstable minor device numbers of root LV when
  having more than one LVM VG (#43493)
- 2.10.3

-------------------------------------------------------------------
Thu Aug  5 12:35:31 CEST 2004 - fehr@suse.de

- fix possible UI screwup while using raid wizard (#43520)

-------------------------------------------------------------------
Wed Aug  4 14:22:26 CEST 2004 - fehr@suse.de

- fix problem when deleting/re-creating different LVs with same
  mount point (#42163)
- use GB instead of MB as size unit if available size on filesystem
  is larger than 15 GB (#40046)

-------------------------------------------------------------------
Tue Aug  3 11:12:05 CEST 2004 - fehr@suse.de

- add patches from Stano for new interpreter
- 2.10.2

-------------------------------------------------------------------
Thu Jul 29 17:51:06 CEST 2004 - nashif@suse.de

- Removed references to Mode::live_eval

-------------------------------------------------------------------
Tue Jul 27 15:45:52 CEST 2004 - fehr@suse.de

- use resize2fs instead of parted for resizing ext2/3 filesystems

-------------------------------------------------------------------
Thu Jul 15 10:36:34 CEST 2004 - fehr@suse.de

- merged SuSE-Linux-9_1-Branch
- 2.10.1

-------------------------------------------------------------------
Tue Jul 13 17:09:35 CEST 2004 - fehr@suse.de

- add requires for yast2-s390 on S390 arch (#42956)

-------------------------------------------------------------------
Mon Jul 12 16:10:47 CEST 2004 - fehr@suse.de

- fix update usbdevfs --> usbfs (#42734)
- ignore notready flag for S390 dasd (#42393)

-------------------------------------------------------------------
Thu Jun 24 16:53:36 CEST 2004 - fehr@suse.de

- skip check for resizing mounted fs in inst-sys (#42429)

-------------------------------------------------------------------
Thu Jun 24 14:59:59 CEST 2004 - fehr@suse.de

- fix failing mkfs for JFS and XFS (#42394, #40853)
- 2.9.58

-------------------------------------------------------------------
Wed Jun 23 17:27:22 CEST 2004 - fehr@suse.de

- reset format flag for partitions in EVMS container (#42394)

-------------------------------------------------------------------
Tue Jun 22 15:04:13 CEST 2004 - fehr@suse.de

- use grub if root filesystem is EVMS, not lilo (#41198)
- 2.9.57

-------------------------------------------------------------------
Tue Jun 15 12:02:00 CEST 2004 - fehr@suse.de

- destroy raid superblocks before calling pvcreate (#41890)
- 2.9.56

-------------------------------------------------------------------
Mon Jun 14 11:19:32 CEST 2004 - fehr@suse.de

- improve synchronisation ine EVMS dialog when partitioning is
  modified (#41917)
- 2.9.55

-------------------------------------------------------------------
Wed Jun  9 10:05:51 CEST 2004 - fehr@suse.de

- reduce log level in evms_open_engine (#41615)
- make newly created partitions also visible in main evms dialog
  (#41198)
- prevent hang when invalid pesize is used (#41802)
- 2.9.54

-------------------------------------------------------------------
Sat Jun  5 01:19:37 CEST 2004 - fehr@suse.de

- fix correct loading order of SCSI modules (#40018)
- 2.9.53

-------------------------------------------------------------------
Tue Jun  1 19:17:37 CEST 2004 - fehr@suse.de

- fix deletion of evms volumes #40857
- 2.9.52

-------------------------------------------------------------------
Tue Jun  1 15:29:59 CEST 2004 - fehr@suse.de

- fix the problem handling native EVMS volumes in bug #40857
- deactivate boot.evms after update (#41480)
- 2.9.51

-------------------------------------------------------------------
Thu May 27 16:47:27 CEST 2004 - fehr@suse.de

- fix mount order when non-EVMS mounts are below EVMS mounts (#41198)
- copy evms device nodes into installed system (#41198)
- fix function Storage::CheckForEvmsRootFs (#41198)
- 2.9.50

-------------------------------------------------------------------
Wed May 26 14:34:22 CEST 2004 - fehr@suse.de

- add new flag prep_install to PreP partition from suggestion (#41213)

-------------------------------------------------------------------
Tue May 25 15:19:02 CEST 2004 - fehr@suse.de

- add newly created partitions to EVMS container pv list (#41198)
- call script to reset dasd driver in S390
- fix bug in size calculation when modifying MD devices (#40974)
- 2.9.49

-------------------------------------------------------------------
Mon May 24 11:34:47 CEST 2004 - fehr@suse.de

- fix module load order between modules loaded by linuxrc and
  modules loaded by YaST2 (#40018)
- fix detection of root fs on ppc machines (#40942)
- some fixes added by Joachim Plack for ppc boot setup (#40305)
- 2.9.48

-------------------------------------------------------------------
Wed May 19 17:32:15 CEST 2004 - fehr@suse.de

- fix wrong evms container size calculations (#40778, #40776)
- 2.9.47

-------------------------------------------------------------------
Tue May 18 11:19:52 CEST 2004 - fehr@suse.de

- fix popup with fs options for JFS (#40760)
- 2.9.46

-------------------------------------------------------------------
Mon May 17 10:57:12 CEST 2004 - fehr@suse.de

- add missing return to Storage::GetTranslatedDevcies (#39437)
- add mount point suggestion to md create dialog (#40083)
- minimal stripe size in software raid is now 4k (#40519)

-------------------------------------------------------------------
Thu May 13 12:01:04 CEST 2004 - fehr@suse.de

- fixed various bugs in evms handling (e.g. #39965)
- 2.9.45

-------------------------------------------------------------------
Wed May 12 10:12:52 CEST 2004 - fehr@suse.de

- order of controllers in initrd the same as in
  /etc/install.inf (#40018)
- fix bug that made resize popup non-functional after editing a
  partition (#40351)

-------------------------------------------------------------------
Tue May 11 12:17:11 CEST 2004 - fehr@suse.de

- fix HaveLinuxPartitions to only check real disks (#39950)

-------------------------------------------------------------------
Thu May  6 18:13:58 CEST 2004 - fehr@suse.de

- fix bug creating EVMS container (#39965)
- 2.9.44

-------------------------------------------------------------------
Thu May  6 17:22:03 CEST 2004 - nashif@suse.de

- autoyast: missing time-out in raiddetect dialog during auto
  installation (#40057)

-------------------------------------------------------------------
Thu May  6 11:41:05 CEST 2004 - fehr@suse.de

- do not use old style swap partitions with kernel 2.6 (#39970)

-------------------------------------------------------------------
Wed May  5 16:53:54 CEST 2004 - fehr@suse.de

- fix detection of evms agent on systems using lib64 (#39939)
- fix problem with both sda1 and dasda1 in /proc/partitions (#39953)

-------------------------------------------------------------------
Tue May  4 09:44:16 CEST 2004 - fehr@suse.de

- patch proofreaded text back into ycp

-------------------------------------------------------------------
Mon May  3 12:20:44 CEST 2004 - fehr@suse.de

- write also non-created raids into /etc/raidtab
- fix wrong proposal in gpt partition table (#38858)

-------------------------------------------------------------------
Thu Apr 29 14:37:56 CEST 2004 - fehr@suse.de

- remove literal references to "SuSE Linux" (#39505)
- Add functions to handle Update hdx -> iseries/vdx
- 2.9.43

-------------------------------------------------------------------
Wed Apr 28 11:35:09 CEST 2004 - fehr@suse.de

- remove literal references to "SuSE Linux" (#39505)

-------------------------------------------------------------------
Tue Apr 27 12:25:06 CEST 2004 - fehr@suse.de

- call evms_close_engine() only if open succeeded (#36927)
- check for installed lvm2 only in installed system

-------------------------------------------------------------------
Mon Apr 26 11:50:11 CEST 2004 - fehr@suse.de

- remove debug code for Mode::test = true (#39444)

-------------------------------------------------------------------
Thu Apr 22 17:26:24 CEST 2004 - fehr@suse.de

- re-init error ycp map oterwise (#39116)
- assert lvm2 being installed when selecting lvm in expert
  partitioner (#39253)
- fix bug handling disk selection after expert dialog (#39228)
- fix handling of large number of disk in ChoosDisk
- fix wrong sorting of md and loop in expert partitioner
- 2.9.42

-------------------------------------------------------------------
Wed Apr 21 14:54:10 CEST 2004 - fehr@suse.de

- fix bug handling LVM sizes under certain circumstances (#39099)
- handle unformatted DASDs on S390 (#39174)
- fix remembering of last edited disk
- silently destroy aix disk label (#38095)
- 2.9.41

-------------------------------------------------------------------
Tue Apr 20 14:51:02 CEST 2004 - fehr@suse.de

- make device /dev/iseries/vd known to YaST2 lvm agent (#39188)

-------------------------------------------------------------------
Mon Apr 19 12:36:01 CEST 2004 - fehr@suse.de

- patch proofread texts back into ycp
- fix bugs with failing last resort proposal (#38863, #38959)
- 2.9.40

-------------------------------------------------------------------
Thu Apr 15 16:03:02 CEST 2004 - fehr@suse.de

- add missing inst_evms.ycp to package
- add support for partitioning on S390 DASD devices
- check minimal fs size also for LVM and EVMS LVs (#32906)
- 2.9.39

-------------------------------------------------------------------
Tue Apr 13 11:43:45 CEST 2004 - fehr@suse.de

- handle partition id 23 (NTFS hidden) like partition id 7
- call ntfsresize with option -f
- remove dasd driver parameter menue for S390 (#38818)
- 2.9.38

-------------------------------------------------------------------
Wed Apr  7 18:32:58 CEST 2004 - fehr@suse.de

- fix problem with loop setup during installation (#38631)
- 2.9.37

-------------------------------------------------------------------
Tue Apr  6 19:06:15 CEST 2004 - fehr@suse.de

- fix problem when resizing filesystem (#38406)
- fix problem with crypto setup and loop files (#38480)
- fix problem due to caching of AnyAgent (#38144)
- fix typo introduced that prevents build
- make resize for vfat filesystems work again (#38106)
- fix overwritten return code of CheckResizePossible
- use option acl,user_xattr only for formatted filesystems (#37241)
- 2.9.36

-------------------------------------------------------------------
Mon Apr  5 16:54:37 CEST 2004 - fehr@suse.de

- fix wrong size display in lv dialog (#38139)
- do not display parted warning for fakeraid disks and do try to
  avoid installation on fakeraid disks if at all possible (#36157)
- fix hang when removing created LVM VG
- fix bug in LVM setup with cciss devices (#38387, #34064)
- fix possible hang when doing multiple resizes (#38377)
- 2.9.35

-------------------------------------------------------------------
Fri Apr 02 15:59:59 CEST 2004 - arvin@suse.de

- finally changed license to GPL for good

-------------------------------------------------------------------
Thu Apr  1 11:19:15 CEST 2004 - fehr@suse.de

- fix problem in size computation of LVs (#37818)
- fix empty partitioner window after removing all parts (#37875)
- add check that prevents removal of last PV from a VG (#37745)
- add suport for /dev/iseries/vd disk types (#37923)
- 2.9.33

-------------------------------------------------------------------
Wed Mar 31 12:35:38 CEST 2004 - fehr@suse.de

- use nls= instead of iochars= for ntfs partitions (#37624)
- fix displayed info while resizing a LVM LV (#37640)
- prevent some warnings in y2log
- make libpy2ag_evms only part of SLES9 rpm
- check for an valid block device before formatting (#37654)
- add warning if a fake raid disk is seen by hwinfo
- 2.9.32

-------------------------------------------------------------------
Tue Mar 30 12:13:42 CEST 2004 - fehr@suse.de

- fix handling of EVMS devices, suppress evms loop devices (#37033)
- fix installation of lvm2 package if needed (#37279)
- fix disk selection problem for large number of disks (#34065)

-------------------------------------------------------------------
Mon Mar 29 10:44:51 CEST 2004 - fehr@suse.de

- suppress codepage option if value is 437 (the default) anyways
- fix writing fstab entries in cdrom module (#37323)
- fix recognition of root mount point (#37319)
- fix numbering of win boot strings (#37304)
- process all non-EVMS devices before EVMS device in inst_prepdisk
- 2.9.31

-------------------------------------------------------------------
Thu Mar 25 17:39:58 CET 2004 - fehr@suse.de

- make crypto setup work again (#36878, 34710)
- remove obsolete losetup agent
- 2.9.30

-------------------------------------------------------------------
Tue Mar 23 16:31:00 CET 2004 - fehr@suse.de

- add CheckForEvmsRootFs() to Storage module
- fix bug with size computation and too large pesize in LVM (#36759)

-------------------------------------------------------------------
Mon Mar 22 18:51:25 CET 2004 - fehr@suse.de

- fix syntax error in do_proposal.ycp
- 2.9.29

-------------------------------------------------------------------
Mon Mar 22 11:46:22 CET 2004 - fehr@suse.de

- fix typo in cdrom config (#36619)
- use Installation::scr_destdir not Installation::destdir (#34996)
- remove unneeded device mapper entries using "dmsetup remove"
- fix problem with naming of multiple windows mount points (#36654)
- enable buttons in cdrom and controller modules (#36620)
- do not create multiple fstab entries per cdrom any more (#36469)
- do not use \product; macro any more (#36716)
- 2.9.28

-------------------------------------------------------------------
Fri Mar 19 14:58:38 CET 2004 - mvidner@suse.cz

- added AGENT_LIBADD so that agents work from standalone Perl

-------------------------------------------------------------------
Thu Mar 18 10:23:22 CET 2004 - fehr@suse.de

- do not remove unused autogenerated evms volumes, this has unwanted
  side effects (#36319)
- do not auto-detect swap on evms partitions

-------------------------------------------------------------------
Wed Mar 17 16:33:22 CET 2004 - fehr@suse.de

- use iocharset=utf8 in fstab for fat,ntfs,cdrom and jfs (#36242)
- fix detection of windows partitions

-------------------------------------------------------------------
Wed Mar 17 15:58:43 CET 2004 - fehr@suse.de

- fix bugs in handling integrated evms config
- 2.9.26

-------------------------------------------------------------------
Tue Mar 16 19:15:19 CET 2004 - fehr@suse.de

- make evms device better coexist with non-evms device during install
- 2.9.25

-------------------------------------------------------------------
Tue Mar 16 16:50:11 CET 2004 - fehr@suse.de

- replaced occurrences of SuSE Linux by &product; (#36135)
- add some UI wizardry around call to s390-disk-controller
- re-init evms agent after disk partitioning
- 2.9.24

-------------------------------------------------------------------
Mon Mar 15 15:19:45 CET 2004 - fehr@suse.de

- add nodev to mount options for Cdrom (#35754)
- add blocksize to XFS options (#35684)
- use ProductFeatures to enable EVMS config
- use iocharset-Option to mount windows partitions matching to
  the current installation language (#34559)
- fix bug in adding/removing PVs into VGS (#35587)
- 2.9.23

-------------------------------------------------------------------
Mon Mar 15 00:24:12 CET 2004 - nashif@suse.de

- fixed compile error

-------------------------------------------------------------------
Thu Mar 11 09:46:11 CET 2004 - fehr@suse.de

- make ntfs resize work with new version of ntfsresize

-------------------------------------------------------------------
Wed Mar 10 11:04:49 CET 2004 - fehr@suse.de

- fix type information for call to Partitions::GetFstab
- 2.9.21

-------------------------------------------------------------------
Wed Mar 10 01:24:11 CET 2004 - sh@suse.de

- V 2.9.20
- Migration to new wizard

-------------------------------------------------------------------
Mon Mar  8 17:53:26 CET 2004 - fehr@suse.de

- add calls to Wizard::SetDesktopIcon(...)
- update fstab with subfs entries for cdrom and floppy (#34996)
- fix missing 0x41 Prep entry on PPC (#35462)
- add call to s390-disk-config to StorageController::Initialize()
- ongoing EVMS integration
- 2.9.19

-------------------------------------------------------------------
Sun Mar  7 14:52:06 CET 2004 - kkaempf@suse.de

- fix continue in repeat-until
- more type information
- fix include installation
- 2.9.18

-------------------------------------------------------------------
Fri Mar  5 11:13:52 CET 2004 - fehr@suse.de

- add evms agent
- 2.9.17

-------------------------------------------------------------------
Thu Mar  4 17:27:06 CET 2004 - visnov@suse.cz

- added type info
- 2.9.16

-------------------------------------------------------------------
Wed Mar  3 17:02:52 CET 2004 - fehr@suse.de

- get rid of uses of change ycp command

-------------------------------------------------------------------
Mon Mar  1 13:28:51 CET 2004 - fehr@suse.de

- patch proofreaded texts back into ycp
- continued adding support for evms
- 2.9.15

-------------------------------------------------------------------
Thu Feb 26 17:01:31 CET 2004 - fehr@suse.de

- propagate changes in fstab options, new interpreter new YCP
  semantics (#35099)

-------------------------------------------------------------------
Wed Feb 25 10:51:12 CET 2004 - fehr@suse.de

- make partition table sanity check less stringent (#34957)
- fix computation if suggested swap size (thanks Anas ;-)

-------------------------------------------------------------------
Tue Feb 24 12:49:52 CET 2004 - fehr@suse.de

- use acl and user_xattr as default fstab options (#34684)
- more new interpreter fixes
- fix typos `reiserfs -> `reiser
- version 2.9.14

-------------------------------------------------------------------
Tue Feb 24 11:52:24 CET 2004 - kkaempf@suse.de

- check BIOS resources on 'wintel' systems only (#34853)

-------------------------------------------------------------------
Mon Feb 23 16:24:25 CET 2004 - fehr@suse.de

- set "old_swap" on v0 swap partitions to true
- version 2.9.12

-------------------------------------------------------------------
Mon Feb 23 15:26:59 CET 2004 - fehr@suse.de

- make flexible_proposal work with new interprerter (#34830)
- get evms info only if evms agent is present
- version 2.9.11

-------------------------------------------------------------------
Fri Feb 20 10:44:02 CET 2004 - fehr@suse.de

- subfs mountpoint must no be "noauto" in /etc/fstab
- evms development continued
- changes to adapt to new sort function semantics
- remove option -A when doing vgchange -a [y|n] new tools
  do not like it
- add fstab entry for sysfs (#34772)
- fix problem with creation of swap partition (#34667)
- install lvm2 and evms only when needed (#34657)
- version 2.9.10

-------------------------------------------------------------------
Thu Feb 19 15:58:11 CET 2004 - fehr@suse.de

- remove special handling for ide recorders

-------------------------------------------------------------------
Thu Feb 19 13:24:35 CET 2004 - mvidner@suse.cz

- changed sort to use "<" instead of "<=" because of the switch to std::sort

-------------------------------------------------------------------
Wed Feb 18 18:11:30 CET 2004 - fehr@suse.de

- fix some problems with partitioning
- first bunch of changes for EVMS support
- ignore small size differences when checking partitions (#34658)
- fix module loading problem with new kernel (#34692)
- 2.9.9

-------------------------------------------------------------------
Fri Feb 13 14:44:12 CET 2004 - fehr@suse.de

- change usbdevfs -> usbfs (#34531)

-------------------------------------------------------------------
Thu Feb 12 16:39:46 CET 2004 - fehr@suse.de

- fix problem with partition suggestion
- Fix wrong output redirection with guessfstype (#34498)
- 2.9.8

-------------------------------------------------------------------
Tue Feb 10 18:54:13 CET 2004 - fehr@suse.de

- fix problem with handling cdrom drives
- 2.9.7

-------------------------------------------------------------------
Tue Feb 10 12:57:11 CET 2004 - arvin@suse.de

- syntax fix in inst_prepdisk.ycp

-------------------------------------------------------------------
Tue Feb 10 10:03:09 CET 2004 - fehr@suse.de

- enable subfs support in /etc/fstab (#33383)
- version 2.9.6

-------------------------------------------------------------------
Mon Feb  9 11:23:36 CET 2004 - fehr@suse.de

- make other fs besides reiserfs work again
- some more fixes
- version 2.9.5

-------------------------------------------------------------------
Sat Feb 07 20:28:32 CET 2004 - arvin@suse.de

- removed config files (*.y2cc)
- make other fs besides reiserfs work
- version 2.9.5

-------------------------------------------------------------------
Fri Feb  6 13:49:57 CET 2004 - fehr@suse.de

- fixes for new interpreter (no implicit call by reference for maps
  any more)
- first minor changes for EVMS support
- version 2.9.4

-------------------------------------------------------------------
Thu Feb  5 18:16:12 CET 2004 - fehr@suse.de

- various fixes for new interpreter
- version 2.9.3

-------------------------------------------------------------------
Mon Feb  2 11:21:42 CET 2004 - fehr@suse.de

- various fixes for new interpreter
- use /boot/efi instead of /boot on ia64 (#21644)
- version 2.9.2

-------------------------------------------------------------------
Thu Jan 29 16:22:27 CET 2004 - mvidner@suse.cz

- redirection from ag_{fdisk,lvm,md} to ag_storage via symlinks

-------------------------------------------------------------------
Tue Jan 27 18:58:31 CET 2004 - mvidner@suse.cz

- Moved agent-losetup here from yast2-core.
- version 2.9.1

-------------------------------------------------------------------
Fri Jan 23 10:38:27 CET 2004  - fehr@suse.de

- first version suitable for new interpreter
- version 2.9.0

-------------------------------------------------------------------
Tue Jan 13 12:23:22 CET 2004  - fehr@suse.de

- fix bad partitioning suggestion on Mylex Raid (#32895)

-------------------------------------------------------------------
Thu Dec  4 14:29:36 CET 2003  - fehr@suse.de

- fix problem in handling LVM LVs in repair mode (#32899)

-------------------------------------------------------------------
Wed Nov 19 15:11:32 CET 2003  - fehr@suse.de

- add warning when resizing mounted file system (#32601)

-------------------------------------------------------------------
Fri Oct 24 14:53:15 CEST 2003 - fehr@suse.de

- increase minimal size for boot on ia64 to 200 MB

-------------------------------------------------------------------
Thu Oct 23 09:19:02 CEST 2003 - fehr@suse.de

- add warning when GPT is used for system disk on non-ia64
  platform (#32485)

-------------------------------------------------------------------
Mon Oct 20 14:25:26 CEST 2003 - fehr@suse.de

- fix handling of encrypted loop fs with "noauto" fstab option

-------------------------------------------------------------------
Fri Oct 17 14:10:25 CEST 2003 - fehr@suse.de

- add entry of EFI Boot to partition list on IA64 (#30192)

-------------------------------------------------------------------
Thu Oct 16 17:28:44 CEST 2003 - fehr@suse.de

- reworked reading fstab, now copes with multiple fstab versions
  found and can also read fstab from MD or LVM devices (#32058)
- do not mix up 0x41 Prep Boot with normal /boot partition (#32405)

-------------------------------------------------------------------
Wed Oct 15 14:12:21 CEST 2003 - fehr@suse.de

- default is now acl activated (#32342)
- prevent y2log entries of error log level (#30421)

-------------------------------------------------------------------
Tue Oct  7 14:17:47 CEST 2003 - fehr@suse.de

- fix handling of mounted loop devices in running system (#32077)
- fix changing mount point of ntfs filesystems (#32077)

-------------------------------------------------------------------
Mon Oct  6 11:59:38 CEST 2003 - fehr@suse.de

- add lvm_mod to INITRD_MODUELS when root is on LVM (#32008)

-------------------------------------------------------------------
Wed Oct  1 12:50:45 CEST 2003 - fehr@suse.de

- add /tmp to list of suggested mount points (#31924)

-------------------------------------------------------------------
Mon Sep 29 13:26:41 CEST 2003 - fehr@suse.de

- ignore SCSI disks on PPC iSeries since it cannot boot (#31633)
- prevent creation of 0x41 PPC Prep partition in extended partition
  (#28977)
- display ignoreable warning when using RAID for /boot (#31468)
- improve text in lvm error popup (#31409)
- fix help text for editing existing partition (#31046)

-------------------------------------------------------------------
Fri Sep 26 09:05:42 CEST 2003 - fehr@suse.de

- show disk selection instead of expert dialog if part proposal
  is impossible

-------------------------------------------------------------------
Mon Sep 22 19:42:15 CEST 2003 - fehr@suse.de

- work around deactivation of md root fs (#31617)
- version 2.8.19

-------------------------------------------------------------------
Mon Sep 22 19:42:15 CEST 2003 - fehr@suse.de

- fix creation of /dev/dvd for multi capable drives (#31504)
- make usage of back button in raid config less confusing (#31504)
- version 2.8.18

-------------------------------------------------------------------
Fri Sep 19 16:33:57 CEST 2003 - fehr@suse.de

- add error popup when no LV selected (#31409)
- cope with already mounted windows partitions in GetFreeSpace (#31016)
- version 2.8.17

-------------------------------------------------------------------
Wed Sep 17 12:08:10 CEST 2003 - fehr@suse.de

- mount windows filesystems read-only in FileSystems::GetFreeSpace
  (#30757)
- version 2.8.16

-------------------------------------------------------------------
Tue Sep 16 13:57:51 CEST 2003 - fehr@suse.de

- fix detection of Windows partitions in running system (#31016)
- fix removal of last raid in installation system
- version 2.8.15

-------------------------------------------------------------------
Sun Sep 14 16:33:49 CEST 2003 - adrian@suse.de

- version 2.8.14
- let it work in kcontrol again

-------------------------------------------------------------------
Thu Sep 11 19:05:27 CEST 2003 - fehr@suse.de

- allow '/' in fs labels (#30443)

-------------------------------------------------------------------
Tue Sep  9 11:39:53 CEST 2003 - fehr@suse.de

- fix bug in distribution to multiple disks in flexible proposal

-------------------------------------------------------------------
Mon Sep  8 15:24:09 CEST 2003 - fehr@suse.de

- desktop icons updated
- version 2.8.13

-------------------------------------------------------------------
Thu Sep  4 12:55:48 CEST 2003 - fehr@suse.de

- fix detection for controllers deactivated in BIOS (#29777)
- version 2.8.12

-------------------------------------------------------------------
Wed Sep  3 15:07:08 CEST 2003 - fehr@suse.de

- fix bug in ntfs resize dialog (#29933)

-------------------------------------------------------------------
Tue Sep  2 10:38:59 CEST 2003 - fehr@suse.de

- fix bug in raid edit dialog (#29819)

-------------------------------------------------------------------
Mon Sep  1 15:16:51 CEST 2003 - fehr@suse.de

- fix for #29706 by gs@suse.de
- use Popup::ConfirmAbort()
- fix problem with too large MaxSize in lvm dialog (#29763)
- version 2.8.11

-------------------------------------------------------------------
Thu Aug 28 17:13:47 CEST 2003 - fehr@suse.de

- fix moved modules variable (#29536) and another mistyped variable
- do not handle partition for which ntfsresize barfs as non-windows
  (#29469)

-------------------------------------------------------------------
Wed Aug 27 15:46:46 CEST 2003 - fehr@suse.de

- make partition proposal behave normally (#29412)

-------------------------------------------------------------------
Tue Aug 26 11:31:44 CEST 2003 - fehr@suse.de

- fix bug of computing a slightly too small size for resized ntfs
  under certain circumstances (#29326)
- 2.8.10

-------------------------------------------------------------------
Fri Aug 22 11:28:44 CEST 2003 - arvin@suse.de

- skip inst_prepdisk during update
- 2.8.9

-------------------------------------------------------------------
Thu Aug 21 09:51:07 CEST 2003 - fehr@suse.de

- fix bug in handling crypted partitions (#29154)
- use Popup::ConfirmAbort in inst_prepdisk.ycp

-------------------------------------------------------------------
Wed Aug 20 17:54:27 CEST 2003 - fehr@suse.de

- fix wrong suggestion when reusing boot partition larger than 200M
  on ia64 (#28976)
- do not format a reused boot partition in ia64 any more

-------------------------------------------------------------------
Tue Aug 19 15:16:18 CEST 2003 - fehr@suse.de

- remove include of obsolete common_functions.ycp
- minor fixes in some texts
- version 2.8.8

-------------------------------------------------------------------
Wed Aug 13 11:17:28 CEST 2003 - fehr@suse.de

- improve label displayed during partition formatting (#28711)
- fix detection of win partitions (#28740)

-------------------------------------------------------------------
Fri Aug  8 17:18:17 CEST 2003 - fehr@suse.de

- patch proofread texts back into sources
- version 2.8.7

-------------------------------------------------------------------
Fri Aug  8 15:05:14 CEST 2003 - fehr@suse.de

- finally fix the adding of SCSI controller modules to Initrd
- version 2.8.6

-------------------------------------------------------------------
Thu Aug  6 16:34:47 CEST 2003 - fehr@suse.de

- handle new option "noauto" in fstab option dialog
- allow "noauto" to be set for loop based devices put them into
  /etc/fstab instead of /etc/cryptotab in this case.
- allow unencrypted filesystems on file based loops
- show filesystem label in expert partitioner if it exists (#28268)
- version 2.8.5

-------------------------------------------------------------------
Wed Jul 30 17:59:47 CEST 2003 - fehr@suse.de

- merge fdisk, lvm and md agent into one storage agent
- version 2.8.4

-------------------------------------------------------------------
Wed Jul 30 17:59:47 CEST 2003 - fehr@suse.de

- add modulename to module Initrd for already loaded modules in
  StorageController

-------------------------------------------------------------------
Wed Jul 23 11:47:09 CEST 2003 - fehr@suse.de

- fix bug during removal of LVs on a VG containing MD devices as
  PVs (#28152)

-------------------------------------------------------------------
Thu Jul 17 19:29:37 CEST 2003 - fehr@suse.de

- fix bug resulting in missing fstab entry (#25367)
- fix some inconsistencies in LVM dialogs (#27924)
- make the buttons "Delete", "Edit" and "Resize" work consitently
  on LVM LVs, MD devices and file based loops
- version 2.8.3

-------------------------------------------------------------------
Thu Jul 10 12:30:12 CEST 2003 - fehr@suse.de

- add special popup for resize of disks (#25049)
- add field for stripesize to lv dialog (#24225)

-------------------------------------------------------------------
Wed Jul  9 16:35:17 CEST 2003 - fehr@suse.de

- detect bootable partitions on a disk
- add function Storage::GetBootPartition()
- fix too large controller dialog (#25932)

-------------------------------------------------------------------
Fri Jul  4 11:48:07 CEST 2003 - fehr@suse.de

- add support for configurtion of LVM2
- version 2.8.2

-------------------------------------------------------------------
Mon Jun 30 10:14:33 CEST 2003 - fehr@suse.de

- improve warnig message (#27590)

-------------------------------------------------------------------
Fri Jun 27 17:50:53 CEST 2003 - fehr@suse.de

- integrate resizing of ntfs partitions
- version 2.8.1

-------------------------------------------------------------------
Wed Jun 18 17:39:15 CEST 2003 - fehr@suse.de

- add handling of Storage::ZeroNewPartitions to get rid of LVM
  related autoinstall problems

-------------------------------------------------------------------
Mon Jun 16 13:50:40 CEST 2003 - fehr@suse.de

- fix bug in flexible proposal

-------------------------------------------------------------------
Tue Jun 10 14:36:04 CEST 2003 - fehr@suse.de

- Use new Modules Label and Popup wherever possible

-------------------------------------------------------------------
Thu Jun  5 16:01:42 CEST 2003 - fehr@suse.de

- fix bug causing failures when create more than one software
  raid (#27252)
- change message text displayed when /etc/raidtab content does not
  match /proc/mdstat
- make it build again with new checks
- add flexible partitioning suggestion
- version 2.8.0

-------------------------------------------------------------------
Wed May 21 17:50:54 CEST 2003 - fehr@suse.de

- add patch from Anas for fix of bug #26906

-------------------------------------------------------------------
Mon Apr 28 16:57:38 CEST 2003 - arvin@suse.de

- some fixes for live eval (bug #26457)

-------------------------------------------------------------------
Tue Mar 18 15:12:30 CET 2003  - fehr@suse.de

- fix check for data journaling mode for ext3 root (#25587)
- version 2.7.19

-------------------------------------------------------------------
Fri Mar 14 17:17:37 CET 2003 - jsrain@suse.de

- added missing import "Kernel"; to fix building of yast2-bootloader
  yast2-bootloader doesn't build without this fix
- version 2.7.18

-------------------------------------------------------------------
Thu Mar 13 10:01:14 CET 2003  - fehr@suse.de

- add kernel cmdline handling for IDE recorders from inst_finish.ycp
  to StorageDevices.ycp. Cdrom probing is done sooner also (bug #25293)
- version 2.7.17

-------------------------------------------------------------------
Thu Mar 13 10:01:14 CET 2003  - fehr@suse.de

- remove offending character from translatable text (#25210)
- undo fix for #24647 (breaks translations)
- version 2.7.16

-------------------------------------------------------------------
Tue Mar 11 13:07:06 CET 2003  - fehr@suse.de

- fix serious problem with lvm creation when using newly created
  partitions
- do not treat notready disks automatically as zips
- add function DestroyMdOnAllDisks() needed by autoyast
- version 2.7.15

-------------------------------------------------------------------
Mon Mar 10 15:14:20 CET 2003  - fehr@suse.de

- make cdrom and controller module close by windows title (#24988)
- version 2.7.14

-------------------------------------------------------------------
Fri Mar  7 11:13:31 CET 2003  - fehr@suse.de

- handle freebsd partition like openbsd (#24740)
- try to get partitions ids from parted info even if resorting to
  data from /proc/partitions (#24740)
- version 2.7.13

-------------------------------------------------------------------
Wed Mar  5 11:23:05 CET 2003  - fehr@suse.de

- fix translation comment for two texts (#24647)
- change default for ext3 fs to mountcount 500 and check interval
  2 months (#20978)

-------------------------------------------------------------------
Tue Mar  4 20:49:39 CET 2003 - nashif@suse.de

- Move initialization of disk during auto-installation
  to inst_prepdisk (#23607 )
- version 2.7.12

-------------------------------------------------------------------
Mon Mar  3 13:20:15 CET 2003  - fehr@suse.de

- patch proofreaded text back into ycp
- 2.7.11

-------------------------------------------------------------------
Thu Feb 27 15:26:16 CET 2003  - fehr@suse.de

- fix systematically rounding problem when computing cylinders
  from parteds sizes wich lead to displays of cylinder numbers
  larger than existent (#24172)

-------------------------------------------------------------------
Wed Feb 26 16:43:31 CET 2003  - fehr@suse.de

- fix handling of floppy drives with device names other than
  /dev/fd* (e.g. "IDE Floppy" LS-120 drives) (#24282)
- fix forgetting of windows info when entering expert partitioner
  (#24361)

-------------------------------------------------------------------
Tue Feb 25 10:45:32 CET 2003  - fehr@suse.de

- fix typo in ACL option description (#24213)

-------------------------------------------------------------------
Mon Feb 24 14:27:46 CET 2003  - fehr@suse.de

- fix detection of ntfs based windows systems (#24181)
- fix resizing for partition with invalid filesystem if format is
  true (#24180)
- prevent windows resize dialog from popping up before entering
  expert partitioner (#23975)
- keep the existing partitioning if one changes from installation
  onto a certain disk to usage of the expert partitioner
- 2.7.10

-------------------------------------------------------------------
Fri Feb 21 11:23:08 CET 2003  - fehr@suse.de

- fix signed/unsigned problem with disk larger than 1 TB (#23872)
- fix missing reset of readonly partition table flag after deletion
  of partition table (#23996)
- ignore disks without dev_name entry (#24043)
- ignore additional entries in /proc/partitions if OpenBSD partition
  is present, becuase of possible OpenBSD slices (#24051)

-------------------------------------------------------------------
Thu Feb 20 15:57:18 CET 2003  - fehr@suse.de

- use sentence style capitalisation in y2cc files (#23848)
- ignore FAT signatures on swap partitions (#23960)

-------------------------------------------------------------------
Wed Feb 19 15:34:25 CET 2003 - fehr@suse.de

- add comments to texts for translators (#23774)
- fix endless sorting loop when RAID is used with scsi disks (#23747)
- remove obsolete modules xfs_support and xfs_dmapi (#23793)
- do not add encoding info to fat and cdrom mounts in /etc/fstab
  if encoding is utf8 (#23801)

-------------------------------------------------------------------
Tue Feb 18 17:07:55 CET 2003  - fehr@suse.de

- add error popup when one adds more than 12 partitions to a
  md raid (#22952)

-------------------------------------------------------------------
Tue Feb 18 11:57:51 CET 2003 - arvin@suse.de

- moved AsciiFile module to yast2 package

-------------------------------------------------------------------
Mon Feb 17 12:29:49 CET 2003  - fehr@suse.de

- fix non-working partition resize (#23656)
- version 2.7.8

-------------------------------------------------------------------
Thu Feb 13 11:09:21 CET 2003  - fehr@suse.de

- fix handling of parallel port ZIP drives (#16411)

-------------------------------------------------------------------
Tue Feb 11 16:17:18 CET 2003  - fehr@suse.de

- make Storage::GetMountPoints() realize multiple mounts of same
  device (#23553)
- decrease startup time by skipping some lvm data gathering in agent
- recognize gpt partition with flag hp-service properly (#23488)
- remove partition id selection box on s390 (#21221)

-------------------------------------------------------------------
Mon Feb 10 11:34:50 CET 2003  - fehr@suse.de

- patch proofreaded text back
- fix bug when reading fstab containing LABEL= or UUID= in device
  field (#20880)
- 2.7.7

-------------------------------------------------------------------
Fri Feb  7 18:25:38 CET 2003  - fehr@suse.de

- patch proofreaded text back
- completely reworked cdrom configuration (#21997)
- change messages if resize of partitions is impossible (#23355)
- fix bug that broke Re-Reading of partition table (#23372)
- add possibility to set swap priority (#21426)
- clean up handling of gpt boot paritition on ia64
- add command line param hdXlun=0 for ide-cd-writers
- 2.7.6

-------------------------------------------------------------------
Fri Jan 31 12:37:07 CET 2003  - fehr@suse.de

- fix bug that caused wrong initrd being created when pressing apply
  button in storage controller configuration multiple times (#22425)
- remove multiple entries for controllers with more than one channel
  in controller.ycp
- change handling of cd/dvd type according to new hwinfo (#20068)
- decrease size of lv create dialog (#23243)
- do not issue warning about resizing when format is true (#23153)
- ask if using max end cylinder in create partition dialog (#22463)
- remove fdisk binary from yast2, not used anymore
- 2.7.5

-------------------------------------------------------------------
Thu Jan 30 13:33:26 CET 2003  - fehr@suse.de

- prevent possible proposal of disk creation on readonly disks
- fix bug in inst_do_resize (#23202)

-------------------------------------------------------------------
Wed Jan 29 16:39:26 CET 2003  - fehr@suse.de

- patch proofreaded texts back into ycp
- fix bug in fstab entry creation (#23180)

-------------------------------------------------------------------
Mon Jan 27 15:24:38 CET 2003  - fehr@suse.de

- add a warning if swap partition is not formatted as needed (#23106)
- forbid use of journalling mode for root fs on ext3 (#20511)
- add ACL options to ACL capable filesystems (#22818)
- Version 2.7.4

-------------------------------------------------------------------
Mon Jan 27 12:44:39 CET 2003  - fehr@suse.de

- add handling of encrypted loop files
- Version 2.7.3

-------------------------------------------------------------------
Thu Jan 23 12:11:49 CET 2003  - fehr@suse.de

- fix problem with ataraid controller (23058, 23056)
  delayed disk init during installation until all controllers loaded
  fix wrong regex for devices with name d<n>p<n>

-------------------------------------------------------------------
Tue Jan 21 18:47:09 CET 2003  - fehr@suse.de

- fix problem with initialisation order that arises only when YaST2
  autoprobes non-ide disks
- Version 2.7.2

-------------------------------------------------------------------
Fri Jan 10 15:14:34 CET 2003  - fehr@suse.de

- check for existence of windows specific files before returning as a
  win partition in GetForeignPrimary() (#21723)
- add member function DestroyLvmOnAllDisks() to Storage module (#22329)

-------------------------------------------------------------------
Tue Dec 17 16:21:43 CET 2002  - fehr@suse.de

- check if parted output and content of /proc/partitions match
  if not use content of /proc/partitions and refuse to repartition
  the affected disk
- Version 2.7.1

-------------------------------------------------------------------
Fri Dec 13 12:45:22 CET 2002  - fehr@suse.de

- set swap mount point only for partitions with valid swap signature
- try an umount before deleting a mounted partition (#22462)
- make disk selection dialog more easily usable (#21505, #22464)
- show Edit Raid button only when at least one raid exists (#21618)

-------------------------------------------------------------------
Thu Dec 12 15:44:22 CET 2002  - fehr@suse.de

- ide-scsi related modules are not in initrd an more (#19376)
- add /srv to list of suggested mount points (#21844)
- remove hack of using a modifyied version of sequencer (#15662)
- make the normal proposal and the target partitioner suggest a much
  more similar parititioning than before by using more common code
  in the two parts of the partitioner

-------------------------------------------------------------------
Thu Dec  5 09:17:58 CET 2002  - fehr@suse.de

- add check that no partition is mounted below /boot on IA64 (#21645)

-------------------------------------------------------------------
Fri Nov 22 15:16:21 CET 2002  - fehr@suse.de

- changes for obsolete dumpto agent

-------------------------------------------------------------------
Thu Nov 21 12:28:08 CET 2002  - fehr@suse.de

- update to version 2.6.55 of 8.1 branch
- add changes for new bootloader interface
- add function GetOtherLinuxPartitions() to Storage module
- 2.7.0

-------------------------------------------------------------------
Wed Sep 11 13:19:16 CEST 2002 - fehr@suse.de

- fix options iocharset and code for ntfs (#19430)
- 2.6.34

-------------------------------------------------------------------
Tue Sep 10 16:27:24 CEST 2002 - fehr@suse.de

- fix UseLilo function in for case of separate /boot partition (#19146)
- fix raid information in GetMountPoints()
- prevent iocharset=iso8859-15 on cdroms does not make much sense
- increase field size display of VG size (#18950)
- version 2.6.33

-------------------------------------------------------------------
Mon Sep  9 10:48:07 CEST 2002 - fehr@suse.de

- do not add default windows mount points if users decides to
  create its own partition setup
- extend check for mount points in CheckOkMount (#19147)
- reset format flag if partition get part of MD or LVM (#19190)
- version 2.6.32

-------------------------------------------------------------------
Mon Sep  9 09:10:45 CEST 2002 - kukuk@suse.de

- Get rid of old hack on SPARC for fdisk, will break parted

-------------------------------------------------------------------
Sun Sep  8 10:44:37 CEST 2002 - fehr@suse.de

- add "users" to mount options of dos partitions in fstab (#18944)
- fix various bugs in win resizer (#19101, #19102, #19103)
- disable max field in LV creation if stripe count > 1 (#19073)
- recognize that sparc needs a /boot partition
- reformulate warning when LVM is root fs and no /boot.
  It now says clearly that this will not work.
- version 2.6.31

-------------------------------------------------------------------
Fri Sep  6 17:23:30 CEST 2002 - fehr@suse.de

- fix wrong size computation for gaps in proposal
- move function GetFreeSpace from Partitions to FileSystems
  and extend it with module loading
- disable vfat on PowerPC (#18989)
- save type of detected fs and reset to this type when formatting
  is switched off (#18977)
- add some Provides/Obsoletes
- load all raid personalities with insmod, autoloading seems broken
  in inst-sys
- fix path to parted in inst_resize_ui.ycp (#19061)
- fix missing of NTFS partititions in /etc/fstab (#18944)
- version 2.6.30

-------------------------------------------------------------------
Thu Sep  5 17:44:47 CEST 2002 - fehr@suse.de

- add support for scanning multipath entries in /proc/lvm/global
- import Boot just before use in StorageControllers.ycp
- fix scr file for reading /proc/dasd/devices for extended format
- fix fs recognition on encrypted devices (#17336)
- remove Provides and Obsoletes of yast2-core-clients{-devel}
- version 2.6.29

-------------------------------------------------------------------
Tue Sep  3 11:04:57 CEST 2002 - fehr@suse.de

- fix bug in function StorageDevices::FloppyReady() (#18773)
- fix misleading proposal text when formatting nothing (#18793)
- do not do a dd to zero the first blocks of formatted partitions
  on sparc
- version 2.6.28

-------------------------------------------------------------------
Mon Sep  2 10:29:22 CEST 2002 - fehr@suse.de

- add special help text for S390 (#17081)
- fix bug occuring sometimes when resizing reiserfs
- fix bug that made filesystem detection data get lost (#18727)
- fix bug with unformatted, encrypted, non-reiserfs filesystems (#17336)
- version 2.6.27

-------------------------------------------------------------------
Fri Aug 30 12:21:30 CEST 2002 - jsrain@suse.cz

- applied workarounds of some YCP interpreter bug
- 2.6.26

-------------------------------------------------------------------
Thu Aug 29 14:28:31 CEST 2002 - fehr@suse.de

- fix bug in Storage::GetDiskPartition() (thanks to Jiri)
- allow all filesystems on sparc (#18516)
- changed Partitions module to have empty initializer rewrite
  some global variables as functions
- fix bug concerning partitioning on sparc (#18565, #18518)
- version 2.6.25

-------------------------------------------------------------------
Wed Aug 28 16:59:54 CEST 2002 - fehr@suse.de

- add function Storage::UseLilo() to Storage module that tells
  boot loader config when to use Lilo instead of grub.
- version 2.6.24

-------------------------------------------------------------------
Tue Aug 27 20:00:00 CEST 2002 - jsuchome@suse.cz

- provide/obsolete old translation packages

-------------------------------------------------------------------
Mon Aug 26 12:39:24 CEST 2002 - fehr@suse.de

- return current value in StorageDevices::FloppyReady when no
  floppy driver is present (#18317)
- add entry for /media/cdrom to /etc/fstab if only /media/dvd or
  /media/cdwriter are present (#18300)
- check correctly if extended partition is allowd at all in
  do_proposal
- check bugs for mac partition label (#18205, #18201, #18199)
- remove warning bcause of xfs usage for /boot, grub can cope with
  xfs usage for files below /boot (#18395)
- version 2.6.23

-------------------------------------------------------------------
Fri Aug 23 13:13:50 CEST 2002 - fehr@suse.de

- fix wrong entry of fs_options on S390
- fix fstype probing when searching for existing fstab (#18230)
- do not create links /cdrom -> /media/cdrom etc. any more
- version 2.6.22

-------------------------------------------------------------------
Thu Aug 22 18:32:57 CEST 2002 - fehr@suse.de

- fix check for resizing capabilities (#18139)
- fix wrong variable name handling IDE-cdwriters
- add option keepSorting to tables where necessary
- fix bug not resetting suggested partitions (#18188)
- fix bug loading fs modules multiples times (#18213)
- version 2.6.21

-------------------------------------------------------------------
Wed Aug 21 16:26:55 CEST 2002 - fehr@suse.de

- fix check for use of fat filesystem for system dirs (#18121)
- fix typo in warning message (#18141)

-------------------------------------------------------------------
Mon Aug 19 11:01:09 CEST 2002 - fehr@suse.de

- fix wrong initialisation of cddrives

-------------------------------------------------------------------
Fri Aug 16 10:25:15 CEST 2002 - fehr@suse.de

- fix bug initializing partition table (#17770)
- add entry for /media/cdrom to /etc/fstab if only /media/dvd or
  /media/cdwriter are present.
- use new functions from lilo/misc.ycp to rerun bootloader and
  change kernel command line parameters in controller.ycp and
  cdrom.ycp

-------------------------------------------------------------------
Thu Aug 15 12:39:43 CEST 2002 - fehr@suse.de

- removed cdrom.y2cc and controller.y2cc again

-------------------------------------------------------------------
Wed Aug 14 11:52:58 CEST 2002 - fehr@suse.de

- add some more entries to ignored partitions on Macintosh

-------------------------------------------------------------------
Tue Aug 13 17:51:13 CEST 2002 - fehr@suse.de

- use default blocksize of 4096 for ext2 on S390 (#17658 )
- allow integration of existing crypted partitions without need
  for reformatting (#17336)
- patch proofreaded texts back into ycp files

-------------------------------------------------------------------
Mon Aug 12 16:26:11 CEST 2002 - fehr@suse.de

- fix bug with IDE writers (#17515)
- fix bug with logical partition in GPT (#17533)
- fix missing windows entries (#17565)
- fix missing cdrom links (#17569)
- "yast2 cdrom" now functional
- fix bug with wrong logical partitions on ppc
- version 2.6.18

-------------------------------------------------------------------
Fri Aug  9 18:26:41 CEST 2002 - fehr@suse.de

- fix bug recognizing mac partitions gt 4 as logical
- add module for disk controller configuration
- add skeleton module for cdrom integration
- version 2.6.17

-------------------------------------------------------------------
Thu Aug  8 10:30:22 CEST 2002 - fehr@suse.de

- fix two bugs in raid handling (raid1 setup was broken, handle
  raid type linear sensibly)

-------------------------------------------------------------------
Wed Aug  7 17:32:29 CEST 2002 - fehr@suse.de

- fix bugs in lvm config in installed system (#17485, #17486)
- enable LV usage as root filesystem and for swapping
- enable MD usage for swapping
- version 2.6.16

-------------------------------------------------------------------
Tue Aug  6 16:44:23 CEST 2002 - fehr@suse.de

- return also other bootable partitions in
  Storage::GetForeignPrimary() (#17458)

-------------------------------------------------------------------
Tue Aug  6 16:44:23 CEST 2002 - fehr@suse.de

- various adaptions for mac support
- call mklabel to initialize partition table if necessary
- add entry "label" for the disk label of each disk
- handle deleting gpt partition tables correct
- version 2.6.15

-------------------------------------------------------------------
Mon Aug  5 17:29:48 CEST 2002 - fehr@suse.de

- recognize hfs as filesystem
- only check for partition size when formatting
- use new access for install.inf
- recognize partition types on macintosh partitions
- version 2.6.14

-------------------------------------------------------------------
Mon Aug  5 12:59:57 CEST 2002 - fehr@suse.de

- add changes for installation on S390
- version 2.6.13

-------------------------------------------------------------------
Thu Aug  1 16:17:07 CEST 2002 - fehr@suse.de

- allow arbitrary number of paths for md raid

-------------------------------------------------------------------
Thu Aug  1 13:38:48 CEST 2002 - fehr@suse.de

- implement autodetection for multipath md devices
- version 2.6.12

-------------------------------------------------------------------
Wed Jul 31 12:08:27 CEST 2002 - fehr@suse.de

- fix bug with missing cdrom links in installed system (#17309)

-------------------------------------------------------------------
Wed Jul 31 10:33:55 CEST 2002 - fehr@suse.de

- implement md multipath configuration
- version 2.6.11

-------------------------------------------------------------------
Tue Jul 30 18:44:06 CEST 2002 - fehr@suse.de

- do not rely on rounding of parted to cylinder boundary it does
  not do this on gpt partition tables
- use parted on all partitions

-------------------------------------------------------------------
Mon Jul 29 14:39:11 CEST 2002 - fehr@suse.de

- fix bug in ppc prep partitioning also in target partitioner
- fix bug in partitioning suggestion when boot part is splitted
  from a larger part and no extended part is created

-------------------------------------------------------------------
Mon Jul 29 11:33:51 CEST 2002 - fehr@suse.de

- fix bugs in partition proposal on non-i386 architectures
- use partitions texts from Partitions module in expert partitioner
- fix bug in partition suggestion caused by partitions that do not
  end exactly on a cylinder boundary (#17186)
- fix missing fstab entry for root fs on S390 (#17243)
- remove volume name options from format options menue, this is
  now available in fstab options menue
- version 2.6.10

-------------------------------------------------------------------
Thu Jul 25 17:20:43 CEST 2002 - fehr@suse.de

- Fix probing for cdroms before writing fstab (#17226)
- add use of partition id information in parted
- do not use fdisk for setting partition id when UseParted is true

-------------------------------------------------------------------
Thu Jul 25 16:05:30 CEST 2002 - fehr@suse.de

- fix bugs concerning /boot partition on ia64
- fix bugs using partition suggestion when free space is available
- fix bugs 17186, 14188, 16158
- version 2.6.9

-------------------------------------------------------------------
Wed Jul 24 18:47:47 CEST 2002 - fehr@suse.de

- fix bugs in fstab handling in running system
- add handling of general fstab options
- version 2.6.8

-------------------------------------------------------------------
Mon Jul 22 09:33:19 CEST 2002 - fehr@suse.de

- patched proofread texts back into ycp files
- version 2.6.7

-------------------------------------------------------------------
Thu Jul 18 17:27:03 CEST 2002 - fehr@suse.de

- fix variouse bugs [17070, 17082, 16939, 17069]
- changed fstab handling to not overwrite user supplied fstab lines
  unknown to YaST or to change the fstab order when rewriting fstab
- version 2.6.6

-------------------------------------------------------------------
Mon Jul 15 16:18:42 CEST 2002 - fehr@suse.de

- fix namespace lookup
- agent infrastructure changed
- version 2.6.5

-------------------------------------------------------------------
Fri Jul 12 17:25:53 CEST 2002 - fehr@suse.de

- add changes to support mounting by uuid and label
- version 2.6.4

-------------------------------------------------------------------
Fri Jul 12 16:52:40 CEST 2002 - arvin@suse.de

- use proper namespace for Args and CallFunction (#16776)

-------------------------------------------------------------------
Mon Jul  8 16:49:48 CEST 2002 - mvidner@suse.cz

- fixed Provides/Obsoletes

-------------------------------------------------------------------
Thu Jul  4 17:19:21 CEST 2002 - fehr@suse.de

- paths to parted and makefs client added to file list

-------------------------------------------------------------------
Thu Jul  4 09:11:34 CEST 2002 - fehr@suse.de

- devtools generated invalid specfile, this is now fixed

-------------------------------------------------------------------
Wed Jul  3 18:23:43 CEST 2002 - fehr@suse.de

- new version 2.6.3
- fix some bugs during fs resizing
- add fs resizing for LVM LVs

-------------------------------------------------------------------
Thu Jun 27 17:01:21 CEST 2002 - fehr@suse.de

- new version 2.6.2
- etc_fstab.scr is not any more in this package (now in yast2)
- adapt to new naming scheme for potfiles
- add lvm config modules
- datafiles now in /usr/lib/YaST2/data
- change path of parted to /usr/sbin/parted
- integration of fdisk and parted under one agent
- integration of arbitrary partition resizer

-------------------------------------------------------------------
Thu Jun 13 17:09:10 CEST 2002 - fehr@suse.de

- replace all references to .dumpto.tmp.<filename> that are not
  protected by if(Mode::test) by calls to SaveDumpPath(<filename>)
  because of security considerations

-------------------------------------------------------------------
Thu Jun  6 09:54:05 CEST 2002 - kkaempf@suse.de

- Properly remap boot_device if it is a cdrecorder (#16127).

-------------------------------------------------------------------
Tue May 21 11:35:42 CEST 2002   - fehr@suse.de

- add missing scr files to packages
- version 2.6.1

-------------------------------------------------------------------
Tue Apr 23 12:06:10 CEST 2002   - fehr@suse.de

- initial version
<|MERGE_RESOLUTION|>--- conflicted
+++ resolved
@@ -1,5 +1,10 @@
 -------------------------------------------------------------------
-<<<<<<< HEAD
+Fri Aug  7 07:41:05 UTC 2015 - igonzalezsosa@suse.com
+
+- Fix special /boot handling on custom partitioning (bsc#940374)
+- 3.1.65
+
+-------------------------------------------------------------------
 Thu Jul 23 11:44:42 CEST 2015 - shundhammer@suse.de
 
 - Added NoCoW subvolume for /var/lib/libvirt/images (Fate#319299)
@@ -116,11 +121,6 @@
 
 - removed some code only used by dropped yast2-repair
 - version 3.1.46
-=======
-Fri Aug  7 07:41:05 UTC 2015 - igonzalezsosa@suse.com
-
-- Fix special /boot handling on custom partitioning (bsc#940374)
->>>>>>> 1cbeb831
 
 -------------------------------------------------------------------
 Thu Sep 18 16:34:43 CEST 2014 - aschnell@suse.de
