--- conflicted
+++ resolved
@@ -1,5 +1,11 @@
 -------------------------------------------------------------------
-<<<<<<< HEAD
+Tue Oct 01 17:24:38 UTC 2013 - lslezak@suse.cz
+
+- do not use *.spec.in template, use *.spec file with RPM macros
+  instead
+- 3.1.0
+
+-------------------------------------------------------------------
 Tue Oct 01 15:03:23 CEST 2013 - aschnell@suse.de
 
 - disabled writing storage controller modules to
@@ -47,13 +53,6 @@
 Tue Sep 24 17:48:43 CEST 2013 - aschnell@suse.de
 
 - fixed moving partitions (bnc#841924)
-=======
-Thu Sep 19 17:24:38 UTC 2013 - lslezak@suse.cz
-
-- do not use *.spec.in template, use *.spec file with RPM macros
-  instead
-- 3.1.0
->>>>>>> 0919633c
 
 -------------------------------------------------------------------
 Tue Sep 17 10:54:46 CEST 2013 - aschnell@suse.de
