-------------------------------------------------------------------
<<<<<<< HEAD
Thu Sep 29 12:19:20 CEST 2016 - aschnell@suse.com

- removed displaying /var/log/messages (bsc#933517)
- 3.1.104
=======
Thu Oct 27 14:26:49 CEST 2016 - shundhammer@suse.de

- Make subvolumes configurable in control.xml (fate#321737)
- 3.1.103.1
>>>>>>> c3ebae74

-------------------------------------------------------------------
Wed Sep 14 10:50:26 CEST 2016 - shundhammer@suse.de

- Don't try to format a partition with file system type 'unknown'
  (bsc#996007)
- 3.1.103

-------------------------------------------------------------------
Fri Aug 26 08:18:42 UTC 2016 - igonzalezsosa@suse.com

- Don't check for installer restart as it's not needed anymore
  (bsc#985055)
- 3.1.102

-------------------------------------------------------------------
Fri Aug 19 12:27:18 UTC 2016 - jsrain@suse.cz

- added /var/lib/machines to the list of subvolumes (bsc#992573)
- 3.1.101

-------------------------------------------------------------------
Mon Aug 15 16:27:58 CEST 2016 - aschnell@suse.com

- Fixed message suggesting to add PReP partition (bsc#988783)
- 3.1.100

-------------------------------------------------------------------
Wed Aug 10 08:19:49 UTC 2016 - ancor@suse.com

- Do not ignore suggestion made by partitioning proposal of turning
  an EFI partition into bios_grub (bsc#991252)
- 3.1.99

-------------------------------------------------------------------
Fri Jul 29 11:14:26 UTC 2016 - ancor@suse.com

- Fixed installer proposed size of /boot partition for aarch64
  systems using UEFI (bsc#984874)
- 3.1.98

-------------------------------------------------------------------
Fri Jul 29 07:21:29 UTC 2016 - ancor@suse.com

- If the user has skipped LUKS activation, don't ask again after
  installer self-update (bsc#989770)
- 3.1.97

-------------------------------------------------------------------
Mon Jul 18 14:54:08 CEST 2016 - aschnell@suse.com

- fixed proposed size of /boot/zipl on DASDs with GPT (bsc#988526)
- 3.1.96

-------------------------------------------------------------------
Mon Jul  4 18:07:03 CEST 2016 - shundhammer@suse.de

- Never try to reuse partitions if any DASD is involved (bsc#983003)
- 3.1.95

-------------------------------------------------------------------
Tue Jun  7 11:23:00 UTC 2016 - igonzalezsosa@suse.com

- Stop generating autodocs (fate#320356)
- 3.1.94

-------------------------------------------------------------------
Wed May 25 22:05:37 UTC 2016 - dmueller@suse.de

- raise /boot partitioning size for BTRFS/aarch64 even further (bsc#979037)
- 3.1.93

-------------------------------------------------------------------
Fri May  6 06:33:40 UTC 2016 - jsrain@suse.cz

- fixed error in porting bsc#957913 to master branch
- 3.1.92

-------------------------------------------------------------------
Thu May  5 09:38:40 UTC 2016 - jsrain@suse.cz

- create subvolume for /var/cache (fate#320834)
- create LVM-based proposal when specified in the control file
  (bsc#957913)
- 3.1.91

-------------------------------------------------------------------
Fri Apr 22 12:22:46 UTC 2016 - dmueller@suse.com

- raise min /boot size for BTRFS/aarch64 (bsc#974280)
- 3.1.90

-------------------------------------------------------------------
Wed Apr 13 15:37:33 CEST 2016 - gs@suse.de

- Don't allow to create or change partition table on LDL
  formatted DASDs (bsc#958893)
- 3.1.89

-------------------------------------------------------------------
Wed Apr 13 09:09:42 CEST 2016 - aschnell@suse.com

- updated requirement to libstorage (related to bnc#958893)
- 3.1.88

-------------------------------------------------------------------
Mon Apr 11 15:57:48 CEST 2016 - aschnell@suse.com

- set parameters for space aware cleanup algorithm in snapper (for
  fate#312751)
- 3.1.87

-------------------------------------------------------------------
Mon Apr  4 10:22:20 CEST 2016 - schubi@suse.de

- Removed Builtins.time. Cleanup for bnc#956730.
- 3.1.86

-------------------------------------------------------------------
Thu Mar 31 17:33:18 CEST 2016 - aschnell@suse.com

- call snapper to setup quota during installation (for fate#312751)

-------------------------------------------------------------------
Fri Mar 11 15:27:46 CET 2016 - dvaleev@suse.com

- Add PowerNV support. (boo#970582)
  PowerNV doesn't require any special boot partition.
  Firmware just kexecs kernel of the root device
- Require libstorage 2.25.36
- 3.1.84

-------------------------------------------------------------------
Wed Mar 09 12:08:53 CET 2016 - aschnell@suse.com

- disallow to continue with workflow when no root filesystem is
  assigned (bsc#967971)
- 3.1.82

-------------------------------------------------------------------
Fri Mar  7 16:18:17 UTC 2016 - ancor@suse.com

- Adapted the proposal settings dialog to offer encryption in a
  more intuitive way (fate#320418)
- 3.1.81

-------------------------------------------------------------------
Mon Mar  7 16:17:03 UTC 2016 - ancor@suse.com

- Removed support for flexible partitioning proposal, a feature
  not used in SLE or openSUSE since years (fate#320111)
- 3.1.80

-------------------------------------------------------------------
Wed Mar  2 16:39:46 CET 2016 - schubi@suse.de

- Efi boot: Selecting Efi Boot file system ID and allowing
  formating at the same time. (bnc#934652)
- 3.1.83

-------------------------------------------------------------------
Wed Feb 24 12:00:37 UTC 2016 - ancor@suse.com

- Restoration of auto-deleted shadowed subvolumes works all along
  the installation process, not only within each invocation to
  the expert partitioner (fate#320296)
- 3.1.79

-------------------------------------------------------------------
Thu Feb 18 12:43:40 UTC 2016 - ancor@suse.com

- Expert partitioner: ensure btrfs subvolumes are properly created
  also in RAID and LVM devices (bsc#967191)
- 3.1.78

-------------------------------------------------------------------
Wed Feb 17 15:42:04 UTC 2016 - ancor@suse.com

- Expert partitioner: improve the shadowed subvolumes handling.
  Delete proposed subvolumes when they become shadowed and restore
  them if the offending mount point is removed (fate#320296).
- 3.1.77

-------------------------------------------------------------------
Mon Feb 15 17:23:10 UTC 2016 - ancor@suse.com

- Expert partitioner: improved the shadowed subvolumes warning to
  include the name of the affected subvolumes (bsc#928641)

-------------------------------------------------------------------
Fri Feb 12 11:50:59 UTC 2016 - ancor@suse.com

- Fixed expert partitioner to not always overwrite the Btrfs
  options for root (/) with its own default values (bsc#965279)
- 3.1.76

-------------------------------------------------------------------
Thu Feb  5 10:21:35 UTC 2016 - ancor@suse.com

- Fixed expert partioner to only offer the option to enable Btrfs
  snapshots for the root (/) filesystem (bsc#944252)
- Fixed expert partitioner to not forget fstab options when dealing
  with Btrfs partitions (bsc#954691)
- 3.1.75

--------------------------------------------------------------------
Thu Feb  4 11:45:44 UTC 2016 - jreidinger@suse.com

- Simplify encrypted home proposal as installer no longer allows
  network based user authentication (FATE#314695)

--------------------------------------------------------------------
Wed Dec 17 15:15:29 UTC 2015 - ushamim@linux.com

- Resolves issue (boo#955103) regarding YaST2 partitioning
  module allowing you to enter an empty subvolume name.
- 3.1.74

-------------------------------------------------------------------
Thu Dec 17 13:20:52 UTC 2015 - martin.koegler@chello.at

- Live installer: ensure that storage proposal honors the user
  selection for root filesystem type (bsc#959435)

-------------------------------------------------------------------
Tue Dec  1 08:43:27 CET 2015 - gs@suse.de

- Revert previous patch for bsc#949683 (adding _netdev is not
  needed any longer because the problem is fixed in systemd)
- 3.1.73

-------------------------------------------------------------------

Wed Nov 11 14:21:32 CET 2015 - gs@suse.de

- Add _netdev flag for iSCSI and FCoE backed fstab entries
  (bsc#949683, patch provided by david.bond@microfocus.com)
- 3.1.72

-------------------------------------------------------------------
Thu Oct 29 11:52:45 CET 2015 - shundhammer@suse.de

- Fixed MariaDB/MySQL subvolume path (bsc#952500)
- 3.1.71

-------------------------------------------------------------------
Mon Oct 19 14:19:01 CEST 2015 - aschnell@suse.com

- fixed typo in package name (efibootmgr) (bsc#950968)
- 3.1.70

-------------------------------------------------------------------
Fri Sep 25 11:47:15 CEST 2015 - aschnell@suse.com

- avoid unnessasary steps if no packages need to be installed
  (bsc#907331 and bsc#915097)
- 3.1.69

-------------------------------------------------------------------
Wed Sep 23 15:50:03 CEST 2015 - aschnell@suse.com

- install storage related packages before commit (bsc#907331 and
  bsc#915097)
- 3.1.68

-------------------------------------------------------------------
Fri Sep 11 09:28:45 UTC 2015 - igonzalezsosa@suse.com

- Expert partitioner does not forget logical volumes (bsc#944492)
- 3.1.67

-------------------------------------------------------------------
Tue Aug 25 16:21:55 CEST 2015 - shundhammer@suse.de

- Install storage related packages only on demand (bsc#937040)
- 3.1.66

-------------------------------------------------------------------
Fri Aug  7 07:41:05 UTC 2015 - igonzalezsosa@suse.com

- Fix special /boot handling on custom partitioning (bsc#940374)
- 3.1.65

-------------------------------------------------------------------
Thu Jul 23 11:44:42 CEST 2015 - shundhammer@suse.de

- Added NoCoW subvolume for /var/lib/libvirt/images (Fate#319299)
- 3.1.64

-------------------------------------------------------------------
Wed Jul 17 13:31:34 CEST 2015 - dvaleev@suse.com

- Allow /boot on RAID1 (bsc#938170)
- 3.1.63

-------------------------------------------------------------------
Thu Jul 16 14:33:10 CEST 2015 - aschnell@suse.de

- do not try to load snapper extension since it does not exist
  anymore (see bsc#937243)
- 3.1.62

-------------------------------------------------------------------
Tue Jul 14 15:27:09 CEST 2015 - schubi@suse.de

- Loading the correct multipath module (dm-multipath)
  (bnc#937942)
- 3.1.61

-------------------------------------------------------------------
Tue Jun 30 11:49:34 CEST 2015 - aschnell@suse.de

- disallow using unpartitioned DASDs for LVM (fate#317934)
- 3.1.60

-------------------------------------------------------------------
Fri Jun 26 10:18:28 CEST 2015 - aschnell@suse.de

- added Storage::SetUserdata() (for bsc#935858)
- 3.1.59

-------------------------------------------------------------------
Thu Jun 18 09:47:16 UTC 2015 - ancor@suse.com

- Improved the message displayed when a bios_grub partition is
  missing in expert partitioner (bnc#917763)
- 3.1.58

-------------------------------------------------------------------
Wed Jun 17 10:12:03 CEST 2015 - shundhammer@suse.de

- Default to no copy on write for MariaDB on btrfs (fate#316718)
- Version 3.1.57

-------------------------------------------------------------------
Tue Jun  9 11:41:38 CEST 2015 - shundhammer@suse.de

- No snapper config for LVM storage proposal (bsc#922308)
- version 3.1.56

-------------------------------------------------------------------
Wed May 06 16:34:04 CEST 2015 - aschnell@suse.de

- require rubygems of default ruby version (bsc#929899)
- version 3.1.55

-------------------------------------------------------------------
Thu Mar 05 15:51:12 CET 2015 - aschnell@suse.de

- rearrange two libstorage calls in ChangeVolumeProperties (for
  redesigned libstorage)
- version 3.1.54

-------------------------------------------------------------------
Mon Feb 16 11:38:11 CET 2015 - aschnell@suse.de

- install into btrfs subvolume (fate#318392)
- version 3.1.53

-------------------------------------------------------------------
Fri Feb 13 10:46:05 CET 2015 - aschnell@suse.de

- updated requires
- version 3.1.52

-------------------------------------------------------------------
Thu Jan 29 14:09:12 CET 2015 - aschnell@suse.de

- fixed callback for mount graph handling
- version 3.1.51

-------------------------------------------------------------------
Fri Nov 28 16:14:01 CET 2014 - aschnell@suse.de

- fixed tmpfs handling in GetDiskPartition (bsc#902385)
- version 3.1.50

-------------------------------------------------------------------
Mon Oct 13 10:00:51 CEST 2014 - aschnell@suse.de

- fixed setting disk label on multipath devices (bsc#898525)
- version 3.1.49

-------------------------------------------------------------------
Tue Oct 07 12:15:21 CEST 2014 - aschnell@suse.de

- avoid keyboard shortcut conflict (bsc#882643)
- version 3.1.48

-------------------------------------------------------------------
Thu Oct 02 19:49:13 CEST 2014 - aschnell@suse.de

- detect iso9660 and udf filesystems (fate#317247)
- version 3.1.47

-------------------------------------------------------------------
Wed Oct 01 13:56:52 CEST 2014 - aschnell@suse.de

- removed some code only used by dropped yast2-repair
- version 3.1.46

-------------------------------------------------------------------
Thu Sep 18 16:34:43 CEST 2014 - aschnell@suse.de

- fixed btrfs subvolume handling for non-root devices (bnc#895075)
- version 3.1.45

-------------------------------------------------------------------
Mon Sep  8 10:40:42 UTC 2014 - mvidner@suse.com

- Use a more flexible rubygem requirement syntax (bnc#895069)
  without specifying the ruby ABI; this layer need not care.
- version 3.1.44

-------------------------------------------------------------------
Thu Sep 04 18:11:49 CEST 2014 - aschnell@suse.de

- fixed LVM proposal when reusing LVM (bnc#893203)
- version 3.1.43

-------------------------------------------------------------------
Wed Aug 13 15:41:41 CEST 2014 - aschnell@suse.de

- do not incorrectly display message about inconsistent NTFS
  filesystem (bnc#889733)
- version 3.1.42

-------------------------------------------------------------------
Tue Aug 12 11:50:36 CEST 2014 - aschnell@suse.de

- do not propose boot partition with LVM unless the LVM is
  encrypted (bnc#890857)
- version 3.1.41

-------------------------------------------------------------------
Thu Jul 31 11:18:58 CEST 2014 - aschnell@suse.de

- disable snapshots if the root filesystem is small (bnc#888549)
- version 3.1.40

-------------------------------------------------------------------
Tue Jul 22 10:23:00 CEST 2014 - aschnell@suse.de

- disable btrfs quota again (see bnc#887046)
- version 3.1.39

-------------------------------------------------------------------
Tue Jul 15 13:55:00 CEST 2014 - aschnell@suse.de

- fixed importing mount points (bnc#887155)
- version 3.1.38

-------------------------------------------------------------------
Mon Jul 14 16:07:49 CEST 2014 - aschnell@suse.de

- fixed initialisation of btrfs subvolumes (bnc#872210)

-------------------------------------------------------------------
Thu Jul 10 12:25:03 CEST 2014 - aschnell@suse.de

- fixed creating extended partitions in expert partitioner
  (bnc#886575)
- version 3.1.37

-------------------------------------------------------------------
Mon Jul  7 09:37:11 UTC 2014 - mrueckert@suse.de

- switch to rubygem() based requires so we can easily pass the
  preferred ruby version using rb_default_ruby_abi

-------------------------------------------------------------------
Fri Jul 04 14:30:52 CEST 2014 - aschnell@suse.de

- added extra dialog to select role of device (fate#317140)
- version 3.1.36

-------------------------------------------------------------------
Fri Jul 04 10:27:43 CEST 2014 - aschnell@suse.de

- fixed subvolume for postgresql (bnc#885813)
- version 3.1.35

-------------------------------------------------------------------
Mon Jul 03 15:20:42 CEST 2014 - dvaleev@suse.com

- Fix GRUB2 architecture name for PowerPC
- version 3.1.34

-------------------------------------------------------------------
Mon Jun 30 14:37:06 CEST 2014 - aschnell@suse.de

- enable btrfs quota if snapshots are enabled (prototype for
  fate#312751)
- version 3.1.33

-------------------------------------------------------------------
Thu Jun 26 16:36:42 CEST 2014 - aschnell@suse.de

- disable timeline of snapshots for root fs (bnc#885510)
- version 3.1.32

-------------------------------------------------------------------
Tue Jun 10 23:15:17 CEST 2014 - dvaleev@suse.com

- Change PReP partition naming to avoid confusion between msdos and
  gpt disk labels (bnc#880094)
- adapt to new libstorage output in tests
- require libstorage 2.25.14
- version 3.1.31

-------------------------------------------------------------------
Tue Jun 03 15:15:27 CEST 2014 - aschnell@suse.de

- fixed partitioning check on EFI system with BIOS GRUB partition
  (bnc#869716)
- version 3.1.30

-------------------------------------------------------------------
Mon Jun 02 17:08:44 CEST 2014 - aschnell@suse.de

- allow translations for alignment options (bnc#877910)
- version 3.1.29

-------------------------------------------------------------------
Wed May 21 14:53:21 CEST 2014 - gs@suse.de

- add configuration of FCoE interfaces to 'Configure...'
- version 3.1.28

-------------------------------------------------------------------
Wed May 21 11:12:55 CEST 2014 - aschnell@suse.de

- fixed displaying warning about shadowed subvolumes (bnc#878818)
- version 3.1.27

-------------------------------------------------------------------
Tue May 20 16:28:28 CEST 2014 - aschnell@suse.de

- fixed parameters for snapper cleanup (bnc#878009)

-------------------------------------------------------------------
Tue May 20 14:40:10 CEST 2014 - aschnell@suse.de

- support "GPT PReP" for PPC in the storage proposal (bnc#870590)
- version 3.1.26

-------------------------------------------------------------------
Tue May 20 11:19:02 CEST 2014 - aschnell@suse.de

- don't create second boot partition in flex proposal

-------------------------------------------------------------------
Mon May 19 12:03:07 CEST 2014 - aschnell@suse.de

- enable multipathd via systemd instead of insserv (bnc#878329)
- version 3.1.25

-------------------------------------------------------------------
Mon May 12 11:14:45 CEST 2014 - aschnell@suse.de

- flush /etc/sysconfig/yast2 after enabling use of snapper
- version 3.1.24

-------------------------------------------------------------------
Wed May 07 18:12:42 CEST 2014 - aschnell@suse.de

- fixed transition between disk labels in proposal (bnc#875113)
- version 3.1.23

-------------------------------------------------------------------
Mon May 05 12:04:00 CEST 2014 - aschnell@suse.de

- fixed space adjustment in proposal for snapshots (bnc#876127)
- version 3.1.22

-------------------------------------------------------------------
Wed Apr 30 15:28:35 CEST 2014 - aschnell@suse.de

- fixed importing mount points with btrfs (bnc#874288)
- version 3.1.21

-------------------------------------------------------------------
Tue Apr 29 17:51:15 CEST 2014 - aschnell@suse.de

- do not create boot subvolumes in the proposal if a boot partition
  is proposed (bnc#874551)
- version 3.1.20

-------------------------------------------------------------------
Fri Apr 11 14:34:48 CEST 2014 - aschnell@suse.de

- allow to resize GPT Boot partition (bnc#872919)
- version 3.1.19

-------------------------------------------------------------------
Tue Apr  8 21:40:34 UTC 2014 - dvaleev@suse.com

- Set PReP partition to 8M (bnc#871397)
- version 3.1.18

-------------------------------------------------------------------
Tue Apr 08 10:54:12 CEST 2014 - aschnell@suse.de

- added error message (bnc#872320)

-------------------------------------------------------------------
Thu Apr 03 14:21:42 CEST 2014 - aschnell@suse.de

- fixed proposal on S/390 with existing LVM (bnc#871779)
- version 3.1.17

-------------------------------------------------------------------
Wed Apr 02 17:05:47 CEST 2014 - aschnell@suse.de

- fixed installation of filesystem packages (bnc#871658)
- version 3.1.16

-------------------------------------------------------------------
Wed Apr 02 14:46:05 CEST 2014 - aschnell@suse.de

- prepare snapper for rollback on root filesystem (fate#317062)

-------------------------------------------------------------------
Mon Mar 31 15:48:31 CEST 2014 - aschnell@suse.de

- changed button label (bnc#868865)

-------------------------------------------------------------------
Wed Mar 26 16:51:06 CET 2014 - aschnell@suse.de

- fixed proposal on PPC (bnc#869313)
- version 3.1.15

-------------------------------------------------------------------
Wed Mar 19 14:18:07 CET 2014 - aschnell@suse.de

- removed "Import Partition Setup" button (bnc#868864)

-------------------------------------------------------------------
Tue Mar 18 17:49:14 CET 2014 - aschnell@suse.de

- fixed btrfs_increase_percentage handling in storage proposal
- version 3.1.14

-------------------------------------------------------------------
Tue Mar 11 15:29:18 CET 2014 - aschnell@suse.de

- fixed creation of subvolume for /home (bnc#867604)
- version 3.1.13

-------------------------------------------------------------------
Tue Mar 11 10:59:04 CET 2014 - aschnell@suse.de

- changed subvolume for rollback on S/390 (fate#316222 and
  bnc#867270)
- version 3.1.12

-------------------------------------------------------------------
Thu Mar 06 17:25:31 CET 2014 - aschnell@suse.de

- added subvolumes for customer data (fate#316981)

-------------------------------------------------------------------
Tue Feb 25 15:37:49 CET 2014 - aschnell@suse.de

- fixed snapshots handling in proposal (bnc#865004)
- version 3.1.11

-------------------------------------------------------------------
Mon Feb 24 16:15:28 CET 2014 - aschnell@suse.de

- disallow to create and delete partitions on ECKD DASDs if other
  partitions on the DASD are busy

-------------------------------------------------------------------
Fri Feb 21 15:12:11 CET 2014 - aschnell@suse.de

- fixed naming of new partitions on ECKD DASDs
- adapted to libstorage change

-------------------------------------------------------------------
Tue Feb 18 16:14:50 CET 2014 - aschnell@suse.de

- fixed reuse of swap for storage proposal (bnc#864257)
- version 3.1.10

-------------------------------------------------------------------
Mon Feb 10 11:16:54 CET 2014 - aschnell@suse.de

- fixed variable lookup (bnc#862752)

-------------------------------------------------------------------
Wed Feb 05 18:12:05 CET 2014 - aschnell@suse.de

- removed code setting MODULES_LOADED_ON_BOOT (bnc#838185)
- version 3.1.9

-------------------------------------------------------------------
Wed Feb 05 09:32:34 CET 2014 - aschnell@suse.de

- fixed typo in method name (bnc#862187)
- version 3.1.8

-------------------------------------------------------------------
Mon Feb 03 12:44:35 CET 2014 - aschnell@suse.de

- include only devices know to libstorage in target-map
  (bnc#860400)
- version 3.1.7

-------------------------------------------------------------------
Tue Jan 21 11:31:36 UTC 2014 - jsrain@suse.cz

- propose dedicated /boot/zipl partition on S/390 (bnc#853930)
- version 3.1.6

-------------------------------------------------------------------
Mon Jan 20 11:26:44 CET 2014 - aschnell@suse.de

- don't create home subvolume if a home partition is proposed

-------------------------------------------------------------------
Fri Jan 17 14:52:02 CET 2014 - aschnell@suse.de

- allow to disable automatic snapshots for btrfs in proposal and
  expert partitioner (fate#316221)

-------------------------------------------------------------------
Tue Jan 14 17:47:23 CET 2014 - aschnell@suse.de

- allow to choose filesystem for root and home in proposal
  (fate#316637)

-------------------------------------------------------------------
Wed Jan 08 16:41:36 CET 2014 - aschnell@suse.de

- added helptext for some buttons (see bnc#853087)
- version 3.1.5

-------------------------------------------------------------------
Mon Dec 16 12:15:43 CET 2013 - aschnell@suse.de

- fixed default btrfs subvolume for SLE
- version 3.1.4

-------------------------------------------------------------------
Tue Dec 03 17:40:26 CET 2013 - aschnell@suse.de

- import complete used-by list from libstorage in target-map

-------------------------------------------------------------------
Mon Dec 02 14:00:23 CET 2013 - aschnell@suse.de

- change default filesystem to btrfs (fate#315901)
- change default filesystem for /home to xfs (fate#316637)

-------------------------------------------------------------------
Tue Nov 26 15:11:04 CET 2013 - aschnell@suse.de

- disable btrfs multivolume support (bnc#832196)

-------------------------------------------------------------------
Tue Nov 19 15:15:29 CET 2013 - aschnell@suse.de

- removed code to translate EVMS device names during update (see
  bnc#848821)

-------------------------------------------------------------------
Wed Nov 13 15:38:35 CET 2013 - aschnell@suse.de

- use correct binary prefix (bnc#849276)
- version 3.1.2

-------------------------------------------------------------------
Wed Nov 06 09:49:39 CET 2013 - aschnell@suse.de

- do not install yast2-snapper if root is on btrfs (fate#314695)

-------------------------------------------------------------------
Mon Nov 04 16:42:35 CET 2013 - aschnell@suse.de

- changed technique to ensure UTF-8 string in ruby (bnc#848812)

-------------------------------------------------------------------
Wed Oct 30 17:44:29 CET 2013 - aschnell@suse.de

- handle device name change during update due to switch from
  dmraid to mdadm (fate#316007)
- version 3.1.1

-------------------------------------------------------------------
Thu Oct 17 13:40:27 CEST 2013 - fehr@suse.de

- propose to create bios_grub partition on gpt disk for non-EFI 
  systems (fate#315972)

-------------------------------------------------------------------
Fri Oct 11 14:26:18 CEST 2013 - aschnell@suse.de

- adapted to device-mapper device name changes (bnc#810840)

-------------------------------------------------------------------
Wed Oct 09 16:14:20 CEST 2013 - aschnell@suse.de

- boot.crypto, boot.crypto-early, boot.lvm no longer exist

-------------------------------------------------------------------
Tue Oct 01 17:24:38 UTC 2013 - lslezak@suse.cz

- do not use *.spec.in template, use *.spec file with RPM macros
  instead
- 3.1.0

-------------------------------------------------------------------
Tue Oct 01 15:03:23 CEST 2013 - aschnell@suse.de

- disabled writing storage controller modules to
  /etc/sysconfig/kernel (bnc#615467)

-------------------------------------------------------------------
Tue Oct 01 14:33:59 CEST 2013 - aschnell@suse.de

- install package open-iscsi if the system has iSCSI (bnc#842740)

-------------------------------------------------------------------
Mon Sep 30 16:54:55 CEST 2013 - aschnell@suse.de

- fixed disabling of encryption for btrfs (bnc#842783)

-------------------------------------------------------------------
Mon Sep 30 11:50:42 CEST 2013 - aschnell@suse.de

- removed some logging (bnc#842440)

-------------------------------------------------------------------
Thu Sep 26 17:04:39 CEST 2013 - fehr@suse.de

- version 3.1.0
- fix subvol handling for formatted existing root partitions 
  (bnc#842505)

-------------------------------------------------------------------
Wed Sep 25 17:12:42 CEST 2013 - fehr@suse.de

- version 3.0.5
- add code to support named raids (fate#315590)

-------------------------------------------------------------------
Wed Sep 25 14:13:07 CEST 2013 - aschnell@suse.de

- removed popup asking for btrfs as default (bnc#839700)

-------------------------------------------------------------------
Wed Sep 25 11:32:37 CEST 2013 - fehr@suse.de

- fix sort order in SetTarget map (problem with in autoyast usage)

-------------------------------------------------------------------
Tue Sep 24 17:48:43 CEST 2013 - aschnell@suse.de

- fixed moving partitions (bnc#841924)

-------------------------------------------------------------------
Tue Sep 17 10:54:46 CEST 2013 - aschnell@suse.de

- fixed snapper setup during installation
- version 3.0.4

-------------------------------------------------------------------
Fri Sep 13 11:45:33 CEST 2013 - aschnell@suse.de

- additional subvolumes for btrfs root (fate#316222)
- version 3.0.3

-------------------------------------------------------------------
Thu Sep 12 16:27:56 CEST 2013 - fehr@suse.de

- fix handling of default subvolumes for root fs when formatting
  but not creating a partition

-------------------------------------------------------------------
Thu Sep 12 12:04:21 CEST 2013 - aschnell@suse.de

- added popup asking for btrfs as default (bnc#839700)

-------------------------------------------------------------------
Mon Sep 09 13:54:34 CEST 2013 - aschnell@suse.de

- adapted snapper setup to new installer (fate#314695)

-------------------------------------------------------------------
Thu Aug 22 16:52:28 CEST 2013 - fehr@suse.de

- version 3.0.2
- add function to enable multipathing via autoyast (fate#316278)
- fix wrong call to getPresentDisk in libstorage 

-------------------------------------------------------------------
Wed Aug 14 15:48:33 CEST 2013 - aschnell@suse.de

- disallow creating reiserfs (fate#316389)

-------------------------------------------------------------------
Tue Aug 13 14:22:23 CEST 2013 - aschnell@suse.de

- fixed workflow for adding LVM LV (bnc#834330)

-------------------------------------------------------------------
Tue Aug 13 13:46:01 CEST 2013 - fehr@suse.de

- fix Storage.IsResizable for lvm lvs

-------------------------------------------------------------------
Mon Aug 12 10:39:27 CEST 2013 - fehr@suse.de

- use ruby bindings of libstorage instead of yast2-perl-bindings
- version 3.0.1

-------------------------------------------------------------------
Thu Aug 01 13:27:43 CEST 2013 - aschnell@suse.de

- use ruby dbus bindings instead of yast2-dbus-client

-------------------------------------------------------------------
Thu Aug  1 12:26:11 CEST 2013 - fehr@suse.de

- fix add volumes to btrfs when format is true and primary volume
  was not btrfs previously

-------------------------------------------------------------------
Wed Jul 31 08:42:39 UTC 2013 - yast-devel@opensuse.org

- converted from YCP to Ruby by YCP Killer
  (https://github.com/yast/ycp-killer)
- version 3.0.0

-------------------------------------------------------------------
Tue Jul 23 17:32:05 CEST 2013 - fehr@suse.de

- avoid usage of overloaded function LibStorage::initDefaultLogger

-------------------------------------------------------------------
Thu Jul 11 17:21:35 CEST 2013 - fehr@suse.de

- prevent usage of mount-by-device instead of default mount-by-id
  after encryption was set on and off again (bnc#827481)

-------------------------------------------------------------------
Thu Jul  4 15:44:32 CEST 2013 - fehr@suse.de

- version 2.24.6
- when encrypted LVM and EFI is used, propose two unencrypted
  partitions, one vfat at /boot/efi, one ext4 at /boot (bnc#808017)

-------------------------------------------------------------------
Mon Jul  1 12:24:56 CEST 2013 - fehr@suse.de

- version 2.24.5
- increase proposed size for /boot to 400M (bnc#826981)

-------------------------------------------------------------------
Thu Jun 27 11:25:40 UTC 2013 - lslezak@suse.cz

- installation - if /mnt/proc and /mnt/sys directories do not exist
  then create them before mounting (gh#yast/yast-storage#5)
- 2.24.4

-------------------------------------------------------------------
Wed Jun 26 18:00:19 CEST 2013 - fehr@suse.de

- fix encrypted volumes on multiple disks via autoyast (bnc#826384)

-------------------------------------------------------------------
Thu Jun 20 05:44:41 UTC 2013 - lslezak@suse.cz

- Ruby transition compatibility (removed unnecessary *.exp files,
  removed y2internal() from finishParameters)
- 2.24.3

-------------------------------------------------------------------
Tue Jun 18 18:52:26 CEST 2013 - fehr@suse.de

- remove obsolete check about not using btrfs for /boot 

-------------------------------------------------------------------
Mon Jun 10 12:22:26 CEST 2013 - fehr@suse.de

- version 2.24.2
- do not add "/proc", "/sys", ... to fstab any more and remove
  these fstab entries during update, they are handled by systemd
  (bnc#823903)

-------------------------------------------------------------------
Wed Apr 17 16:57:27 CEST 2013 - aschnell@suse.de

- fixed target-map update if no disks are present (bnc#815259)

-------------------------------------------------------------------
Wed Apr 17 16:05:25 CEST 2013 - fehr@suse.de

- prevent unexpected popup during proposal (bnc#814550)

-------------------------------------------------------------------
Wed Apr 17 12:59:57 CEST 2013 - aschnell@suse.de

- mark message for translation (bnc#803928)

-------------------------------------------------------------------
Tue Apr 16 16:45:12 CEST 2013 - fehr@suse.de

- version 2.24.1
- add Storage::GetDetectedDiskPaths() to have a fast way to detect 
  present disks without having to do complete scan of storage 
  subsystem (bnc#810823)

-------------------------------------------------------------------
Mon Apr 15 16:00:02 CEST 2013 - aschnell@suse.de

- reserve even more space for buttons (bnc#720839)

-------------------------------------------------------------------
Thu Apr 11 16:05:51 CEST 2013 - aschnell@suse.de

- added minimal command-line support

-------------------------------------------------------------------
Tue Apr  9 16:56:49 CEST 2013 - fehr@suse.de

- consider xen block device for update (bnc#808996)

-------------------------------------------------------------------
Tue Mar 26 13:00:10 CET 2013 - fehr@suse.de

- allow mountby id in /etc/fstab for md devices (bnc#811619)

-------------------------------------------------------------------
Wed Mar 20 16:37:24 CET 2013 - aschnell@suse.de

- use consistent wording in messages (bnc#808541)

-------------------------------------------------------------------
Tue Mar 19 18:41:08 CET 2013 - fehr@suse.de

- give more meaningful error message when resize is not supported
  by underlying partition, e.g. on DASD (bnc#808721)

-------------------------------------------------------------------
Thu Mar 14 14:50:41 CET 2013 - fehr@suse.de

- version 2.24.0
- do not suggest to format /boot/efi in fstab import (bnc#809853)
- button to demand swap suited for suspend to proposal (bnc#809190)

-------------------------------------------------------------------
Tue Mar 12 14:20:20 CET 2013 - fehr@suse.de

- do not use codepage= option when mounting EFI boot (bnc#808028)

-------------------------------------------------------------------
Mon Mar 04 14:43:34 CET 2013 - aschnell@suse.de

- version 2.23.9
- deactivate RAID before calling storage configuration clients
  from expert partitioner (bnc#806454)

-------------------------------------------------------------------
Mon Mar 04 11:29:52 CET 2013 - aschnell@suse.de

- fixed clone disk function (bnc#801997)

-------------------------------------------------------------------
Thu Feb 28 12:36:18 CET 2013 - fehr@suse.de

- version 2.23.8
- enable encryption option for architecture S390 (bnc#804598)

-------------------------------------------------------------------
Wed Feb 27 18:19:47 CET 2013 - fehr@suse.de

- fix handling of inactive raid devices (bnc#798275)

-------------------------------------------------------------------
Tue Feb 26 17:42:35 CET 2013 - fehr@suse.de

- version 2.23.7
- allow encryption for newly created lvm partitions (bnc#803803)

-------------------------------------------------------------------
Mon Feb 18 14:33:22 CET 2013 - fehr@suse.de

- version 2.23.6
- fix max size computation with thin pools (bnc#803981)

-------------------------------------------------------------------
Fri Feb 15 10:00:20 CET 2013 - aschnell@suse.de

- detect fake partitions on FBA DASDs (bnc#786164)

-------------------------------------------------------------------
Tue Feb 12 19:02:32 CET 2013 - fehr@suse.de

- allow partitions with id 0x82 for raid creation (bnc#801955)

-------------------------------------------------------------------
Tue Feb 12 12:58:43 CET 2013 - aschnell@suse.de

- always display original partition type in combobox (bnc#802360)

-------------------------------------------------------------------
Mon Feb 11 18:08:09 CET 2013 - aschnell@suse.de

- fixed reuse of EFI boot partition (bnc#802359)

-------------------------------------------------------------------
Mon Feb 11 12:53:11 CET 2013 - aschnell@suse.de

- allow all characters for existing password (bnc#799992)

-------------------------------------------------------------------
Tue Feb  5 12:32:13 CET 2013 - fehr@suse.de

- version 2.23.5
- suppress crypt passwd dialog in autoyast mode

-------------------------------------------------------------------
Mon Jan 14 15:35:53 CET 2013 - fehr@suse.de

- version 2.23.4
- fix problem with reuse of efi boot partition (bnc#781689)

-------------------------------------------------------------------
Wed Jan 09 14:24:39 CET 2013 - aschnell@suse.de

- disallow to activate quota for btrfs (bnc#797499)

-------------------------------------------------------------------
Tue Jan 08 10:45:50 CET 2013 - aschnell@suse.de

- install cryptsetup-mkinitrd along with cryptsetup (bnc#796167)

-------------------------------------------------------------------
Wed Dec 19 19:46:23 CET 2012 - fehr@suse.de

- version 2.23.3
- prevent removal of crypt helper devices when doing fstab import 
  (bnc#794692)

-------------------------------------------------------------------
Thu Nov 15 17:27:06 CET 2012 - fehr@suse.de

- 2.23.2
- deactivate swap if disk is selected for install in live 
  installer (bnc#789078)

-------------------------------------------------------------------
Tue Nov 13 13:20:59 CET 2012 - fehr@suse.de

- 2.23.1
- removed boost-devel and openssl-devel from BuildRequires
- recognize "BIOS grub" partition as boot partition (bnc#786870)
 
-------------------------------------------------------------------
Wed Nov  7 16:14:01 CET 2012  - fehr@suse.de

- support creation of "BIOS grub" partition on GPT (bnc#786870)

-------------------------------------------------------------------
Mon Nov  5 13:42:32 CET 2012  - fehr@suse.de

- do a swapoff in live installer when swap partition gets removed
  (bnc#779527)
- disable "Fstab Options" button when not fstab entry (bnc#786788)

-------------------------------------------------------------------
Tue Oct 23 16:09:38 CEST 2012 - fehr@suse.de

- support key "mkfs_options" in volumes for autoyast

-------------------------------------------------------------------
Tue Oct 16 15:00:38 CEST 2012 - fehr@suse.de

- make autoyast able to continue on commit errors (bnc#785234)

-------------------------------------------------------------------
Fri Oct 12 16:55:53 CEST 2012 - aschnell@suse.de

- mention in help text that read-only mount flag is ignored during
  installation (bnc#771556)

-------------------------------------------------------------------
Tue Sep 25 17:05:18 CEST 2012 - fehr@suse.de

- propose reuse (without format) an existing EFI boot partition 
  (bnc#781689)

-------------------------------------------------------------------
Thu Sep 20 15:56:47 CEST 2012 - fehr@suse.de

- 2.23.0
- do not require separate /boot partition any more with btrfs root

-------------------------------------------------------------------
Wed Sep 12 16:44:27 CEST 2012 - fehr@suse.de

- add code to create new LVM volume types (thin, pool)

-------------------------------------------------------------------
Thu Aug 23 16:53:39 CEST 2012 - fehr@suse.de

- add code for detection and handling of thin provisioning in LVM

-------------------------------------------------------------------
Wed Aug 15 16:14:12 CEST 2012 - fehr@suse.de

- 2.22.10
- re-evaluate default fstab options after changed mount point 
  (bnc#774499)

-------------------------------------------------------------------
Mon Aug 13 16:02:08 CEST 2012 - fehr@suse.de

- 2.22.9
- rename dm maps according to crypttab during update (bnc#774247)

-------------------------------------------------------------------
Wed Aug  8 13:31:00 CEST 2012 - fehr@suse.de

- 2.22.8
- fix wrong proposal to format home when import fstab (bnc#774463)

-------------------------------------------------------------------
Tue Aug 07 11:42:41 CEST 2012 - aschnell@suse.de

- added sanity check for arbitrary mount options (bnc#774521)
- avoid too big error popups (bnc#774521)
- 2.22.7

-------------------------------------------------------------------
Mon Jul 30 12:07:47 CEST 2012 - aschnell@suse.de

- fixed list of available physical volumes when creating new
  volume group (bnc#772044)

-------------------------------------------------------------------
Tue Jul 24 18:35:04 CEST 2012 - fehr@suse.de

- improve handling of btrfs on non-formatted root fs  

-------------------------------------------------------------------
Thu Jul 19 11:39:18 CEST 2012 - fehr@suse.de

- 2.22.6
- code FATE#313521 - Define disk order for MD Raid with Yast

-------------------------------------------------------------------
Tue Jul 10 16:08:30 CEST 2012 - fehr@suse.de

- add pointer to mdadm man page for raid10 parity algo (bnc#757340)

-------------------------------------------------------------------
Mon Jun 18 15:05:47 CEST 2012 - aschnell@suse.de

- 2.22.5
- set btrfs subvolumes during fstab import (bnc#765409)

-------------------------------------------------------------------
Wed Jun 13 14:52:44 CEST 2012 - fehr@suse.de

- 2.22.4
- do not suggest /usr as mount point any more (bnc#766632)
- changes for new logging in libstorage (fate#313242)

-------------------------------------------------------------------
Wed May 23 15:15:42 CEST 2012 - fehr@suse.de

- 2.22.3
- remove mount points for windows from fstab (bnc#763630)

-------------------------------------------------------------------
Wed May 09 11:06:59 CEST 2012 - aschnell@suse.de

- 2.22.2
- fixed available mount-by methods for newly created partitions

-------------------------------------------------------------------
Mon May  7 15:26:13 CEST 2012 - fehr@suse.de

- fix bug during creation of MD devices over multipath devices via
  autoyast

-------------------------------------------------------------------
Wed Apr 11 16:23:09 CEST 2012 - fehr@suse.de

- add red error text if there is no root fs in storage proposal
  (possible e.g. via autoyast)
- fix bug where ycp forgets changes in Storage::ChangeVolumeProperties
  after libstorage returns an error
  
-------------------------------------------------------------------
Tue Apr 10 17:33:53 CEST 2012 - aschnell@suse.de

- changed license to GPL-2.0

-------------------------------------------------------------------
Thu Mar 29 18:30:25 CEST 2012 - aschnell@suse.de

- improved mount checks and feedback during resize (bnc#732766)

-------------------------------------------------------------------
Thu Mar 29 12:14:35 CEST 2012 - fehr@suse.de

- patch proofread text back into ycp
- prevent invalid size values in tmpfs size (bnc#754326)

-------------------------------------------------------------------
Fri Mar 23 11:55:48 CET 2012 - aschnell@suse.de

- hide instead of disable some unavailable fstab mount options
  (bnc#714398)

-------------------------------------------------------------------
Tue Mar 13 15:15:28 CET 2012 - fehr@suse.de

- warn about slowness when resizing mounted fs by more than 50Gig 
  (bnc#749946)
- 2.22.1

-------------------------------------------------------------------
Mon Mar 05 11:30:46 CET 2012 - aschnell@suse.de

- allow equal-sign "=" in passwords (bnc#750306)

-------------------------------------------------------------------
Wed Jan 25 12:20:53 CET 2012 - fehr@suse.de

- allow resize and move of simple btrfs volumes if they are
  formatted anyway (bnc#742491)
- fix bug handling used devices of simple btrfs volumes in resize

-------------------------------------------------------------------
Tue Jan 24 14:15:29 CET 2012 - aschnell@suse.de

- do not query user to autostart multipath in AutoYaST (bnc#742913)

-------------------------------------------------------------------
Tue Jan 24 13:52:45 CET 2012 - fehr@suse.de

- ensure default mountby uuid for btrfs in all cases 
- prevent display of outdated data with simple btrfs volumes

-------------------------------------------------------------------
Thu Jan 19 10:52:02 GMT 2012 - aschnell@suse.de

- improved layout for small screens (bnc#740006)

-------------------------------------------------------------------
Tue Jan 10 18:59:52 CET 2012 - fehr@suse.de

- fix parsing problem with old style size values (e.g. 10G instead
  of 10GB) (bnc#740560)

-------------------------------------------------------------------
Mon Jan  9 16:39:46 CET 2012 - fehr@suse.de

- fix missing /boot partition in proposal (bnc#739091)
- do not enforce subvolumes to start with "@/" on openSuSE 
  (bnc#738542)

-------------------------------------------------------------------
Tue Jan 03 11:59:51 CET 2012 - aschnell@suse.de

- removed generating fstab entries for ZIP drives

-------------------------------------------------------------------
Wed Dec 21 12:04:31 CET 2011 - aschnell@suse.de

- handle FBA DASD with parted instead of fdasd (bnc#584703)

-------------------------------------------------------------------
Tue Dec 20 14:08:55 CET 2011 - fehr@suse.de

- fix proposal to reuse also larger root filesystems (bnc#727362)

-------------------------------------------------------------------
Tue Dec 06 14:08:41 CET 2011 - aschnell@suse.de

- add nofail for volumes using iSCSI disks (bnc#734786)

-------------------------------------------------------------------
Fri Nov 25 12:25:53 UTC 2011 - coolo@suse.com

- add libtool as buildrequire to avoid implicit dependency

-------------------------------------------------------------------
Fri Nov 18 15:20:30 CET 2011 - aschnell@suse.de

- merged proofread texts

-------------------------------------------------------------------
Thu Nov 17 15:44:52 CET 2011 - fehr@suse.de

- add var/crash to default subvolume list
- fix proposal for some cases where exactly 1 partition selected

-------------------------------------------------------------------
Tue Nov 15 16:20:05 CET 2011 - aschnell@suse.de

- adapted dbus command to disable automounting of desktop
  environments (bnc#727538)

-------------------------------------------------------------------
Tue Nov 15 13:51:57 CET 2011 - fehr@suse.de

- remove /var/run from default subvolume list (bnc#729463)
- version 2.22.0

-------------------------------------------------------------------
Mon Nov 07 15:30:54 CET 2011 - aschnell@suse.de

- version 2.21.14
- reserve more space for buttons (bnc#720839)

-------------------------------------------------------------------
Wed Nov  2 13:04:19 CET 2011  - fehr@suse.de

- version 2.21.13
- add nofail for fstab entries on USB, ISCSI and FCOE disks
  (bnc#726926)

-------------------------------------------------------------------
Mon Oct 31 18:38:21 CET 2011  - fehr@suse.de

- version 2.21.12
- improve detection of /home partition (bnc#727362)

-------------------------------------------------------------------
Tue Oct 25 16:08:52 CEST 2011 - fehr@suse.de

- version 2.21.11
- add function IsDeviceOnNetwork to be used by Network module
  (bnc#726057)
  
-------------------------------------------------------------------
Mon Oct 24 14:11:58 CEST 2011 - fehr@suse.de

- fix missing proposal for /home (bnc#725577)
- detect new transport type FcoE (bnc#726057)

-------------------------------------------------------------------
Tue Oct 18 11:25:59 CEST 2011 - fehr@suse.de

- version 2.21.10
- fix typo in error message (bnc#724771)

-------------------------------------------------------------------
Mon Oct 17 13:00:49 CEST 2011 - fehr@suse.de

- show popup when user requirements are too small for having a 
  separate /home (bnc#721664)

-------------------------------------------------------------------
Mon Oct 10 15:05:41 CEST 2011 - aschnell@suse.de

- disable call of smartctl for certain RAIDs (bnc#720956)
- version 2.21.9

-------------------------------------------------------------------
Thu Oct  6 12:36:26 CEST 2011 - fehr@suse.de

- version 2.21.8
- remove jfs completely from fs list (bnc#720483)

-------------------------------------------------------------------
Wed Oct  5 16:50:39 CEST 2011 - fehr@suse.de

- fix invalid proposal on EFI system where GPT disklabel creation
  is enforced (bnc#709334)
- remove options "users,gid=users" from vfat fstab entries for
  /boot (bnc#722299)
  
-------------------------------------------------------------------
Tue Sep 27 10:53:20 CEST 2011 - visnov@suse.cz

- set dialog title 

-------------------------------------------------------------------
Fri Sep 23 14:34:30 CEST 2011 - aschnell@suse.de

- mount /run into target system (bnc#717321)
- version 2.21.7

-------------------------------------------------------------------
Mon Sep  5 16:01:05 CEST 2011 - fehr@suse.de

- fix detection and handling of label on btrfs
- use "btrfs filesystem label" to handle label on btrfs
- fix wrong size check for tmpfs 
- fixed potential confusing text about disk init (bnc#715801)
- version 2.21.6

-------------------------------------------------------------------
Mon Aug 29 14:37:26 CEST 2011 - fehr@suse.de

- use less space for proposal in ncurses (bnc#713314) 

-------------------------------------------------------------------
Mon Aug 22 16:01:19 CEST 2011 - fehr@suse.de

- forbid to use LVM for /boot (bnc#713176) 
- version 2.21.5

-------------------------------------------------------------------
Wed Aug 17 11:46:14 CEST 2011 - fehr@suse.de

- fix popup about missing separate /home for lvm (bnc#712608) 

-------------------------------------------------------------------
Mon Aug 15 17:02:40 CEST 2011 - fehr@suse.de

- prevent reuse of existing vg when encryption state is wrong

-------------------------------------------------------------------
Wed Aug 10 16:36:17 CEST 2011 - fehr@suse.de

- allow label on btrfs when format is true 
- do not allow to partition disks used by LVM in disk selection
- show popup if proposal of separate /home is not possible
- enforce that all subvolume names starting with "@/"
- version 2.21.4

-------------------------------------------------------------------
Tue Aug  9 16:29:08 CEST 2011 - fehr@suse.de

- fix bugs in subvolume handling during install

-------------------------------------------------------------------
Fri Aug  5 12:35:24 CEST 2011 - tgoettlicher@suse.de

- fixed .desktop file (bnc #681249)

-------------------------------------------------------------------
Thu Jul 28 12:38:19 CEST 2011 - fehr@suse.de

- fix proposal to change disklabel to gpt when EFI is
  required (bnc#707472)

-------------------------------------------------------------------
Thu Jul 14 13:52:16 CEST 2011 - fehr@suse.de

- call Pkg::PkgSolve to fix bnc#702365
- version 2.21.3

-------------------------------------------------------------------
Wed Jul  6 19:04:10 CEST 2011 - fehr@suse.de

- fix bug when setting mount point and changing fstype from 
  non-btrfs to btrfs and vice versa

-------------------------------------------------------------------
Fri Jul 01 09:54:28 CEST 2011 - aschnell@suse.de

- fixed some typos (bnc #703246)

-------------------------------------------------------------------
Thu Jun  9 14:56:02 CEST 2011 - fehr@suse.de

- add functionality to have everything in a default btrfs subvol
  (additions to fate#306587)
- add /tmp, /var/run and /var/tmp to default subvol list
- version 2.21.2

-------------------------------------------------------------------
Wed Jun  1 18:35:46 CEST 2011 - fehr@suse.de

- support new btrfs_increase_percentage from control.xml 
- change default subvol list to /opt, /srv, /var/log and /var/spool

-------------------------------------------------------------------
Wed Jun 01 13:57:34 CEST 2011 - aschnell@suse.de

- install snapper when root is on btrfs

-------------------------------------------------------------------
Mon May 30 18:32:40 CEST 2011 - fehr@suse.de

- add default subvol list to root fs

-------------------------------------------------------------------
Thu May 26 16:07:46 CEST 2011 - fehr@suse.de

- remove unsupported state of btrfs
- btrfs related bugfixes

-------------------------------------------------------------------
Tue Apr 26 17:09:33 CEST 2011 - fehr@suse.de

- allow autoyast to set disklabel to e.g. gpt (bnc#631176)
- 2.21.1

-------------------------------------------------------------------
Thu Apr 21 11:16:43 CEST 2011 - fehr@suse.de

- add support for tmpfs (fate#303810)

-------------------------------------------------------------------
Thu Mar 24 17:27:26 CET 2011 - fehr@suse.de

- add code to add/remove volumes to/from BTRFS volume

-------------------------------------------------------------------
Thu Mar  3 18:05:04 CET 2011 - fehr@suse.de

- integrate handling of BTRFS volumes
- add handling of subvolumes in BTRFS volumes

-------------------------------------------------------------------
Thu Feb 17 15:47:57 CET 2011 - fehr@suse.de

- add option to demand a proposal using btrfs as default 
  filesystem

-------------------------------------------------------------------
Wed Jan 26 16:03:35 CET 2011 - fehr@suse.de

- add button to trigger query for crypt password (bnc #666883)

-------------------------------------------------------------------
Tue Jan 18 14:49:17 CET 2011 - jsrain@suse.cz

- adaptations for unattended migration

-------------------------------------------------------------------
Mon Jan 17 17:28:51 CET 2011 - fehr@suse.de

- allow floating point value in reserved block percentage and
  set default to reserve about 1Gig, but <= 5.0% and >= 0.1%
  (bnc #661179)

-------------------------------------------------------------------
Thu Dec 23 17:40:50 CET 2010  - fehr@suse.de

- changes for improved btrfs support
- 2.21.0

-------------------------------------------------------------------
Thu Oct 21 14:14:10 CEST 2010 - aschnell@suse.de

- fixed desktop file (bnc #647261)
- 2.20.4

-------------------------------------------------------------------
Thu Oct 21 12:45:32 CEST 2010 - aschnell@suse.de

- improved online help (bnc #637370)

-------------------------------------------------------------------
Mon Oct 04 10:05:44 CEST 2010 - aschnell@suse.de

- determine instsys flag for libstorage on Stage instead of Mode
  (see bnc #642567)

-------------------------------------------------------------------
Thu Sep 23 12:33:40 CEST 2010 - aschnell@suse.de

- do not allow resizing of VFAT on logical volumes
- 2.20.3

-------------------------------------------------------------------
Mon Sep 13 14:36:20 CEST 2010 - fehr@suse.de

- add helptext for partition alignment (bnc#637223)
- add sector size to disk overview data

-------------------------------------------------------------------
Mon Sep 13 11:31:12 CEST 2010 - aschnell@suse.de

- fixed compilation with new make
- 2.20.2

-------------------------------------------------------------------
Mon Aug  9 13:38:45 CEST 2010 - fehr@suse.de

- make mkfs option "dir_index" work as expected again
- add option to supress journal to mkfs options for ext4
  (bnc#629363)

-------------------------------------------------------------------
Fri Aug 06 15:48:27 CEST 2010 - aschnell@suse.de

- hide button "Create New Partition Table" for DASDs

-------------------------------------------------------------------
Tue Aug 03 12:45:44 CEST 2010 - aschnell@suse.de

- increased proposed size for /boot to 150 MB (bnc #627288)
- 2.20.1

-------------------------------------------------------------------
Thu Jul 29 15:53:11 CEST 2010 - fehr@suse.de

- fix bug that destroys encrypted volumes when wrong password is 
  entered in read fstab dialog (#625490)
- replace "nofail" with "noauto" for encrypted volumes in fstab 
  during update

-------------------------------------------------------------------
Tue Jul 20 11:26:30 CEST 2010 - fehr@suse.de

- add support for additional parity values for raid5, raid6, raid10

-------------------------------------------------------------------
Wed Jul 14 10:12:46 CEST 2010 - aschnell@suse.de

- improved help text (bnc #506814)

-------------------------------------------------------------------
Wed Jul 07 12:51:11 CEST 2010 - aschnell@suse.de

- improved layout of dialog for importing mount points
- added "Import Partition Setup" button

-------------------------------------------------------------------
Mon Jul 05 15:13:18 CEST 2010 - aschnell@suse.de

- moved EFI detection from YCP to C++ (bnc #612867)
- 2.20.0

-------------------------------------------------------------------
Mon Jun 21 16:42:34 CEST 2010 - aschnell@suse.de

- avoid unreadable buttons (bnc #615377)
- 2.19.15

-------------------------------------------------------------------
Mon May 17 18:54:36 CEST 2010 - fehr@suse.de

- prevent asking for crypt password even when nothing has been 
  changed in FormatMountDialog
- 2.19.14

-------------------------------------------------------------------
Fri May 14 14:14:37 CEST 2010 - aschnell@suse.de

- fixed password dialog without validation password (bnc #604603)
- 2.19.13

-------------------------------------------------------------------
Sun May  9 14:45:33 UTC 2010 - novellbmw@lsmod.de

- add sane chunk size values for RAID6 and RAID10

-------------------------------------------------------------------
Mon Apr 26 16:51:56 CEST 2010 - fehr@suse.de

- make alignment of created partitions configurable (optimal,
  cylinder) to be able to work around problems like in bnc #597723

-------------------------------------------------------------------
Mon Apr 19 12:17:36 CEST 2010 - aschnell@suse.de

- added list of possible root filesystems to FileSystems module
- 2.19.12

-------------------------------------------------------------------
Thu Apr 15 12:04:37 CEST 2010 - aschnell@suse.de

- improved layout of dialog for importing mount points
- 2.19.11

-------------------------------------------------------------------
Fri Apr 09 10:08:21 CEST 2010 - aschnell@suse.de

- added requires for Perl (bnc #595024)

-------------------------------------------------------------------
Tue Apr 06 12:20:10 CEST 2010 - aschnell@suse.de

- workaround for build failure (bnc #593954)

-------------------------------------------------------------------
Mon Mar 29 16:08:36 CEST 2010 - aschnell@suse.de

- enable XFS on S390 (bnc #591846)
- 2.19.10

-------------------------------------------------------------------
Fri Mar 26 12:37:28 CET 2010 - aschnell@suse.de

- increased size of boot partition to 200MB for various PPC
  platforms (bnc #587777)

-------------------------------------------------------------------
Thu Mar 25 18:24:35 CET 2010 - fehr@suse.de

- fix problems with detection of data on newly unlocked encrypted
  volumes (bnc #581341)

-------------------------------------------------------------------
Wed Mar 24 11:37:57 CET 2010 - fehr@suse.de

- do not use default swap mounts in AutoYaST

-------------------------------------------------------------------
Fri Mar 19 11:54:53 CET 2010 - aschnell@suse.de

- fixed detection of Windows (bnc #589019)
- 2.19.9

-------------------------------------------------------------------
Fri Mar 19 10:23:49 CET 2010 - aschnell@suse.de

- improved warning about unformatted home volume

-------------------------------------------------------------------
Thu Mar 18 18:54:31 CET 2010 - fehr@suse.de

- make update and detection of encrypted LVM VGs possible

-------------------------------------------------------------------
Thu Mar 18 11:29:58 CET 2010 - aschnell@suse.de

- fixed proposal name for DM and MD RAIDs

-------------------------------------------------------------------
Tue Mar 16 13:07:13 CET 2010 - aschnell@suse.de

- handle udev names for partition with installation source (bnc
  #582717)
- 2.19.8

-------------------------------------------------------------------
Tue Mar 09 14:14:55 CET 2010 - aschnell@suse.de

- mark messages for translation (bnc #580884)

-------------------------------------------------------------------
Thu Mar  4 16:34:48 CET 2010 - fehr@suse.de

- remove not needed password dialog when removing mount point of
  encrypted device

-------------------------------------------------------------------
Fri Feb 26 15:02:54 CET 2010 - aschnell@suse.de

- mark messages for translation (bnc #580855)
- 2.19.7

-------------------------------------------------------------------
Thu Feb 25 13:00:45 CET 2010 - aschnell@suse.de

- fixed proposal workflow on S390 (bnc #583119)

-------------------------------------------------------------------
Wed Feb 24 17:37:45 CET 2010 - aschnell@suse.de

- check availability of smartctl and hdparm (bnc #580905)

-------------------------------------------------------------------
Wed Feb 24 10:33:34 CET 2010 - aschnell@suse.de

- mark messages for translation (bnc #580871 and bnc #581298)

-------------------------------------------------------------------
Tue Feb 16 16:31:17 CET 2010 - aschnell@suse.de

- don't import mount point for installation source (bnc #577560)

-------------------------------------------------------------------
Wed Feb 10 12:19:00 CET 2010 - fehr@suse.de

- provide name of encrypted dm device in "crypt_device" key of
  volume data if dm encryption is set up (bnc #577127)
- 2.19.6

-------------------------------------------------------------------
Mon Feb 08 14:03:47 CET 2010 - aschnell@suse.de

- do not allow deletion of partitions on DASD when other partitions
  of that DASD are in use (bnc #577468)

-------------------------------------------------------------------
Mon Feb 08 11:25:39 CET 2010 - aschnell@suse.de

- allow deletion of certain partitioned RAIDs (bnc #577468)

-------------------------------------------------------------------
Wed Jan 27 15:09:27 CET 2010 - aschnell@suse.de

- allow to set driver for IMSM without callback (bnc #574270)
- 2.19.5

-------------------------------------------------------------------
Thu Jan 21 17:28:48 CET 2010 - aschnell@suse.de

- implemented moving of newly created partitions (see bnc #541034)
- 2.19.4

-------------------------------------------------------------------
Tue Jan 19 14:14:26 CET 2010 - fehr@suse.de

- allow to use cylinder 0 for partition (bnc #571749)

-------------------------------------------------------------------
Mon Jan 18 17:50:59 CET 2010 - aschnell@suse.de

- added NFS4 support (fate #305171)

-------------------------------------------------------------------
Mon Jan 18 12:47:39 CET 2010 - aschnell@suse.de

- fixed resizing of LVM logical volumes on S390 (bnc #571159)

-------------------------------------------------------------------
Mon Jan 18 11:53:51 CET 2010 - aschnell@suse.de

- show textual error messages during commit (bnc #546012)

-------------------------------------------------------------------
Fri Jan 15 11:42:55 CET 2010 - aschnell@suse.de

- implemented popup to query user whether to ignore failures during
  commit (fate #304500)

-------------------------------------------------------------------
Wed Jan 13 18:56:03 CET 2010 - kmachalkova@suse.cz

- Adjusted .desktop file(s) to wrap /sbin/yast2/ calls in xdg-su
  where root privileges are needed, removed X-KDE-SubstituteUID key
  (bnc#540627)
- 2.19.3

-------------------------------------------------------------------
Wed Jan 13 18:40:58 CET 2010 - aschnell@suse.de

- fixed importing mount points for cases where the proposal has
  deleted partitions (bnc #463327)

-------------------------------------------------------------------
Wed Jan 13 14:54:47 CET 2010 - fehr@suse.de

- set fs to detected fs when format is set to false to prevent
  invalid fstab options (bnc #457100)

-------------------------------------------------------------------
Tue Jan 12 16:51:38 CET 2010 - fehr@suse.de

- do not forget user modified format options when FormatMount dialog
  is entered more than once (bnc #467889)

-------------------------------------------------------------------
Tue Jan 12 12:51:14 CET 2010 - aschnell@suse.de

- avoid two error popups concerning swap in sequence (bnc #387242)

-------------------------------------------------------------------
Mon Jan 11 18:55:11 CET 2010 - fehr@suse.de

- do not propose root partitions smaller than 512MB even in
  desperate mode (bnc #457092)

-------------------------------------------------------------------
Mon Jan 11 16:11:00 CET 2010 - fehr@suse.de

- let libstorage determine affected devices when removing volumes
  (bnc #426907)

-------------------------------------------------------------------
Fri Jan 08 14:37:40 CET 2010 - aschnell@suse.de

- delay ntfs resize check until partitioning proposal (bnc #533568)

-------------------------------------------------------------------
Tue Jan 05 16:59:39 CET 2010 - aschnell@suse.de

- removed unused parameter from function Storage::DeleteDevice

-------------------------------------------------------------------
Mon Jan 04 14:29:41 CET 2010 - aschnell@suse.de

- use ButtonBox widget (bnc #565871)

-------------------------------------------------------------------
Tue Dec 29 18:53:27 CET 2009 - aschnell@suse.de

- ported MdPart code from SLE11 SP1
- 2.19.2

-------------------------------------------------------------------
Tue Dec 22 14:23:40 CET 2009 - aschnell@suse.de

- support for cloning disk partition layout (fate #303809)

-------------------------------------------------------------------
Mon Dec 21 14:17:30 CET 2009 - aschnell@suse.de

- added testsuite for partitioning proposal
- 2.19.1

-------------------------------------------------------------------
Tue Dec 15 10:42:21 CET 2009 - aschnell@suse.de

- added proposal parameter "vm_keep_unpartitioned_region" (fate
  #308490)

-------------------------------------------------------------------
Thu Dec 10 18:48:13 CET 2009 - fehr@suse.de

- verify entered crypt passwords in existing crypted devices (bnc
  #467987)
- get rid of ClassifiedSettings in Storage.ycp

-------------------------------------------------------------------
Thu Dec 10 15:34:07 CET 2009 - fehr@suse.de

- make removal of loop based files work again (bnc #480738)

-------------------------------------------------------------------
Wed Dec 09 17:44:27 CET 2009 - aschnell@suse.de

- use getFreeInfo from libstorage to detect home partitions

-------------------------------------------------------------------
Thu Dec 03 15:45:27 CET 2009 - aschnell@suse.de

- log untranslated messages (requires libstorage 2.19.2)

-------------------------------------------------------------------
Wed Dec 02 15:22:20 CET 2009 - aschnell@suse.de

- added extra warning for btrfs used as /boot or as / without
  separate /boot (bnc #544646)

-------------------------------------------------------------------
Fri Nov 27 17:08:15 CET 2009 - aschnell@suse.de

- enable boot.crypt-early along with boot.crypto (bnc #558888)

-------------------------------------------------------------------
Thu Nov 26 17:07:16 CET 2009 - fehr@suse.de

- disable impossible mountby methods (bnc #444328)

-------------------------------------------------------------------
Tue Nov 24 17:13:39 CET 2009 - fehr@suse.de

- do not format hfs boot partition on mac systems (bnc #447782)

-------------------------------------------------------------------
Tue Nov 24 14:59:54 CET 2009 - fehr@suse.de

- enabled to set "noauto" option for LUKS-encrypted volumes

-------------------------------------------------------------------
Fri Nov 20 18:01:15 CET 2009 - aschnell@suse.de

- added mount graph (requires libstorage 2.19.1)

-------------------------------------------------------------------
Thu Nov 19 10:32:36 CET 2009 - aschnell@suse.de

- keep name entry in target-map as provided by libstorage

-------------------------------------------------------------------
Tue Nov 17 12:03:12 CET 2009 - aschnell@suse.de

- improved focus handling during creation of logical volumes

-------------------------------------------------------------------
Mon Nov 16 14:11:34 CET 2009 - aschnell@suse.de

- enabled storage proposal for S390 (bnc #462254)

-------------------------------------------------------------------
Mon Nov  2 11:25:05 CET 2009 - jsrain@suse.cz

- warn in installation proposal if not formatting /home partition
  and using remote authentication (fate#306325)

-------------------------------------------------------------------
Thu Oct 29 11:59:20 CET 2009 - aschnell@suse.de

- provide usedby information as list in target-map (bnc #472812)
- 2.19.0

-------------------------------------------------------------------
Mon Oct 05 17:50:59 CEST 2009 - aschnell@suse.de

- improved popup message (bnc #544169)
- 2.18.19

-------------------------------------------------------------------
Tue Sep 29 17:15:34 CEST 2009 - aschnell@suse.de

- fixed buttons in lvm view

-------------------------------------------------------------------
Tue Sep 22 15:17:10 CEST 2009 - jsrain@suse.cz

- don't limit partition table to GPT on x86_64 uEFI systems
  (fate #306825)

-------------------------------------------------------------------
Tue Aug 11 13:20:51 CEST 2009 - aschnell@suse.de

- use new getPartitionPrefix() from libstorage

-------------------------------------------------------------------
Tue Aug 04 15:04:55 CEST 2009 - aschnell@suse.de

- fixes for encrypted physical volume proposal

-------------------------------------------------------------------
Mon Aug 03 11:04:19 CEST 2009 - aschnell@suse.de

- require yast2-dbus-client (splitted of from yast2-core)

-------------------------------------------------------------------
Fri Jul 31 12:50:36 CEST 2009 - aschnell@suse.de

- readded warning when trying to edit/delete partitions used for
  installation (bug#445484)

-------------------------------------------------------------------
Fri Jul 31 11:02:57 CEST 2009 - aschnell@suse.de

- new module StorageUpdate with update related functions
- 2.18.18

-------------------------------------------------------------------
Mon Jul 27 17:41:31 CEST 2009 - aschnell@suse.de

- work on proposal UI for LVM encryption (fate #305633)
- 2.18.17

-------------------------------------------------------------------
Thu Jul 23 17:15:51 CEST 2009 - aschnell@suse.de

- allow user to ignore some consistency checks respecting manual
  partition setup during installation (fate #305149)

-------------------------------------------------------------------
Thu Jul 23 13:35:57 CEST 2009 - kmachalkova@suse.cz

- Added called_update flag to prevent multiple calls of
  Storage::Update (breaks bootloader on kernel update - bnc#477778)
  (patch by juhliarik)
- 2.18.16

-------------------------------------------------------------------
Thu Jul 23 13:14:59 CEST 2009 - aschnell@suse.de

- added minimal experimental btrfs support, esp. filesystems over
  multiple devices are not supported (fate #306587)

-------------------------------------------------------------------
Thu Jul 23 09:40:45 CEST 2009 - aschnell@suse.de

- show ignore_fstab flag in mount-by information (fate #305150)

-------------------------------------------------------------------
Wed Jul 22 11:46:56 CEST 2009 - aschnell@suse.de

- added graphical representation of logical volumes of volume group

-------------------------------------------------------------------
Thu Jul 16 11:06:24 CEST 2009 - aschnell@suse.de

- use new getPartitionName() from libstorage
- 2.18.15

-------------------------------------------------------------------
Tue Jul 14 16:55:28 CEST 2009 - aschnell@suse.de

- replaced Recommends in yast2-storage with Supplements in
  yast2-qt-graph (bnc #521545)

-------------------------------------------------------------------
Thu Jul 09 15:32:25 CEST 2009 - aschnell@suse.de

- work on full disk encryption (fate #305633)
- 2.18.14

-------------------------------------------------------------------
Tue Jun 16 15:35:16 CEST 2009 - aschnell@suse.de

- changed checkbox for device encryption (fate #305633)

-------------------------------------------------------------------
Tue Jun 09 14:48:30 CEST 2009 - aschnell@suse.de

- visualise encrypted devices by icon in tables

-------------------------------------------------------------------
Tue Jun 02 15:05:23 CEST 2009 - aschnell@suse.de

- split off libstorage
- 2.18.13

-------------------------------------------------------------------
Fri May 22 13:30:28 CEST 2009 - aschnell@suse.de

- disable adding kernel modules needed for accessing the root
  filesystem to INITRD_MODULES since mkinited is capable of
  detecting them on it's own
- 2.18.12

-------------------------------------------------------------------
Wed May 20 15:17:21 CEST 2009 - aschnell@suse.de

- removed usedByName from StorageInterface and "used_by" from
  target-map since superseded by usedByDevice and "used_by_device"

-------------------------------------------------------------------
Wed May 20 12:52:16 CEST 2009 - aschnell@suse.de

- require newer version of yast2 base package (bnc #504429)

-------------------------------------------------------------------
Sat May 16 14:50:30 CEST 2009 - aschnell@suse.de

- cleanup use of size vs. sizeK in StorageInterface

-------------------------------------------------------------------
Sat May 16 11:40:07 CEST 2009 - aschnell@suse.de

- replace maxSizeLabelK() by getDlabelCapabilities()

-------------------------------------------------------------------
Fri May 15 00:58:28 CEST 2009 - aschnell@suse.de

- added environment parameter to Storage constructor and factories
- pass instsys flag from YCP to libstorage (bnc #399390)

-------------------------------------------------------------------
Thu May 14 15:20:51 CEST 2009 - aschnell@suse.de

- changed StorageInterface::checkDeviceMounted() to return list of
  all known moint points
- 2.18.11

-------------------------------------------------------------------
Tue May 12 10:35:24 CEST 2009 - aschnell@suse.de

- fixed mount options with quota enabled for non-journaling
  filesystems (bnc #502824)

-------------------------------------------------------------------
Thu May 07 15:01:46 CEST 2009 - aschnell@suse.de

- disabled kpartx calls (obsolete since parted creates correct
  nodes now, see bnc #471440)

-------------------------------------------------------------------
Thu May 07 11:00:57 CEST 2009 - aschnell@suse.de

- added support for MD RAID6/10 (fate #305343)
- fixed used-by information for MD RAID over DM Multipath

-------------------------------------------------------------------
Mon May 04 14:25:00 CEST 2009 - aschnell@suse.de

- implemented ext4 support and make it default filesystem (fate
  #305691)

-------------------------------------------------------------------
Thu Apr 23 16:32:02 CEST 2009 - kmachalkova@suse.cz

- Added functional equivalents (buttons) to context menus

-------------------------------------------------------------------
Tue Apr 21 14:43:05 CEST 2009 - aschnell@suse.de

- removed use of ModulesConf module (might break support for
  parport zip drives) (see bnc #485992)

-------------------------------------------------------------------
Mon Apr 20 12:31:55 CEST 2009 - aschnell@suse.de

- fixed generation of disk_* files (bnc #492452)

-------------------------------------------------------------------
Wed Apr 15 17:32:59 CEST 2009 - aschnell@suse.de

- fixed resizing of volume groups with certain names (bnc #491383)

-------------------------------------------------------------------
Thu Apr 02 14:21:44 CEST 2009 - aschnell@suse.de

- fixed setting label for used swap partitions (bnc #490817)

-------------------------------------------------------------------
Wed Apr 01 12:11:44 CEST 2009 - aschnell@suse.de

- improved used-by handling during detection (fixes bnc #472803
  and partly bnc #391281)
- 2.18.10

-------------------------------------------------------------------
Fri Mar 27 17:55:41 CET 2009 - kmachalkova@suse.cz

- Avoid throwing 'no widget with ID foo' exceptions in format/mount
  dialog (bnc#483789)

-------------------------------------------------------------------
Wed Mar 25 16:58:10 CET 2009 - aschnell@suse.de

- fixed commit order for partitions that are resized and deleted
  (bnc #473944)
- 2.18.9

-------------------------------------------------------------------
Mon Mar 16 17:29:50 CET 2009 - aschnell@suse.de

- disable mount buttons in repair mode (see bnc #480830)

-------------------------------------------------------------------
Mon Mar 16 15:19:27 CET 2009 - aschnell@suse.de

- do not pass '-F 32' to mkdosfs as mkdosfs is now able to
  auto-select even FAT32 (see bnc #485603)

-------------------------------------------------------------------
Fri Mar 13 15:49:50 CET 2009 - kmachalkova@suse.cz

- Added graphical representation of partitions on disk

-------------------------------------------------------------------
Wed Mar 11 12:13:56 CET 2009 - aschnell@suse.de

- limit stripe number in combobox during creation of logical
  volumes by number of physical volumes in volume group (bnc
  #482502)

-------------------------------------------------------------------
Tue Mar 10 16:18:47 CET 2009 - aschnell@suse.de

- fixed resizing of mounted logical volumes (bnc #483845)

-------------------------------------------------------------------
Mon Mar 09 18:33:12 CET 2009 - aschnell@suse.de

- added context menus

-------------------------------------------------------------------
Tue Mar 03 16:59:33 CET 2009 - aschnell@suse.de

- fixed storage graph for multiple swap devices
- major code cleanup
- 2.18.8

-------------------------------------------------------------------
Mon Mar  2 17:11:16 CET 2009 - kmachalkova@suse.cz

- Removed obsoleted warning about GPT partition table (bnc#470457)

-------------------------------------------------------------------
Sun Mar  1 17:59:48 CET 2009 - coolo@suse.de

- fix compilation with gcc 4.4

-------------------------------------------------------------------
Thu Feb 19 15:23:47 CET 2009 - aschnell@suse.de

- added tooltips to nodes in graph
- 2.18.7

-------------------------------------------------------------------
Wed Feb 18 14:44:45 CET 2009 - aschnell@suse.de

- converted proposal code to a module

-------------------------------------------------------------------
Fri Feb 13 12:42:07 CET 2009 - aschnell@suse.de

- use Sequencer.ycp instead of deprecated sequencer.ycp

-------------------------------------------------------------------
Fri Feb 13 10:44:54 CET 2009 - aschnell@suse.de

- restrict number of disks considered for proposal (see bnc
  #468922)

-------------------------------------------------------------------
Thu Feb 12 12:06:48 CET 2009 - aschnell@suse.de

- keep bios_id in functions that update target-map (bnc #472476)
- 2.18.6

-------------------------------------------------------------------
Sun Feb 08 20:52:18 CET 2009 - aschnell@suse.de

- fixed path for xfs_growfs (bnc #473717)

-------------------------------------------------------------------
Fri Feb 06 11:04:35 CET 2009 - aschnell@suse.de

- handle rounding and precision in size input fields (bnc #466304)
- 2.18.5

-------------------------------------------------------------------
Wed Feb  4 13:12:30 CET 2009 - jsrain@suse.cz

- updated proposal to allow user to say how to split disk space
  begtween existing Windows and new Linux

-------------------------------------------------------------------
Tue Feb 03 16:05:21 CET 2009 - aschnell@suse.de

- select 'previous' device in tables after deleting devices (bnc
  #465138)
- 2.18.4

-------------------------------------------------------------------
Thu Jan 29 15:22:35 CET 2009 - aschnell@suse.de

- changed method to disable automounter (since "overnight" GNOME
  does not support the old method anymore) (bnc #464453)
- 2.18.3

-------------------------------------------------------------------
Tue Jan 27 10:38:28 CET 2009 - aschnell@suse.de

- make "Installation Summary" directly accessible in expert
  partitioner
- 2.18.2

-------------------------------------------------------------------
Mon Jan 26 12:22:36 CET 2009 - aschnell@suse.de

- fixed udev partition postfix for dm based devices (bnc #468786)

-------------------------------------------------------------------
Mon Jan 19 11:32:44 CET 2009 - aschnell@suse.de

- wait for udev after activating dmraid (bnc #459032)

-------------------------------------------------------------------
Fri Jan 16 16:37:04 CET 2009 - kmachalkova@suse.cz

- Equal length of passwd input fields (#465367)

-------------------------------------------------------------------
Fri Jan 16 13:56:03 CET 2009 - kmachalkova@suse.cz

- Display logical volume name in dialog captions in adding logical
  volume workflow (bnc#432952)

-------------------------------------------------------------------
Wed Jan 14 16:50:42 CET 2009 - aschnell@suse.de

- added storage graph
- 2.18.1

-------------------------------------------------------------------
Thu Jan 08 12:28:35 CET 2009 - aschnell@suse.de

- report error for invalid mount point (bnc #464354)

-------------------------------------------------------------------
Fri Dec 19 18:48:45 CET 2008 - aschnell@suse.de

- redesigned resize dialog (bnc #456816 and #456816)

-------------------------------------------------------------------
Fri Dec 19 11:50:11 CET 2008 - aschnell@suse.de

- don't check swap partitions on disks used by BIOS RAID or
  DM Multipath (bnc #460081)

-------------------------------------------------------------------
Thu Dec 18 11:13:48 CET 2008 - kmachalkova@suse.cz

- Usability improvements (added F-key bindings, focusing convenient
  widgets where appropriate, pointing out widgets with invalid data)
- Suggest max size for extended partitions, custom size/region for
  the rest (bnc#428337)
- Enforce specifying mountpoint if the user wants to mount the
  partition (bnc#441130)

-------------------------------------------------------------------
Wed Dec 17 14:36:26 CET 2008 - aschnell@suse.de

- fixed accepting expert partitioner status after "Import Mount
  Points" (bnc #453746)

-------------------------------------------------------------------
Tue Dec 16 17:12:18 CET 2008 - aschnell@suse.de

- escape HTML tags (bnc #450496)
- replaced getCommitActions and getCommitInfo by getCommitInfos

-------------------------------------------------------------------
Tue Dec 16 10:40:10 CET 2008 - aschnell@suse.de

- start yast2-multipath in running system if available (bnc
  #459073)
- fixed popup message (bnc #458972)

-------------------------------------------------------------------
Mon Dec 15 14:19:57 CET 2008 - aschnell@suse.de

- fixed typo (bnc #450455)
- removed outdated text (bnc #450792)
- removed obsolete inst_do_resize.ycp
- 2.18.0

-------------------------------------------------------------------
Thu Dec 11 16:37:11 CET 2008 - aschnell@suse.de

- fixed reading of udev links for cciss devices (bnc #449110)
- 2.17.62

-------------------------------------------------------------------
Thu Dec 11 16:19:03 CET 2008 - kmachalkova@suse.cz

- If the test mount of NFS share fails, ask the user whether to
  save it anyway to allow correcting possible errors (bnc#450060)
- Handle NFS share renaming (changing name of NFS server)

-------------------------------------------------------------------
Thu Dec 11 14:47:19 CET 2008 - aschnell@suse.de

- fixed button label (bnc #450176)

-------------------------------------------------------------------
Tue Dec 09 15:50:10 CET 2008 - aschnell@suse.de

- show only last part of device name in navigation tree (bnc
  #450043)

-------------------------------------------------------------------
Tue Dec 09 13:24:36 CET 2008 - aschnell@suse.de

- fixed defaultMountBy for partitions based on device-mapper
  devices (bnc #438067)

-------------------------------------------------------------------
Tue Dec 09 10:44:52 CET 2008 - aschnell@suse.de

- marked strings for translation (bnc #457251, bnc #457255 and bnc
  #457268)

-------------------------------------------------------------------
Fri Dec 05 13:08:14 CET 2008 - aschnell@suse.de

- fixed creation of partitions on device-mapper devices (bnc
  #456615)
- fixed used_by_device for DM RAID (bnc #456774)
- don't show disks used by DM RAID or DM Multipath in disk
  selection dialog (bnc #456776)
- 2.17.61

-------------------------------------------------------------------
Thu Dec 04 16:38:57 CET 2008 - aschnell@suse.de

- marked string for translation

-------------------------------------------------------------------
Mon Dec 01 15:36:40 CET 2008 - aschnell@suse.de

- clear uuid when setting volume to format (bnc #450097)
- added debug output to easy BIOS ID with BIOS RAID problems
  (bnc #444595)
- 2.17.60

-------------------------------------------------------------------
Mon Dec 01 10:14:34 CET 2008 - aschnell@suse.de

- fixed check before execution of smartctl (bnc #445049)

-------------------------------------------------------------------
Fri Nov 28 17:07:48 CET 2008 - aschnell@suse.de

- show partitions/logical volumes tab in expert partitioner per
  default after start (bnc #450049)
- 2.17.59

-------------------------------------------------------------------
Fri Nov 28 14:59:36 CET 2008 - aschnell@suse.de

- ignore volume label for hfs since there is no tool to set it
  (bnc #447782)
- 2.17.58

-------------------------------------------------------------------
Fri Nov 28 11:52:52 CET 2008 - aschnell@suse.de

- fixed comparisons of libstorage backup states (bnc #438076)
- 2.17.57

-------------------------------------------------------------------
Thu Nov 27 17:01:04 CET 2008 - locilka@suse.cz

- Guessing real number of Storage SlideShow steps in respect to the
  value returned by Storage::ActionsCount (bnc #449792).

-------------------------------------------------------------------
Thu Nov 27 15:10:37 CET 2008 - aschnell@suse.de

- don't set partition type to 0x0 (bnc #449205)
- 2.17.55

-------------------------------------------------------------------
Wed Nov 26 17:41:16 CET 2008 - kmachalkova@suse.cz

- Partition/LVM resizing:
  * place numbers (used/unused/free space) outside the graph and
    make them readable at all times (bnc#445590)
  * more intuitive layout for ncurses (bnc#410956)

-------------------------------------------------------------------
Tue Nov 25 14:58:28 CET 2008 - aschnell@suse.de

- mark text for translation (bnc #446478)
- 2.17.54

-------------------------------------------------------------------
Fri Nov 21 11:45:39 CET 2008 - aschnell@suse.de

- fixed size parser for locale fr_FR (bnc #447490)
- 2.17.53

-------------------------------------------------------------------
Tue Nov 18 18:14:42 CET 2008 - aschnell@suse.de

- fixed use of existing encrypted devices (bnc #435244)
- 2.17.52

-------------------------------------------------------------------
Mon Nov 17 14:30:57 CET 2008 - aschnell@suse.de

- always check uniqueness of volume label (bnc #441411)
- 2.17.51

-------------------------------------------------------------------
Mon Nov 17 10:58:51 CET 2008 - aschnell@suse.de

- fixed minimal file system size check for newly created RAID
  devices (bnc #445368)
- don't allow smart and hdparm for certain disk types (bnc #445049)

-------------------------------------------------------------------
Fri Nov 14 16:39:09 CET 2008 - aschnell@suse.de

- don't call SetTargetMap after checking target-map (bnc #438076)

-------------------------------------------------------------------
Fri Nov 14 13:57:58 CET 2008 - aschnell@suse.de

- keep label and uuid while resizing swap (bnc #445051)

-------------------------------------------------------------------
Wed Nov 12 17:31:56 GMT 2008 - aschnell@suse.de

- fixed defaultMountBy and allowedMountBy for NFS (bnc #444268)

-------------------------------------------------------------------
Wed Nov 12 14:25:00 GMT 2008 - aschnell@suse.de

- avoid warning about missing /boot partition on certain PPC
  systems if system does not have disks (bnc #397360)

-------------------------------------------------------------------
Wed Nov 12 13:40:06 GMT 2008 - aschnell@suse.de

- fixed GetPartition for device-mapper devices (bnc #443222)

-------------------------------------------------------------------
Mon Nov 10 12:16:49 CET 2008 - aschnell@suse.de

- moved button "Import Mount Points" (bnc #438995 and bnc #441018)

-------------------------------------------------------------------
Fri Nov 07 19:03:38 CET 2008 - aschnell@suse.de

- flush /etc/sysconfig/storage after writing USED_FS_LIST (bnc
  #441664)
- activate dmraid before lvm in inst-sys (bnc #442666)
- 2.17.50

-------------------------------------------------------------------
Fri Nov 07 12:30:59 CET 2008 - aschnell@suse.de

- fixed off-by-one error during resizing of partitions (bnc
  #442318)
- 2.17.49

-------------------------------------------------------------------
Thu Nov 06 19:58:25 CET 2008 - aschnell@suse.de

- added note that encrypted swap without password cannot be used
  for suspend (bnc #441893)

-------------------------------------------------------------------
Thu Nov 06 16:46:40 CET 2008 - aschnell@suse.de

- fixed resizing of LVM logical volumes (bnc #429908)

-------------------------------------------------------------------
Wed Nov 05 18:19:23 CET 2008 - aschnell@suse.de

- query product features to decide which multipath config to use
  (bnc #440608)

-------------------------------------------------------------------
Wed Nov  5 10:55:37 CET 2008 - kmachalkova@suse.cz

- Show dialog summarizing partitioning changes in fullscreen mode
  (bnc#385315)

-------------------------------------------------------------------
Tue Nov 04 16:44:41 CET 2008 - aschnell@suse.de

- fixed resize warning
- 2.17.48

-------------------------------------------------------------------
Fri Oct 31 14:21:58 CET 2008 - aschnell@suse.de

- added function getCommitInfo (for fate #302857)
- 2.17.47

-------------------------------------------------------------------
Thu Oct 30 16:50:16 CET 2008 - aschnell@suse.de

- prior to creating file system check that volume is big enough

-------------------------------------------------------------------
Wed Oct 29 18:08:53 CET 2008 - kmachalkova@suse.cz

- Initialize non-fstab settings of NFS on creating NFS panel - this
  also covers installation of needed packages (bnc#436897)

-------------------------------------------------------------------
Wed Oct 29 14:29:52 CET 2008 - aschnell@suse.de

- fixed crypt file setup (bnc #433484)
- special format and mount checks for crypt files

-------------------------------------------------------------------
Tue Oct 28 20:14:59 CET 2008 - aschnell@suse.de

- allow creation of partitions by providing cylinder start and
  end (bnc #431583)
- 2.17.46

-------------------------------------------------------------------
Mon Oct 27 11:54:55 CET 2008 - aschnell@suse.de

- provide simple interface to activate multipath if yast2-multipath
  is not available (bnc #438055)
- deactivate lvm while activating multipath (bnc #438061)
- 2.17.45

-------------------------------------------------------------------
Fri Oct 24 15:13:55 CEST 2008 - kmachalkova@suse.cz

- Fixed handling NFS shares - use library functions if possible
  (adding, deleting) instead of SetTargetMap (bnc#433053)
- Mark [yast2-]nfs-client for installation if some NFS dirs are
  mounted in 1st stage (bnc#436897 related)
- 2.17.44

-------------------------------------------------------------------
Fri Oct 24 11:50:14 CEST 2008 - aschnell@suse.de

- encrypt crypt files per default (bnc #438047)
- fixed raid detection (bnc #438644)
- started work on start/stop of multipath (bnc #438055)

-------------------------------------------------------------------
Thu Oct 23 16:25:58 CEST 2008 - aschnell@suse.de

- adapted parsing of /sbin/multipath (bnc #438206)
- show file system label in some tables (bnc #434780)
- 2.17.43

-------------------------------------------------------------------
Thu Oct 23 12:35:19 CEST 2008 - aschnell@suse.de

- allow ommission of 'B' in size input fields (bnc #437914)
- disallow mounting of file systems other than swap as swap (bnc
  #384301)

-------------------------------------------------------------------
Wed Oct 22 12:12:27 CEST 2008 - aschnell@suse.de

- initialize file system combobox correctly (bnc #428141)
- 2.17.42

-------------------------------------------------------------------
Tue Oct 21 10:44:56 CEST 2008 - kmachalkova@suse.cz

- Use PackagesProposal module to request packages needed by storage
  during installation (bnc#433001)

-------------------------------------------------------------------
Mon Oct 20 12:36:48 CEST 2008 - aschnell@suse.de

- avoid clearing file system label (bnc #436360)
- disallow editing of extended partitions
- 2.17.41

-------------------------------------------------------------------
Thu Oct 16 15:52:01 CEST 2008 - aschnell@suse.de

- fixed creation of lvm logical volumes (bnc #436059)
- prefer ata-link when more than one udev id is present (#435093)
- 2.17.40

-------------------------------------------------------------------
Wed Oct 15 17:37:53 CEST 2008 - aschnell@suse.de

- fixed calculation of unused disk areas (bnc #423660)
- 2.17.39

-------------------------------------------------------------------
Tue Oct 14 16:41:10 CEST 2008 - aschnell@suse.de

- fixed changing of fsid (part of bnc #431591)
- 2.17.38

-------------------------------------------------------------------
Mon Oct 13 11:06:58 CEST 2008 - aschnell@suse.de

- do not display filesystem and mount options dialog twice
- fixed check for encrypted root (bnc #432427)
- fixed check for multiple identical mount points (bnc #434282)
- deselect mounting when selecting non file systems (bnc #429466)
- 2.17.37

-------------------------------------------------------------------
Thu Oct 09 12:06:47 CEST 2008 - aschnell@suse.de

- reactivated warning about unsupported filesystems (bnc #431232)
- don't reset mount point (bnc #432954)
- fixed creating encrypted logical volumes (bnc #433462)
- include file system type in tables (bnc #428142)
- make EFI require GPT and make default disk label depend on EFI
  (bnc #433166)
- 2.17.36

-------------------------------------------------------------------
Tue Oct 07 11:23:25 CEST 2008 - aschnell@suse.de

- changed messages (bnc #429467)
- fixed parsing of /proc/mdstat (bnc #433022)
- fixed help texts (bnc #433394)
- fixed dasdfmt call (bnc #433554)
- 2.17.35

-------------------------------------------------------------------
Thu Oct  2 12:56:09 CEST 2008 - kmachalkova@suse.cz

- Partition resizing works again (bnc#419564)
- 2.17.34

-------------------------------------------------------------------
Fri Sep 26 13:16:42 CEST 2008 - kmachalkova@suse.cz

- Suggest to mount newly created partition by default (bnc#427604)
- Propose reasonable mountpoints according to selected filesystem
  (bnc#425741)
- Correctly save filesystem ID (bnc#425744)
- Few look&feel improvements
- 2.17.33

-------------------------------------------------------------------
Tue Sep 23 17:43:25 CEST 2008 - kmachalkova@suse.cz

- Use rpcbind as default portmapper in inst-sys. If not there, try
  portmap instead (bnc#427428)
- 2.17.32

-------------------------------------------------------------------
Tue Sep 23 13:43:27 CEST 2008 - aschnell@suse.de

- used udevadm instead of udevsettle (bnc #429111)

-------------------------------------------------------------------
Fri Sep 19 09:36:43 CEST 2008 - kmachalkova@suse.cz

- Proposal: on diskless machine, switch to expert partitioner,
  not to disk selection dialog (bnc#421541)
- Correct check for nfs-client4part
- 2.17.31

-------------------------------------------------------------------
Wed Sep 17 14:08:03 CEST 2008 - jsrain@suse.cz

- solve volume device rename when switching from EVMS to LVM
  (fate #305007)
- 2.17.30

-------------------------------------------------------------------
Fri Sep 12 21:33:36 CEST 2008 - aschnell@suse.de

- added XFS to list of default file-systems

-------------------------------------------------------------------
Fri Sep 12 10:47:23 CEST 2008 - aschnell@suse.de

- added Rescan button in unused devices view
- version 2.17.29

-------------------------------------------------------------------
Tue Sep 09 10:46:36 CEST 2008 - aschnell@suse.de

- removed dependency on yast2-packager (required files are
  in yast2 now)
- version 2.17.28

-------------------------------------------------------------------
Mon Sep 08 09:52:20 CEST 2008 - aschnell@suse.de

- fixed build-requires
- version 2.17.27

-------------------------------------------------------------------
Fri Sep  5 14:26:54 CEST 2008 - kmachalkova@suse.cz

- NFS shares are now accesible as read-write (FaTE#303326)
- Double-click on NFS share works again
- Check if yast2-nfs-client is installed on creating NFS view

-------------------------------------------------------------------
Thu Sep  4 14:30:58 CEST 2008 - jsrain@suse.cz

- use limit for LVM volume group when creating new proposal
  (fate #303594)
- version 2.17.26

-------------------------------------------------------------------
Wed Sep  3 12:18:59 CEST 2008 - visnov@suse.cz

- use unified installation progress (fate #303860)
- version 2.17.25

-------------------------------------------------------------------
Mon Sep 01 15:02:31 CEST 2008 - aschnell@suse.de

- support EFI boot on non-ia64 systems (fate #303995)
- version 2.17.24

-------------------------------------------------------------------
Wed Aug 27 17:34:10 CEST 2008 - aschnell@suse.de

- fixed documentation in StorageInterface.h
- version 2.17.23

-------------------------------------------------------------------
Tue Aug 26 13:43:01 CEST 2008 - aschnell@suse.de

- fixed udev data for multipath and dmraid
- version 2.17.22

-------------------------------------------------------------------
Fri Aug 22 14:11:18 CEST 2008 - aschnell@suse.de

- refactored zeroing devices (bnc #409528)

-------------------------------------------------------------------
Thu Aug 21 12:52:42 CEST 2008 - aschnell@suse.de

- disallow modifications to disks in use (e.g. by multipath)
- version 2.17.21

-------------------------------------------------------------------
Mon Aug 18 14:08:56 CEST 2008 - aschnell@suse.de

- added lvm snapshot support to libstorage (fate #303613)
- version 2.17.20

-------------------------------------------------------------------
Sun Aug 17 20:04:51 CEST 2008 - aschnell@suse.de

- use common workaround to prevent segmentation fault on IA64
  caused by limitations of generated libstorage bindings
- version 2.17.19

-------------------------------------------------------------------
Sun Aug 17 18:51:16 CEST 2008 - aschnell@suse.de

- added multipath support (fate #302616 and fate #304332)
- fixed creation of partitions on dmraid
- version 2.17.18

-------------------------------------------------------------------
Thu Aug 14 17:43:43 CEST 2008 - kmachalkova@suse.cz

- First steps to integrate nfs-client into partitioner (making it
  one of its views) (FaTE#303326)

-------------------------------------------------------------------
Wed Aug 13 15:16:27 CEST 2008 - aschnell@suse.de

- display fibre channel information (fate #304333)
- version 2.17.17

-------------------------------------------------------------------
Tue Aug 12 19:32:35 CEST 2008 - aschnell@suse.de

- improved logging during disk detection
- version 2.17.16

-------------------------------------------------------------------
Sat Aug 09 10:42:06 CEST 2008 - aschnell@suse.de

- added usedByDevice in StorageInterface.h
- version 2.17.15

-------------------------------------------------------------------
Fri Aug 08 21:56:00 CEST 2008 - aschnell@suse.de

- added tab with used devices for device mapper devices
- version 2.17.14

-------------------------------------------------------------------
Fri Aug 08 15:01:11 CEST 2008 - aschnell@suse.de

- integrated redesigned expert partitioner into installation
  workflow
- version 2.17.13

-------------------------------------------------------------------
Wed Aug 06 17:02:27 CEST 2008 - aschnell@suse.de

- do not try to show /var/log/messages during installation
- version 2.17.12

-------------------------------------------------------------------
Tue Aug 05 12:07:10 CEST 2008 - aschnell@suse.de

- removed EVMS functions from StorageInterface.h
- version 2.17.11

-------------------------------------------------------------------
Mon Aug 04 15:00:26 CEST 2008 - aschnell@suse.de

- changed default mount-by to path on s390 (fate #303557)
- version 2.17.10

-------------------------------------------------------------------
Mon Aug 04 11:37:49 CEST 2008 - aschnell@suse.de

- fixed handling of renamed devices during update (bnc #392086)

-------------------------------------------------------------------
Sun Aug 03 16:01:46 CEST 2008 - aschnell@suse.de

- implemented global lock for libstorage (fate #302971)
- version 2.17.9

-------------------------------------------------------------------
Fri Aug 01 10:42:52 CEST 2008 - aschnell@suse.de

- redesigned expert partitioner (fate #302054)
- added dialog to choose partition table type (fate #303924 and
  fate #303026)
- version 2.17.8

-------------------------------------------------------------------
Thu Jul 31 15:29:12 CEST 2008 - aschnell@suse.de

- recognise NetBSD partitions (bnc #412244)
- version 2.17.7

-------------------------------------------------------------------
Wed Jul 30 09:57:59 CEST 2008 - aschnell@suse.de

- fixed segmentation fault (bnc #405129)
- version 2.17.6

-------------------------------------------------------------------
Mon Jul 28 12:45:35 CEST 2008 - aschnell@suse.de

- quoting of device names (bnc #396732)
- documentation fixes
- version 2.17.5

-------------------------------------------------------------------
Sat Jul 26 13:39:53 CEST 2008 - aschnell@suse.de

- added getUnusedPartitionSlots, nextFreeMd, computeMdSize,
  byteToHumanString and humanStringToByte to libstorage
- version 2.17.4

-------------------------------------------------------------------
Tue Jul 22 17:07:05 CEST 2008 - aschnell@suse.de

- added querying md state to libstorage (fate #303613)
- version 2.17.3

-------------------------------------------------------------------
Sat Jul 19 20:36:17 CEST 2008 - aschnell@suse.de

- removed evms subpackage
- version 2.17.2

-------------------------------------------------------------------
Fri Jun 06 23:52:22 CEST 2008 - aschnell@suse.de

- fixed deletion of logical volumes (bnc #397186)
- version 2.17.1

-------------------------------------------------------------------
Mon Jun 02 15:23:24 CEST 2008 - aschnell@suse.de

- run storage_finish.ycp during live-installation (bug #389188)
- version 2.17.0

-------------------------------------------------------------------
Wed May 21 10:38:34 CEST 2008 - aschnell@suse.de

- do not attempt to install yast2-iscsi-client during installation
  (bnc #392972)
- version 2.16.24

-------------------------------------------------------------------
Mon May 19 10:45:02 CEST 2008 - aschnell@suse.de

- fixed options for mkfs.jfs (bnc #391813)
- version 2.16.23

-------------------------------------------------------------------
Fri May 16 16:40:22 CEST 2008 - jsrain@suse.cz

- added categories Settings and System into desktop file
  (bnc #382778)

-------------------------------------------------------------------
Wed May 14 22:05:56 CEST 2008 - aschnell@suse.de

- fixed Storage::findVolume to also accept dmcrypt device name
  (bnc #381739)
- version 2.16.22

-------------------------------------------------------------------
Wed May 14 20:00:21 CEST 2008 - aschnell@suse.de

- fixed inst_prepdisk.ycp for environment without a wizard (bnc
  #390309)

-------------------------------------------------------------------
Wed May 14 15:21:50 CEST 2008 - aschnell@suse.de

- set inode size to 128 bytes for ext 2/3 for certain PPC systems
  (bnc #386728)
- version 2.16.21

-------------------------------------------------------------------
Mon May 05 15:56:16 CEST 2008 - aschnell@suse.de

- fixed mount point during installation (bnc #386435)
- version 2.16.20

-------------------------------------------------------------------
Wed Apr 30 12:03:42 CEST 2008 - aschnell@suse.de

- fixed seg. fault during evms activation (bnc #383646)

-------------------------------------------------------------------
Fri Apr 25 13:57:38 CEST 2008 - aschnell@suse.de

- fixed action description (bnc #382495)
- version 2.16.19

-------------------------------------------------------------------
Wed Apr 16 10:58:44 CEST 2008 - aschnell@suse.de

- check return value of SCR::Read(.proc.swaps) before processing it
- swapped buttons layout (bnc #380280)

-------------------------------------------------------------------
Tue Apr 15 17:05:18 CEST 2008 - aschnell@suse.de

- use default inode size on ext2/3 again (bnc #358483)
- version 2.16.18

-------------------------------------------------------------------
Wed Apr 09 19:21:25 CEST 2008 - aschnell@suse.de

- added checkbox to disable ext3 mount checks (fate #302118)
- version 2.16.17

-------------------------------------------------------------------
Tue Apr 08 17:13:38 CEST 2008 - aschnell@suse.de

- added filesystem label in one of the proposal screens
- version 2.16.16

-------------------------------------------------------------------
Fri Apr 04 11:21:09 CEST 2008 - aschnell@suse.de

- extended libstorage to handle tune2fs options

-------------------------------------------------------------------
Thu Apr 03 19:47:06 CEST 2008 - aschnell@suse.de

- removed obsolete .run.swapon_s SCR agent

-------------------------------------------------------------------
Mon Mar 31 11:38:39 CEST 2008 - aschnell@suse.de

- fixed parsing of /proc/mdstat (bnc #374365)

-------------------------------------------------------------------
Sat Mar 29 22:18:51 CET 2008 - aschnell@suse.de

- use new naming scheme for scr files

-------------------------------------------------------------------
Thu Mar 27 16:39:14 CET 2008 - aschnell@suse.de

- Unified Button Labels (fate #120373)

-------------------------------------------------------------------
Wed Mar 26 17:18:52 CET 2008 - aschnell@suse.de

- fixed DeviceMatchFstab for non kernel name devices (bnc #361250)
- version 2.16.15

-------------------------------------------------------------------
Wed Mar 26 10:40:19 CET 2008 - aschnell@suse.de

- removed LVM1 button (fate #303490)
- version 2.16.14

-------------------------------------------------------------------
Tue Mar 25 17:58:08 CET 2008 - aschnell@suse.de

- fixed Pegasus detection (bnc #363937)
- version 2.16.13

-------------------------------------------------------------------
Mon Mar 17 12:43:32 CET 2008 - jsrain@suse.cz

- added 'StartupNotify=true' to the desktop file (bnc #304964)

-------------------------------------------------------------------
Mon Mar  3 16:28:57 CET 2008 - fehr@suse.de

- fix detection of existing encrypted loop devices to have correct
  encryption type set
- version 2.16.12

-------------------------------------------------------------------
Thu Feb 28 17:01:31 CET 2008 - fehr@suse.de

- do not allow mp swap for file based loop devices (bnc#363332)

-------------------------------------------------------------------
Mon Feb 25 17:40:54 CET 2008 - fehr@suse.de

- ignore EVMS containers with erroneous devices (bnc#360075)
- allow setting of mountBy to `device

-------------------------------------------------------------------
Tue Feb 19 19:55:06 CET 2008 - fehr@suse.de

- fix missing fstab handling during removal of partitions on
  DASDs (bnc#330902)

-------------------------------------------------------------------
Wed Feb 13 19:04:56 CET 2008 - fehr@suse.de

- fix bug during sync between EVMS and LVM container (bnc#354415)

-------------------------------------------------------------------
Thu Feb  7 19:17:31 CET 2008 - fehr@suse.de

- add key sb_ver with version of raid superblock to md maps (bnc#357897)
- version 2.16.11

-------------------------------------------------------------------
Tue Feb  5 14:43:10 CET 2008 - fehr@suse.de

- force inode size of 128 to work around bnc#358483
- provide bios_id entry by hwinfo for DM RAID disks
- version 2.16.10

-------------------------------------------------------------------
Wed Jan 30 14:28:39 CET 2008 - fehr@suse.de

- do disk partitionig in separate step before proposal screen
- version 2.16.9

-------------------------------------------------------------------
Thu Jan 17 12:17:53 CET 2008 - fehr@suse.de

- fix handling of sun disk label (bnc#353546)

-------------------------------------------------------------------
Wed Jan 16 13:13:33 CET 2008 - fehr@suse.de

- make sure NFS entries in fstab get zero passno field

-------------------------------------------------------------------
Tue Jan 15 15:41:36 CET 2008 - fehr@suse.de

- adapt size restrictions of disk label to parted (bnc#352484)
- use gpt as default disk label for disks larger 2TB
- merge proofread texts back into ycp

-------------------------------------------------------------------
Thu Jan 10 13:35:31 CET 2008 - fehr@suse.de

- fix problem of md parity propagation to libstorage (bnc#349896)
- improve text when no changes to be performed (bnc#352583)
- version 2.16.8

-------------------------------------------------------------------
Mon Jan  7 11:39:00 CET 2008 - fehr@suse.de

- change mount-string of ntfs to "ntfs-3g" (bnc#350539)
- extend known options to recognize new ntfs-3g option (bnc#350539)
- fix propagation of hotpluggable property to target map (bnc#350539)

-------------------------------------------------------------------
Wed Dec 19 16:54:32 CET 2007 - fehr@suse.de

- prevent endless loop in proposal code (bnc#343900)
- version 2.16.7

-------------------------------------------------------------------
Tue Dec 18 19:17:41 CET 2007 - fehr@suse.de

- do not propose to format partition for /home if it already
  contains a valid home filesystem (bnc#249380)

-------------------------------------------------------------------
Fri Dec 14 16:00:31 CET 2007 - locilka@suse.cz

- Added a draft of documentation to Storage.ycp

-------------------------------------------------------------------
Wed Dec 12 12:13:37 CET 2007 - fehr@suse.de

- do not create fstab entries for floppy drives (bnc#344483)

-------------------------------------------------------------------
Tue Dec 11 12:09:26 CET 2007 - fehr@suse.de

- require pam_mount to be installed when encryption is used (bnc#345177)
- change LILO to GRUB in helptext (#309129)
- fix a bunch of problems with translatable texts (#325687)

-------------------------------------------------------------------
Wed Nov 28 17:44:06 CET 2007 - aschnell@suse.de

- merged proofread messages

-------------------------------------------------------------------
Mon Nov 26 11:56:44 CET 2007 - fehr@suse.de

- fix order of remounts (#337963)
- version 2.16.6

-------------------------------------------------------------------
Mon Nov 19 12:01:33 CET 2007 - fehr@suse.de

- changed help text about large disks (#341563)
- remove obsolete cruft
- allow more characters (^\<>) in crypt passwd (#337606)

-------------------------------------------------------------------
Fri Nov 16 11:13:04 CET 2007 - aschnell@suse.de

- removed check for liby2util since required include file has
  moved to yast2-core-devel
- version 2.16.5

-------------------------------------------------------------------
Wed Nov  7 10:52:32 CET 2007 - locilka@suse.cz

- Removed dependency on autoyast2-installation by moving some
  AutoinstStorage variables to AutoinstData module (yast2.rpm).
- Removed dependency on yast2-installation.
- version 2.16.4

-------------------------------------------------------------------
Fri Nov 02 14:07:02 CET 2007 - aschnell@suse.de

- allow disabling of EVMS not only during initial installation
- version 2.16.3

-------------------------------------------------------------------
Wed Oct 31 16:56:34 CET 2007 - aschnell@suse.de

- adapted to changes concerning Update.ycp and Installation.ycp
- version 2.16.2

-------------------------------------------------------------------
Thu Oct 25 17:55:57 CEST 2007 - fehr@suse.de

- fix problem when more than one device name translation could be
  applied (#332520)

-------------------------------------------------------------------
Thu Oct 25 15:07:31 CEST 2007 - fehr@suse.de

- force "partitions" in DEVICE line of mdadm.conf during update if
  device names changed (#331604)

-------------------------------------------------------------------
Tue Oct 23 12:50:10 CEST 2007 - fehr@suse.de

- make StorageDevice initialization delayed (#335582)
- version 2.16.1

-------------------------------------------------------------------
Wed Oct 10 17:25:18 CEST 2007 - fehr@suse.de

- if ntfs-3g mount fails during install just use a ntfs mount
  to prevent failing of installation in such a case (#331804)

-------------------------------------------------------------------
Tue Oct 02 18:44:07 CEST 2007 - aschnell@suse.de

- fixed compiling with gcc 4.3
- version 2.16.0

-------------------------------------------------------------------
Thu Sep 27 16:21:28 CEST 2007 - fehr@suse.de

- fix wrong display of cryptotab instead of fstab
- suppress install media when reading fstab (#327571)

-------------------------------------------------------------------
Wed Sep 26 12:00:06 CEST 2007 - fehr@suse.de

- allow also device, uuid and label as default mount-by in
  /etc/sysconfig/storage
- make warning at start of yast2 disk suppressible

-------------------------------------------------------------------
Mon Sep 24 13:00:18 CEST 2007 - fehr@suse.de

- prevent crash with invalid dmraid data (#327342)
- fix problem with removing cached mapping data (#327717)
- version 2.15.27

-------------------------------------------------------------------
Thu Sep 20 15:50:27 CEST 2007 - fehr@suse.de

- make importing fstab cope with changing disk names (#309774)
- version 2.15.26

-------------------------------------------------------------------
Tue Sep 18 18:22:57 CEST 2007 - fehr@suse.de

- fix wrong cryptotab line for old style encryption (#325597)

-------------------------------------------------------------------
Mon Sep 17 14:26:39 CEST 2007 - fehr@suse.de

- version 2.15.25

-------------------------------------------------------------------
Thu Sep 13 12:54:38 CEST 2007 - fehr@suse.de

- change activation of md devices (#309841)

-------------------------------------------------------------------
Tue Sep 11 12:23:42 CEST 2007 - fehr@suse.de

- fix path creation on loop based files (#308995)

-------------------------------------------------------------------
Mon Sep 10 19:15:08 CEST 2007 - fehr@suse.de

- do not autodetect NFS mounts in instsys (#308618)
- change windows detection to cover also Vista (#307802)
- be more robust if /proc/swaps in invalid (#309050)

-------------------------------------------------------------------
Thu Sep  6 15:40:49 CEST 2007 - fehr@suse.de

- fix problems mounting nfs in instsys (#308200)

-------------------------------------------------------------------
Wed Sep  5 12:02:21 CEST 2007 - fehr@suse.de

- fix another case of nonzero passno for encrypted fstab
  entries (#307221)

-------------------------------------------------------------------
Tue Sep  4 16:55:55 CEST 2007 - fehr@suse.de

- fix problem with resizing encrypted volumes (#307222)
- fix missing initialisation of tmpcrypt (#307219)
- fix possible usage of nonzero passno for encrypted fstab entries
  (#296409)

-------------------------------------------------------------------
Mon Sep  3 11:34:26 CEST 2007 - fehr@suse.de

- call insserv or insser -r for boot.{md,lvm,dmraid} as needed (#303857)
- version 2.15.24

-------------------------------------------------------------------
Thu Aug 30 11:37:39 CEST 2007 - fehr@suse.de

- call insserv for boot.crypto during update from <=10.2 (#305105)
- restart boot.quota if quota options have changed (#304841)
- prevent proposal of install medium under XEN (#297321)
- version 2.15.23

-------------------------------------------------------------------
Tue Aug 28 17:28:32 CEST 2007 - fehr@suse.de

- try a remount if fstab options change and umount/mount is not
  possible (#304841)

-------------------------------------------------------------------
Tue Aug 28 15:49:52 CEST 2007 - fehr@suse.de

- rename hotplug to nofail for iSCSI fstab entries (#302158)
- droppend code from handling of INITRD_MODULES since it will not
  work any more (#298726)
- version 2.15.22

-------------------------------------------------------------------
Mon Aug 27 10:34:10 CEST 2007 - fehr@suse.de

- add missing tools used by libstorage to Requires (#304213)
- set default format options also during create (#304699)

-------------------------------------------------------------------
Mon Aug 20 19:25:39 CEST 2007 - fehr@suse.de

- changed default options for ntfs mount points (#300694)

-------------------------------------------------------------------
Mon Aug 20 17:01:27 CEST 2007 - fehr@suse.de

- initialize suggested mount points not at module import (#300280)
- version 2.15.21

-------------------------------------------------------------------
Thu Aug 16 18:29:25 CEST 2007 - fehr@suse.de

- fix wrong order of commit actions (#301002)

-------------------------------------------------------------------
Wed Aug 15 14:13:26 CEST 2007 - aschnell@suse.de

- added fillup template (bug #300065)

-------------------------------------------------------------------
Mon Aug 13 16:32:46 CEST 2007 - fehr@suse.de

- make sure also swap activated before YaST2 gets into fstab (#299550)

-------------------------------------------------------------------
Thu Aug  9 16:03:01 CEST 2007 - fehr@suse.de

- fix problems caused by using dmcrypt instead of losetup for
  encryption (#258222)

-------------------------------------------------------------------
Tue Aug  7 12:19:26 CEST 2007 - fehr@suse.de

- install packages needed for formatting of filesystems (#297645)

-------------------------------------------------------------------
Mon Aug  6 14:00:13 CEST 2007 - fehr@suse.de

- add locale option to ntfs-3g entries in fstab (#297607)
- version 2.15.20

-------------------------------------------------------------------
Thu Aug  2 16:34:43 CEST 2007 - fehr@suse.de

- allow mount-by-uuid for swap devices

-------------------------------------------------------------------
Wed Aug  1 11:54:37 CEST 2007 - fehr@suse.de

- prevent mis-detection of all partitions with boot flag set on GPT
  as EFI boot partitions (#220839)
- util-linux-crypto was renamed to cryptsetup
- suppress popups about package installation in inst-sys (#296381)
- fix having obsolete LVM entries displayed after removal of disk
  label (#290779)
- recognize activated swap as swappable in proposal (#296209)

-------------------------------------------------------------------
Thu Jul 26 14:32:49 CEST 2007 - fehr@suse.de

- NFS support should now be working (feature #300779)
- version 2.15.19

-------------------------------------------------------------------
Wed Jul 25 11:36:04 CEST 2007 - fehr@suse.de

- move all autodoc files to yast2-storage-devel (feature #302461)

-------------------------------------------------------------------
Tue Jul 24 16:05:44 CEST 2007 - fehr@suse.de

- add preliminary code for NFS support (feature #300779)

-------------------------------------------------------------------
Mon Jul 23 12:30:12 CEST 2007 - fehr@suse.de

- fixed problem with mis-detecting windows fs on real disk used
  for dmraid (#293728)
- add code for handling by-id names for dmraid devices
- adapt expert partitioner help text (#293789)

-------------------------------------------------------------------
Wed Jul 18 14:56:17 CEST 2007 - fehr@suse.de

- fix missing comparisons for DMRAID containers (#290918)

-------------------------------------------------------------------
Mon Jul 16 12:11:50 CEST 2007 - fehr@suse.de

- mount ntfs rw as default, use ntfs-3g driver for ntfs (#247750)
- do internal mounts readonly where possible
- version 2.15.18

-------------------------------------------------------------------
Thu Jul  5 15:34:35 CEST 2007 - fehr@suse.de

- fix wrong handling of disk initialisation (#287247)

-------------------------------------------------------------------
Wed Jul  4 16:40:10 CEST 2007 - fehr@suse.de

- do not call Storage::GetMountBy in autoyast config mode (#288690)

-------------------------------------------------------------------
Tue Jul  3 16:50:38 CEST 2007 - fehr@suse.de

- improve discrimination between EFI and win partitions (#287289)

-------------------------------------------------------------------
Mon Jul  2 19:36:31 CEST 2007 - fehr@suse.de

- prevent some rpmlint warnings
- create 1.0 md superblocks with a bitmap by default (#282807)

-------------------------------------------------------------------
Mon Jul  2 18:08:11 CEST 2007 - fehr@suse.de

- make sure util-linux-crypto gets installed and boot.crypto is
  insserved (#279900)
- version 2.15.18

-------------------------------------------------------------------
Mon Jul 02 18:07:18 CEST 2007 - aschnell@suse.de

- handle old encryption types with cryptsetup (bug #258222)

-------------------------------------------------------------------
Tue Jun 26 10:57:56 CEST 2007 - fehr@suse.de

- add windows default mount points also in VM proposal (#262417)
- prevent win mount points on hotplug devices (#287252)
- version 2.15.17

-------------------------------------------------------------------
Mon Jun 25 17:41:27 CEST 2007 - fehr@suse.de

- fixed problem mounting filesystem in inst-sys (#286686)
- prevent direct or indirect change of partitions used for swap or
  as install source during installation (#274321,#262417)

-------------------------------------------------------------------
Mon Jun 18 12:48:04 CEST 2007 - fehr@suse.de

- add menu entry to call iSCSI client setup (#278554)
- version 2.15.16

-------------------------------------------------------------------
Thu Jun 14 16:46:09 CEST 2007 - fehr@suse.de

- use provided fstab options when mounting filesystems
- implement support for user quota (fate#120106)
- disable noauto option for crypted volumes (see fate #302001)
- fix fs type detection for luks encrypted volumes

-------------------------------------------------------------------
Wed Jun  6 13:56:50 CEST 2007 - fehr@suse.de

- fix typos in translatable texts (#233645)
- version 2.15.15

-------------------------------------------------------------------
Mon Jun  4 13:06:28 CEST 2007 - fehr@suse.de

- fix missing ldconfig call detect by RPMLINT
- removed obsolete script create_udev_cdrom_rules

-------------------------------------------------------------------
Thu May 31 15:53:00 CEST 2007 - fehr@suse.de

- automatically increase GPT before creating partitions (#236404)
- make help option in controller module work (#269888)
- version 2.15.14

-------------------------------------------------------------------
Tue May 29 16:20:34 CEST 2007 - aschnell@suse.de

- fixed crash during detection (caused by empty key-value-pair)
  (bug #278169)

-------------------------------------------------------------------
Fri May 25 13:30:04 CEST 2007 - jsrain@suse.cz

- removed outdated translations from .desktop-files (#271209)

-------------------------------------------------------------------
Thu May 24 11:25:44 CEST 2007 - fehr@suse.de

- add evms-devel to needforbuild
- version 2.15.13

-------------------------------------------------------------------
Mon May 21 12:24:12 CEST 2007 - fehr@suse.de

- handle very small devices where parted detects number of cylinders
  as zero (#275959)

-------------------------------------------------------------------
Wed May 16 13:08:06 CEST 2007 - fehr@suse.de

- add text about not moving progress bar when resizing (#274720)
- overwrite newly created md devices as partitions (#266538)
- handle EVMS over md correctly in GetUsedEvmsDisks (#266538)

-------------------------------------------------------------------
Tue May 15 17:41:49 CEST 2007 - fehr@suse.de

- correctly compute maximal allowable cylinder (#273286)
- fix bug in member function equalContent (#245734)

-------------------------------------------------------------------
Mon May 14 11:15:42 CEST 2007 - fehr@suse.de

- adapt to new parted version 1.8.7 ("linux-swap(new)" instead of
  "linux-swap")
- fix wrong crypttab entry for encrypted swap with password (#273572)
- prevent bind mounts from confusing mount detection (#271720)
- version 2.15.12

-------------------------------------------------------------------
Thu May 10 15:49:40 CEST 2007 - fehr@suse.de

- disable EVMS proposal completely [#272736]
- make sure thet /dev/evms/sda1 gets into /etc/fstab for all cases
  where evms_boot in control.xml is set to true.
- version 2.15.11

-------------------------------------------------------------------
Mon May  7 13:55:08 CEST 2007 - fehr@suse.de

- do not create file 65-cdrom-rules any more (#271424)
- fix problem when reusing existing partition (#267212)

-------------------------------------------------------------------
Thu May  3 13:28:19 CEST 2007 - fehr@suse.de

- fix wrong warning about unreadable DASD (#269230)
- enable swap again in filesystem selection (#270857)
- version 2.15.10

-------------------------------------------------------------------
Thu Apr 26 11:46:54 CEST 2007 - fehr@suse.de

- fix wrongly selected device during update when LABEL= or UUID=
  is used fstab for root fs (#268292)
- version 2.15.9

-------------------------------------------------------------------
Wed Apr 25 16:02:46 CEST 2007 - fehr@suse.de

- fix performance hog with large number of disks and swap areas (#267262)
- remove last two field from crypttab to be compatible (#257884)

-------------------------------------------------------------------
Fri Apr 20 15:13:55 CEST 2007 - aschnell@suse.de

- protect strings passed to shell (#266482)

-------------------------------------------------------------------
Mon Apr 16 16:21:03 CEST 2007 - fehr@suse.de

- prevent scanning code from getting confused by parted stack
  traces (#263853)

-------------------------------------------------------------------
Thu Apr 12 11:58:53 CEST 2007 - fehr@suse.de

- handle LABEL= and UUID= in Storage::GetDiskPartitionTg (#263239)
- add patch by Olaf to support Efika boards (#259827)
- fix wrong handling of crypted dirs /tmp and /var/tmp (#263508)
- version 2.15.8

-------------------------------------------------------------------
Wed Apr 11 12:50:22 CEST 2007 - fehr@suse.de

- show first proposal screen even after using target partitioner
  (#260341)

-------------------------------------------------------------------
Mon Apr  2 14:17:15 CEST 2007 - fehr@suse.de

- add support for HFS+ filesystem (feature #302071)

-------------------------------------------------------------------
Fri Mar 30 08:24:50 CEST 2007 - locilka@suse.cz

- SCR agent proc_meminfo.scr moved from yast2-storage to yast2
- Adjusted RPM dependencies

-------------------------------------------------------------------
Tue Mar 27 11:33:38 CEST 2007 - fehr@suse.de

- make Storage::SetPartitionData also work with /dev/disk/by-
  devices (#257696)
- version 2.15.7

-------------------------------------------------------------------
Mon Mar 26 12:41:14 CEST 2007 - fehr@suse.de

- prefer scsi-link when more than one udev id is present (#251338)

-------------------------------------------------------------------
Wed Mar 21 17:57:18 CET 2007 - fehr@suse.de

- add hotplug option to fstab entries for iSCSI disks (#250667)

-------------------------------------------------------------------
Mon Mar 19 18:14:23 CET 2007 - fehr@suse.de

- activate EVMS if no trivial EVMS maps are present

-------------------------------------------------------------------
Thu Mar 15 13:15:04 CET 2007 - fehr@suse.de

- fix sort order for deleted partition with same number (#254599)
- prevent removal of to-be-created logical partitions if extended
  partition gets removed (#254599)
- version 2.15.6

-------------------------------------------------------------------
Wed Mar 14 13:09:55 CET 2007 - fehr@suse.de

- add needed changes for bug #249764

-------------------------------------------------------------------
Tue Mar 13 09:55:09 CET 2007 - fehr@suse.de

- add changes done by Lukas Ocilka for UI speedup to disk
  client (#253943)
- add missing dependencies to Requires line (#253969)

-------------------------------------------------------------------
Mon Mar 12 13:22:30 CET 2007 - fehr@suse.de

- treat partition id 0x6 like 0x41 on arch ppc (#247739)

-------------------------------------------------------------------
Mon Mar  5 14:05:40 CET 2007 - fehr@suse.de

- be more verbose with output of hwinfo --map

-------------------------------------------------------------------
Wed Feb 28 15:56:30 CET 2007 - fehr@suse.de

- fix problems with inconsistent display of EVMS PVs (#245729)

-------------------------------------------------------------------
Tue Feb 27 18:22:53 CET 2007 - fehr@suse.de

- reset label when proposal formats a partition (#249380)

-------------------------------------------------------------------
Thu Feb 22 18:23:36 CET 2007 - fehr@suse.de

- only allow crypt password from /dev/random when persistent
  devices names are available
- fix problems caused by activated EVMS during update (#247801)
- version 2.15.5

-------------------------------------------------------------------
Wed Feb 21 16:51:15 CET 2007 - fehr@suse.de

- provide functionality for feature #301966

-------------------------------------------------------------------
Tue Feb 20 12:12:58 CET 2007 - fehr@suse.de

- add text to inform user about crippled IDE support
- initialize dmraid before LVM

-------------------------------------------------------------------
Mon Feb 19 13:53:30 CET 2007 - fehr@suse.de

- improve help text for journal mode (#245538)
- prevent deleted pertitione from showing up in EVMS dialog if EVMS
  is activated later (#202361)
- prevent invalid creation of too small partitions in EVMS proposal
  (#246211)
- do not offer whole dasd disks as PVs in EVMS (#246752)

-------------------------------------------------------------------
Thu Feb 15 15:35:15 CET 2007 - fehr@suse.de

- ignore busy disk in parted when only type is changed (#231887)
- version 2.15.4

-------------------------------------------------------------------
Wed Feb 14 11:20:52 CET 2007 - fehr@suse.de

- remove noauto from fstab line for encrypted swap (#244645)
- fix problem calling GetPartition with udev names
- add support for online resize of ext3 (feature #301943)
- remove obsolete mounting of /proc/bus/usb (#244947)

-------------------------------------------------------------------
Tue Feb 13 12:09:25 CET 2007 - fehr@suse.de

- fix invalid crypttab entries (#244578)
- remove warning when canceling edit of extended partition (#244495)

-------------------------------------------------------------------
Mon Feb 12 18:03:04 CET 2007 - fehr@suse.de

- fix problem with handling extended partition in autoyast (#244585)
- do not propose EVMS setup on disks with non-msdos labels (#244078)
- add function Storage::DeviceMatchFstab add fix EVMS initialisation
  problems (#244117)
- fix order of creation between raid partitions and LVM (#243160)

-------------------------------------------------------------------
Thu Feb  8 15:18:09 CET 2007 - fehr@suse.de

- improve fix for #235774 to also handle first disk successfully

-------------------------------------------------------------------
Wed Feb  7 15:57:35 CET 2007 - fehr@suse.de

- add needed crypto modules MODULES_LOADED_ON_BOOT in
  /etc/sysconfig/kernel (#229414)
- disallow mount points on partitions without valid filesystem (#231097)
- set minimal free win size to absolute values (#231880)

-------------------------------------------------------------------
Tue Feb  6 19:53:27 CET 2007 - fehr@suse.de

- fix problem when device names of to be created LVM/EVMS/MD devices
  change (#237115)
- rename partition id 255 to "BBT or NBO reserved"  (#242431)
- fix problem changing stripe count (#238372)

-------------------------------------------------------------------
Mon Feb  5 11:25:04 CET 2007 - fehr@suse.de

- do not use edd links any more (#237287)

-------------------------------------------------------------------
Thu Feb  1 15:35:16 CET 2007 - fehr@suse.de

- do resize before removing partitions so that system is untouched
  if resize fails (#241050)

-------------------------------------------------------------------
Wed Jan 31 20:48:33 CET 2007 - fehr@suse.de

- fix problems handling EVMS setups on S390 (#235902)
- make close window button work in LVM config tool (#240271)
- fix problem with PPC prep boot and EVMS (#235774)
- version 2.15.3

-------------------------------------------------------------------
Tue Jan 30 16:49:07 CET 2007 - fehr@suse.de

- temporary stop hald while parted is called (#224516)
- prevent needless update of Storage::GetTargetChangeTime() (#237112)

-------------------------------------------------------------------
Mon Jan 29 15:44:44 CET 2007 - fehr@suse.de

- fix bug with wrong mountby fallback for newly created partitions
  (#239473)

-------------------------------------------------------------------
Thu Jan 18 13:23:57 CET 2007 - fehr@suse.de

- fix bug removing and re-creating multiple LVs with same name (#234031)
- version 2.15.2

-------------------------------------------------------------------
Wed Jan 17 17:13:50 CET 2007 - fehr@suse.de

- use udev id in /etc/crypttab instead of kernel name
- do not provide automatic windows mounts in autoyast
- fix problem with unaccounted EVMS maps when Storage::evmsActivate
  is called and initial map is restored afterwards (#235756)
- fix unchangeable mountby default (#235794)

-------------------------------------------------------------------
Tue Jan 16 17:20:02 CET 2007 - fehr@suse.de

- make Storage::GetDiskPartition understand paths with /disk/by- (#233712)

-------------------------------------------------------------------
Mon Jan 15 15:39:16 CET 2007 - fehr@suse.de

- fix bug when removing all device on a disk (#233779)
- make flexible proposal work again (#229651)

-------------------------------------------------------------------
Thu Jan 11 19:03:09 CET 2007 - fehr@suse.de

- fix bug handling dmraid volumes ending in digits (#230701)
- add handling of tmp option to crypted partition (feature #301787)

-------------------------------------------------------------------
Wed Jan 10 16:58:07 CET 2007 - fehr@suse.de

- fix bug using MOUNTBY_ID or MOUNTBY_PATH as default (feature #301385)
- fix proposal on gpt disk label (#233198)

-------------------------------------------------------------------
Tue Jan  9 17:47:24 CET 2007 - fehr@suse.de

- fix bug that occurs when trying to use dmraid partitions as
  PVs of a LVM VG (#231221)

-------------------------------------------------------------------
Thu Dec 21 17:38:46 CET 2006 - fehr@suse.de

- change encryption method used to LUKS (feature #301787)
- version 2.15.1

-------------------------------------------------------------------
Wed Dec 13 15:19:35 CET 2006 - fehr@suse.de

- change default mount method to MOUNTBY_ID (feature #301385)

-------------------------------------------------------------------
Tue Dec 12 11:36:00 CET 2006 - fehr@suse.de

- real fix for bug #219381

-------------------------------------------------------------------
Mon Dec 11 12:47:33 CET 2006 - fehr@suse.de

- fix wrong order of fstab lines if label is set but device
  formatted (#225705)
- disable evms activation in libstorage if evms_config in control.xml
  is set to false (#224585)
- fix missing parenthesis in ycp (#219381)

-------------------------------------------------------------------
Wed Dec  6 15:09:25 CET 2006 - fehr@suse.de

- fix failing EVMS proposal when container already contains
  volumes named home, root or swap (#224444)
- prevent crash in libstorage if dmraid names is malformed (#223843)

-------------------------------------------------------------------
Tue Dec  5 18:02:11 CET 2006 - fehr@suse.de

- recognize Apple HFS partition also in gpt label (#217986)
- forget about former label when adding a Pv (#221455)
- do not allow partitions crossing maximal supported size
  of disk label (e.g. 2TB for msdos) any more (#217416)
- remove unneeded .la file (#223716)
- make cancel Button in raid type popup work (#222690)

-------------------------------------------------------------------
Mon Dec  4 16:50:17 CET 2006 - fehr@suse.de

- fix resize problem with logical partitions (#216953)
- fix problem handling cciss devices (#219496)
- 2.15.0

-------------------------------------------------------------------
Tue Nov 21 11:49:33 CET 2006 - jsuchome@suse.cz

- show error when password for encrypted partition is too short (#220665)
- 2.14.18

-------------------------------------------------------------------
Fri Nov 17 12:11:27 CET 2006 - schubi@suse.de

- handling raid devices "isw_bgbdheafhf" and "isw_bgbdheafhf_TestRAID"
  as the same Bug 217807

-------------------------------------------------------------------
Thu Nov  2 16:59:44 CET 2006  - fehr@suse.de

- enable Raid/LVM/EVMS/Loop when partition gets called by
  yast2-repair (#215193)
- version 2.14.16

-------------------------------------------------------------------
Tue Oct 31 13:20:33 CET 2006  - fehr@suse.de

- propagate value of Mode::test() to libstorage to avoid problems
  with testsuite
- version 2.14.15

-------------------------------------------------------------------
Mon Oct 30 16:33:30 CET 2006  - fehr@suse.de

- fix missing LVM/EVMS/HOME proposal buttons on empty disk (#215674)
- fix too small boot partition with VM proposal on PPC (#216222)
- version 2.14.14

-------------------------------------------------------------------
Thu Oct 26 13:17:08 CEST 2006 - fehr@suse.de

- map SLES releases to SL releases in Storage::Update (#153576)

-------------------------------------------------------------------
Wed Oct 25 10:47:43 CEST 2006 - fehr@suse.de

- add code to detect mismatch of kernel and modules

-------------------------------------------------------------------
Tue Oct 24 12:20:39 CEST 2006 - fehr@suse.de

- enable special handling for exactly one selected partition in
  target partitioner (#214284)
- version 2.14.13

-------------------------------------------------------------------
Mon Oct 23 11:12:02 CEST 2006 - fehr@suse.de

- change missing sysfs from error to warning to avoid breaking
  packages importing Storage in testmode
- fix bug during deletion of BIOS raid devices (#213594)
- fix mis-detection of swap devices with label set (#206035)
- version 2.14.12

-------------------------------------------------------------------
Tue Oct 17 13:49:57 CEST 2006 - fehr@suse.de

- add patch by Marius Tomaschewski for better logging integration
  with blocxx
- changed default fs for /boot from ext2 to ext3
- version 2.14.11

-------------------------------------------------------------------
Thu Oct 12 15:05:56 CEST 2006 - fehr@suse.de

- fix evms volume initialisation if LVM VGs are present
- activate EVMS volumes before creating EVMS proposal
- fixed problems handling swap in EVMS and conflicts check
- version 2.14.10

-------------------------------------------------------------------
Tue Oct 10 12:49:09 CEST 2006 - fehr@suse.de

- add changes to use new "driver_module" by hwinfo (#211225)
- change default fs to ext3 (feature #301235)
- version 2.14.9

-------------------------------------------------------------------
Fri Sep 29 14:47:59 CEST 2006 - olh@suse.de

- handle amiga paritition tables for Pegasos2 (#141461/feature #300765)
- version 2.14.8

-------------------------------------------------------------------
Thu Sep 28 16:40:05 CEST 2006 - fehr@suse.de

- add more general fix for bug #202346
- version 2.14.7

-------------------------------------------------------------------
Tue Sep 26 19:05:21 CEST 2006 - fehr@suse.de

- fix bug handling resize of partitions with inconsistent windows
  fs (#207878)

-------------------------------------------------------------------
Mon Sep 25 12:37:03 CEST 2006 - fehr@suse.de

- add also driver module ot INITRDMODULES (#206432)
- fix crash while detetcting dmraid devices (#207410)

-------------------------------------------------------------------
Thu Sep 21 13:11:34 CEST 2006 - fehr@suse.de

- fix problem propagating mkfs options to libstorage
- add dir_index option for ext3 formats (feature #301236)
- make dir_index option default for ext3 formats
- fix problem with encryption and noauto (#204942)
- version 2.14.6

-------------------------------------------------------------------
Wed Sep 20 12:25:52 CEST 2006 - fehr@suse.de

- consistently use Partitions::Defaultfs() wherever needed
- fix problem with handling of swap on different disks in
  LVM/EVMS proposal

-------------------------------------------------------------------
Tue Sep 19 13:11:19 CEST 2006 - fehr@suse.de

- fix wrong icon name (#206485)
- add spaces to popup texts (#205097)
- use .local.bash instead of .target.bash in Storage::NumLoopDevices()
- add patch by Lukas to make expert partitioner information level
  configurable (#204111)
- improve help text of expert partitioner (#204111)

-------------------------------------------------------------------
Mon Sep 18 19:36:54 CEST 2006 - fehr@suse.de

- add feature to have LVM/EVMS based proposals
  (feature #193, feature #300169)
- version 2.14.5

-------------------------------------------------------------------
Thu Sep  7 17:29:55 CEST 2006 - fehr@suse.de

- fix inappropriate use of "&product" (#204059)

-------------------------------------------------------------------
Wed Sep  6 13:49:20 CEST 2006 - fehr@suse.de

- change button text in expert partitioner (#203814)
- do not report disks with unsupported disk labels, just mark their
  partition table as readonly (feature #153022)

-------------------------------------------------------------------
Tue Sep  5 18:16:57 CEST 2006 - fehr@suse.de

- add support for partitionable BIOS RAID devices (dmraid)
  feature #100212
- version 2.14.4

-------------------------------------------------------------------
Thu Aug 31 16:32:54 CEST 2006 - fehr@suse.de

- fix bug creating slightly too small partitions and messing up
  LVM size estimations (#202346)

-------------------------------------------------------------------
Tue Aug 15 12:23:04 CEST 2006 - fehr@suse.de

- change text about device removal (#198889)

-------------------------------------------------------------------
Thu Aug 10 15:09:24 CEST 2006 - fehr@suse.de

- make DeviceRealDisk return false for /dev/md (#154915)

-------------------------------------------------------------------
Mon Aug  7 12:19:52 CEST 2006 - fehr@suse.de

- implement concept of unsupported file systems (FATE #100401)
- version 2.14.3

-------------------------------------------------------------------
Wed Aug  2 11:35:37 CEST 2006 - fehr@suse.de

- reset label and mountby state when selecting encrpytion (#194039)
- forbid using fat for /boot on non-IA64 systems (#156758)
- allow data journal mode for ext3 on root fs (#133428)

-------------------------------------------------------------------
Tue Aug  1 11:39:16 CEST 2006 - fehr@suse.de

- remove handling of /etc/raidtab in class EtcRaidtab (#195061)

-------------------------------------------------------------------
Mon Jul 31 16:43:53 CEST 2006 - fehr@suse.de

- improve detection of module dependencies of disks (#195116,#194111)
- try to not suggest hotpluggable disks for installation (#150744)

-------------------------------------------------------------------
Thu Jul 27 17:23:20 CEST 2006 - fehr@suse.de

- fix first available partition number to be 2 on "mac" label (#192080)
- version 2.14.2

-------------------------------------------------------------------
Thu Jul 13 12:49:59 CEST 2006 - fehr@suse.de

- removed obsolete code
- set default label for disks on PPC Mac to "mac" (#192080)
- fix problem handling removal and subsepent adding of device with
  same name to a LVM VG (#186602)
- fix handling of "EFI boot" partition on IA64 (#185478)
- display ntfsresize output in error popup to user (#186640)
- fix error caching state of resizing not possible (#186640)
- allow mount by label and UUID for md devices (#184704)
- fix bug creating and crypting raid devices in same step (#191188)
- version 2.14.1

-------------------------------------------------------------------
Mon Jun 19 16:29:27 CEST 2006 - fehr@suse.de

- adapt to new version of parted (#185024)
- version 2.14.0

-------------------------------------------------------------------
Mon Jun 19 14:12:19 CEST 2006 - fehr@suse.de

- fix problem of removal of created primary parition numbering (#183747)
- fix order of checks for changed geometry and max cyl (#185049)
- version 2.13.69

-------------------------------------------------------------------
Mon Jun 12 17:02:44 CEST 2006 - fehr@suse.de

- handle translation of udev names during update (#182065)
- version 2.13.68

-------------------------------------------------------------------
Tue Jun  6 11:00:11 CEST 2006 - fehr@suse.de

- purge start of newly create partitions thet will be part of LVM or
  EVMS (#179074)
- handle EVMS over MD in Storage::GetRootInitrdModules (#167943)
- version 2.13.67

-------------------------------------------------------------------
Thu Jun  1 10:50:36 CEST 2006 - fehr@suse.de

- fix problem while creating an encrypted loop (#180347)
- fix problem handling used by in EVMS containers
- fix problems with PV removal in LVM (#180411)
- use log level of evms.conf when opening EVMS engine
- fix bugs within EVMS over MD (#167943)
- version 2.13.66

-------------------------------------------------------------------
Tue May 30 17:33:50 CEST 2006 - fehr@suse.de

- add missing dupDash call in LV handling
- fix dm name to lvm name handling in ycp code

-------------------------------------------------------------------
Mon May 29 16:44:57 CEST 2006 - fehr@suse.de

- rename duplicate parameter name in header of Partition.h (#179300)

-------------------------------------------------------------------
Mon May 22 17:09:38 CEST 2006 - fehr@suse.de

- handle container detected by both EVMS and LVM as LVM (#177043)
- version 2.13.65

-------------------------------------------------------------------
Thu May 18 12:31:41 CEST 2006 - fehr@suse.de

- fix sort order of prep partition (#176728)
- add pid to libstorage log lines
- do not try to load hb2 plugin when activating EVMS (#176605)
- version 2.13.64

-------------------------------------------------------------------
Tue May 16 16:09:55 CEST 2006 - fehr@suse.de

- fix bug in handling LVM as root device (#175434)
- fix bugs handling deletion of disk label

-------------------------------------------------------------------
Mon May 15 14:55:54 CEST 2006 - fehr@suse.de

- also soft ignore disks used as cdrom install media (#173214)
- fix handling of unpartitionable devices in XEN
- allow generic dm devices as PVs in LVM VGs
- version 2.13.63

-------------------------------------------------------------------
Thu May 11 15:30:54 CEST 2006 - fehr@suse.de

- fix bug in resizing partitions while others are created (#174826)
- soft ignore disks used as install media in proposal (#173214)
- add preliminary code for multipath detection

-------------------------------------------------------------------
Wed May 10 11:53:39 CEST 2006 - fehr@suse.de

- allow DM device as part of sotware raids
- fix wrong dialog handling when called in repair mode (#173446)
- remove MD based multipathing support
- fix bug in handling whole disks as part of EVMS container (#174294)
- prefer non-native disks on iseries but do not completely
  ignore native disks (#166378)
- version 2.13.62

-------------------------------------------------------------------
Tue May  9 13:14:03 CEST 2006 - fehr@suse.de

- additional fixes for generic dm devices
- version 2.13.61

-------------------------------------------------------------------
Mon May  8 16:12:55 CEST 2006 - fehr@suse.de

- fix wrong warning text on deletion of extended partition (#173406)
- add edd module to INITRD_MODULES if it is loaded
- improve support for generic dm devices
- version 2.13.60

-------------------------------------------------------------------
Fri May  5 14:55:39 CEST 2006 - fehr@suse.de

- patch proofread texts back into ycp
- zero last 32k of volume to be formatted (#164867)
- version 2.13.59

-------------------------------------------------------------------
Wed May  3 08:48:24 CEST 2006 - fehr@suse.de

- disable check for boot size on macs (#170638)
- fix off-by-one max cylinder check (#171872)
- improve handling of unformatted DASD devices (#164930)
- version 2.13.58

-------------------------------------------------------------------
Thu Apr 27 11:46:07 CEST 2006 - fehr@suse.de

- call udevsettle instead of udev.count_events
- remove sole /dev/evms/md/ entries (#170075)
- move /boot lower in mount point proposal list
- prevent raid devices activated by EVMS breaking install (#170080)
- version 2.13.57

-------------------------------------------------------------------
Wed Apr 26 14:13:46 CEST 2006 - fehr@suse.de

- use evms log level from config file
- add needed changes to use md device as EVMS PVs
- fix crash in loop dialog creation
- make help text consistent with dialog text (#157162)
- version 2.13.56

-------------------------------------------------------------------
Tue Apr 25 12:02:54 CEST 2006 - fehr@suse.de

- do not prefer edd links in udev id (#169040)
- cope with obsolete entries in by-uuid and by-label
- version 2.13.55

-------------------------------------------------------------------
Mon Apr 24 16:41:42 CEST 2006 - fehr@suse.de

- fix problem with no valid evms devices at start (#167397)
- fix handling of non-CDL formatted dasds (#164930)
- use same defaults options for formatted fat filesystems as
  for ones mounted automatically (#168646)
- fix problem of mounted detection with mount by UUID (#167960)
- fix problem of removal of LVM LV with /dev/md in name (#165089)
- version 2.13.54

-------------------------------------------------------------------
Thu Apr 20 17:01:34 CEST 2006 - fehr@suse.de

- set minimal reqired boot size to 800k (#162657)
- add entry for debugfs to /etc/fstab (#162214)
- version 2.13.53

-------------------------------------------------------------------
Wed Apr 19 19:29:30 CEST 2006 - fehr@suse.de

- add an improved fix for boot partition proposal on IA64 (#165554)
- fix problem with cciss devices and EVMS (#167397)
- version 2.13.52

-------------------------------------------------------------------
Tue Apr 18 11:10:19 CEST 2006 - fehr@suse.de

- change detection code to produce less debug output with large
  number of disks
- fix detecion problem with large number of SCSI or DASD disks (#165882)
- prevent trashing of volume labels containing / (#166903)
- use "DEVICE partitions" im mdadm.conf (#155120)
- version 2.13.51

-------------------------------------------------------------------
Thu Apr 13 10:58:14 CEST 2006 - fehr@suse.de

- add fix found by Changju Gao for a bug in checking minimal fs size
- version 2.13.50

-------------------------------------------------------------------
Wed Apr 12 13:23:03 CEST 2006 - fehr@suse.de

- handle Apple_Bootstrap like Apple_HFS (#158543)
- trigger udev update on format or label setting (#165192)
- do not try reusing boot partitions on IA64 (#165554)
- try reuse root without home on small disks
- fix problem with xvda disks under XEN
- add fstab entry for sysfs when needed during Update (#165502)

-------------------------------------------------------------------
Tue Apr 11 12:52:41 CEST 2006 - fehr@suse.de

- fix crash when bogus EVMS container is present (#163124)
- fix detection of duplicate lv names
- fix lost setting of crypt passwd when changing lv name (#163983)
- allow partition id 0x06 as boot partition in Prep (#162482)

-------------------------------------------------------------------
Mon Apr 10 18:46:19 CEST 2006 - fehr@suse.de

- fix bug in proposal handling partitions with "max_cyl" set (#158552)
- prevent superfluous boot partition on xen guests (#158552)
- version 2.13.49

-------------------------------------------------------------------
Mon Apr 10 11:16:28 CEST 2006 - fehr@suse.de

- correctly handle Cancel button on loop file creation (#163963)
- automatically use -F 32 on large FAT filesystems
- prevent destruction of target map if key is not there
- make proposal on disk used by LVM possible
- finally fix #159504 for large disks
- version 2.13.48

-------------------------------------------------------------------
Thu Apr  6 15:16:05 CEST 2006 - fehr@suse.de

- fix usage of whole disk in EVMS after removal of disk label (#162945)
- fix problems during enlarging logical partitions (#162766, #162995)
- correctly recognize hfs boot partition on mac (#163706)
- fix handling of devices in subdirectories in EVMS config
- use dasdview, now handle LDL and CDL formatted dasd
- suppresse loop evms compatible volumes (#163601)
- version 2.13.47

-------------------------------------------------------------------
Wed Apr  5 10:41:54 CEST 2006 - fehr@suse.de

- fix missing creation of boot partition in proposal (#163387)
- prevent failing mount/format due to evms usage of partitions (#163951)
- prevent redundant activations of evms entities
- do not use options acl,user_xattr for xfs (#163658)
- fix problem when sharing EVMS container and normal filesystem
  on the same disk
- set up exclude devices list in evms.conf (#162242)
- make setting swap label to empty work (#162884)
- remove obsolete code
- version 2.13.46

-------------------------------------------------------------------
Tue Apr  4 17:56:06 CEST 2006 - fehr@suse.de

- fix handling of cciss device (#162515)

-------------------------------------------------------------------
Mon Apr  3 13:11:32 CEST 2006 - fehr@suse.de

- check if swapon succeeds before using swap partitions (#161335)
- add Storage::RemoveDmMapsTo for usage by bootloader (#162242)
- use correct default fstab options when resuing partition (#162510)
- fix various bugs handling complete disk with mac label (#161751)
- version 2.13.45

-------------------------------------------------------------------
Thu Mar 30 16:37:50 CEST 2006 - fehr@suse.de

- prevent reuse of partitions already used by other entities
- wait for udev activity to be finished after calls to
  "dmsetup remove ..." (#162279)
- version 2.13.44

-------------------------------------------------------------------
Thu Mar 30 15:50:22 CEST 2006 - fehr@suse.de

- fix random crashes during volume removal
- version 2.13.43

-------------------------------------------------------------------
Wed Mar 29 16:32:59 CEST 2006 - fehr@suse.de

- fix problems of EVMS non-EVMS coexistence
- version 2.13.42

-------------------------------------------------------------------
Wed Mar 29 13:34:18 CEST 2006 - fehr@suse.de

- fix logging initialisation in inst-sys
- version 2.13.41

-------------------------------------------------------------------
Tue Mar 28 19:49:50 CEST 2006 - fehr@suse.de

- speed up detection of encryption type on large fs (#158950)
- version 2.13.40

-------------------------------------------------------------------
Tue Mar 28 14:11:53 CEST 2006 - fehr@suse.de

- prevent endless loop when computing proposal (#161288)
- add code to support xen devices (#151233)
- version 2.13.39

-------------------------------------------------------------------
Mon Mar 27 16:01:06 CEST 2006 - fehr@suse.de

- add script to create 65-cdrom.rules
- parted supports now flag raid on mac disklabel (#160084)
- fix handling of partition flagged primary in proposal (#158771)
- fix removal of existing boo partitions on ppc (#57903)
- version 2.13.38

-------------------------------------------------------------------
Thu Mar 23 18:00:26 CET 2006 - fehr@suse.de

- disable/enable voluem handling in hal while partitioner is
  running (#153241)
- use lazy initialisation of libstorage in Storage.ycp (#143231)
- version 2.13.37

-------------------------------------------------------------------
Wed Mar 22 15:01:49 CET 2006 - fehr@suse.de

- skip udev rules lines with empty path id (#159970)
- check for confilcts with vg name and /dev content (#160073)
- make libstorage handle dashes in LVM name correctly (#148957)

-------------------------------------------------------------------
Tue Mar 21 18:35:47 CET 2006 - fehr@suse.de

- make xfs use the same default fstab options than other fs (#153127)
- prevent possibly overlapping partitons during resize (#159108)
- fix wrong handling when resetting a mount point (#155623)
- prevent hang in pvcreate on md device (#152738)
- prevent YaST2 from activating inactive loop device it has no
  password for (#148124)
- prevent wrong detecion of fstab content id udev id is empty
  (#157828)

-------------------------------------------------------------------
Mon Mar 20 19:36:45 CET 2006 - fehr@suse.de

- fix setting empty label on xfs (#156985)
- skip setting raid type on mac disklabel, it fails (#134652)
- prevent having unused disk space after proposals (#159504)
- sort proposed created partitions to make manual changes more
  easily (#158237)
- clear partition table if using whole disk as PV, LVM tools
  are confused by gpt disk label (#156984)

-------------------------------------------------------------------
Thu Mar 16 20:03:18 CET 2006 - fehr@suse.de

- fix problems with evms_access (#154379)
- 2.13.36

-------------------------------------------------------------------
Wed Mar 15 16:23:07 CET 2006 - fehr@suse.de

- add changes needed to support added edd by-id link (#82867)

-------------------------------------------------------------------
Tue Mar 14 17:44:49 CET 2006 - fehr@suse.de

- Consolidate fix by ug with my fix for #148352
- add ocfs2 and ntfs to fs list in EvmsAccess.cc
- only call updateFsData() in Disk::doCreate if format is set to
  false, this should make the recent changes in handling fs and
  detected_fs in Volume::getFsData() obsolete (#144595)
- remove /data mount points (#152201)
- prevent wrong default mount point for swap in LVM LV (#156669)

-------------------------------------------------------------------
Thu Mar 11 16:20:12 MST 2006 - cgao@novell.com

- Stopped adding "deleted" win partitions (#153646+#153714)
- Initialized fs in  Volume::getFsData() (#155470)
- 2.13.35

-------------------------------------------------------------------
Fri Mar 10 12:43:33 CET 2006 - locilka@suse.cz

- patch proofread texts back into ycp
- 2.13.34

-------------------------------------------------------------------
Fri Mar 10 10:38:32 CET 2006 - cihlarov@suse.cz

- extended help for volume label (#149047)

-------------------------------------------------------------------
Thu Mar  2 16:37:50 MST 2006 - cgao@novell.com

- made Volume::getFsData not overriding fs types (#153646+#153714)
- updated BuildRequires
- 2.13.33

-------------------------------------------------------------------
Thu Mar  2 17:48:18 CET 2006 - ug@suse.de

- fstab fixed for floppy (#152078)
- 2.13.32

-------------------------------------------------------------------
Tue Feb 28 16:19:35 MST 2006 - cgao@novell.com

- made checking of "/home" conditional (#150195)
- 2.13.31

-------------------------------------------------------------------
Thu Feb 23 17:06:19 CET 2006 - ug@suse.de

- reverted fix for #144595 comment #16
  it breaks partitioning in some cases
- 2.13.30

-------------------------------------------------------------------
Tue Feb 21 14:16:48 CET 2006 - ug@suse.de

- fix for the fix for reusing old partitions in autoyast
- 2.13.29

-------------------------------------------------------------------
Mon Feb 20 17:04:12 CET 2006 - ug@suse.de

- 2.13.28

-------------------------------------------------------------------
Mon Feb 20 15:47:15 CET 2006 - ug@suse.de

- fix for reusing old partitions in autoyast

-------------------------------------------------------------------
Sun Feb 19 18:35:12 CET 2006 - jsrain@suse.de

- exclude controller.desktop on S/390 (#151107)
- 2.13.27

-------------------------------------------------------------------
Fri Feb 10 11:48:52 CET 2006 - fehr@suse.de

- handle controller-dependent modules (#145827)
- 2.13.26

-------------------------------------------------------------------
Tue Feb  7 20:28:13 CET 2006 - fehr@suse.de

- create 65-cdrom.rules also during update from 10.0 (#148525)
- prevent duplicated warning about BIOS raid
- 2.13.25

-------------------------------------------------------------------
Tue Feb  7 14:58:48 CET 2006 - fehr@suse.de

- tweak debug output
- fix detection of filesystems mounted by label or uuid (#148374)
- dissallow "/" in label name (#148374)
- 2.13.24

-------------------------------------------------------------------
Mon Feb  6 11:24:19 CET 2006 - fehr@suse.de

- add patch from Olaf for inst_predisk.ycp (#144773)
- remove calls to "/usr/sbin/gen-hwcfg-disk.sh" (#148244)
- use %{perl_vendorarch} in path to LibStorage.so
- prevent shifted names of logical partitions confuse
  Storage::SetTargetMap (#148352)
- add win mount points also when selecting certain disk (#146464)
- 2.13.23

-------------------------------------------------------------------
Fri Feb  3 14:45:46 CET 2006 - fehr@suse.de

- fix bug with accumulating mount point in import fstab (#147358)
- rearrange layout of fstab options dialog to save two lines (#147378)

-------------------------------------------------------------------
Thu Feb  2 16:38:40 CET 2006 - fehr@suse.de

- fix bug with duplicated logical part number (#147620)
- add code that favors removal of plain linux partitions in proposal
- add code that tries harder to reuse existing partitions if possible
- 2.13.22

-------------------------------------------------------------------
Wed Feb  1 10:34:41 CET 2006 - fehr@suse.de

- enable XFS support in UI again (#144595)
- check for install disks with non-gpt label in IA64 (#147196)
- fix invalid check when creating partitions (#147243)
- do not make boot partition increasable (#147244)
- rescan newly created partition for filesystem signature (#144595)
- fix problem with empty disk in target partitioner (#145326)

-------------------------------------------------------------------
Tue Jan 31 17:55:56 CET 2006 - fehr@suse.de

- use env var LIBHD_HDDB_DIR when calling "hwinfo --map" (#120079)
- add missing text macro _() in custom_part_dialogs.ycp (#145412)
- fix possible wrong order of mount commands (#146838)

-------------------------------------------------------------------
Mon Jan 30 13:48:33 CET 2006 - fehr@suse.de

- fix disabled LVM LVs when using read fstab (#145928)
- fix problem creating partitions if first partition small (#144520)
- replace all deprecated ycp find calls with search
- 2.13.21

-------------------------------------------------------------------
Thu Jan 26 18:18:57 CET 2006 - fehr@suse.de

- make properties of not-yet-created cryptoloop partition editable
  (#130979)
- 2.13.20

-------------------------------------------------------------------
Wed Jan 25 16:28:22 CET 2006 - fehr@suse.de

- initialize dasd geometry in constructor
- fix missing Popup when deleting/resizing partitions on readonly
  partition tables
- prevent possible problem with ycp interface to readFstab (#145123)
- fix proposal to also suggest resizing of win partitions (#145122)
- add lost win mount points in proposal again (#144767)
- fix detection of present loop devices, onknown to YaST2 (#141949)
- show popup while crypto type detection is running (#139364)

-------------------------------------------------------------------
Tue Jan 24 18:11:48 CET 2006 - fehr@suse.de

- prevent invalid popup about changed fsid when reusing EFI parition
  on IA64 (#144576)
- prevent "division by zero" in do_proposal_flexible.ycp for reuse

-------------------------------------------------------------------
Mon Jan 23 15:54:09 CET 2006 - fehr@suse.de

- prevent buggy popup in S390 (#144680)
- no entries for cdrom, zip and floppies in fstab any more (#144636)
- since there are no fstab entries any more, drop cdrom client
- patch proofread tests back into ycp
- make proposal on empty disk work again (#144517)
- make libstorage popups visible later and only during installation
  and when calling "yast2 disk" (#121698)
- 2.13.19

-------------------------------------------------------------------
Thu Jan 19 17:27:21 CET 2006 - fehr@suse.de

- fix bugs in proposal for PPC Prep (#144046)
- 2.13.18

-------------------------------------------------------------------
Wed Jan 18 10:27:22 CET 2006 - fehr@suse.de

- ignore readonly disks and all disks on S390 for proposal
- do never go into special one partition mode when whole disk
  selected in inst_target_part
- add code that handles adding USB modules to initrd if root fs
  is on usb-storage (#66733)
- allow mount by label for swap partitions (#128694)

-------------------------------------------------------------------
Tue Jan 17 16:51:49 CET 2006 - fehr@suse.de

- add detection of Microsoft reserved partition on GPT (#143333)
- fix invalid handling of abort button (#143236)
- make popups with invalid partitions show up again (#135575)
- 2.13.17

-------------------------------------------------------------------
Mon Jan 16 20:01:24 CET 2006 - fehr@suse.de

- fix proposal for VSCSI disks (bugzilla #57903/FATE 110079)
- disable XFS support in YaST2 UI (see FATE 110218)
- 2.13.16

-------------------------------------------------------------------
Mon Jan 16 18:18:15 CET 2006 - fehr@suse.de

- proposal creates separate /home partition if possible (FATE 300336)
- 2.13.15

-------------------------------------------------------------------
Wed Jan 11 16:12:51 CET 2006 - fehr@suse.de

- allow empty field in swap priority fstab option (#142011)

-------------------------------------------------------------------
Mon Jan  9 15:14:37 CET 2006 - fehr@suse.de

- do not call module s390-disk-controller any more (#140936)
- 2.13.14

-------------------------------------------------------------------
Thu Dec 22 18:55:54 CET 2005 - fehr@suse.de

- change target partitioner to be much more flexible (#94965)
- allow configurable creation of separate fs for /home (FATE 300336)
  in target partitioner

-------------------------------------------------------------------
Mon Dec 19 12:36:40 CET 2005 - fehr@suse.de

- patch proofread texts back into ycp
- 2.13.13

-------------------------------------------------------------------
Thu Dec 15 16:00:48 CET 2005 - fehr@suse.de

- allow disk devices without partitions as PVs with EVMS and LVM
- fix various bugs caused by conflicts between EVMS and LVM
- 2.13.12

-------------------------------------------------------------------
Wed Dec 14 16:53:01 CET 2005 - fehr@suse.de

- improve coexistence of EVMS with non-EVMS
- 2.13.11

-------------------------------------------------------------------
Mon Dec 12 11:44:11 CET 2005 - fehr@suse.de

- fix bug while resizing a fs with inactive mount point (#139581)

-------------------------------------------------------------------
Thu Dec  8 09:50:02 CET 2005 - fehr@suse.de

- fix problem with more than 24 windows partitions (#137364)
- add infrastructure code for support of mount by udev path/id

-------------------------------------------------------------------
Thu Dec 01 12:17:29 CET 2005 - arvin@suse.de

- adapted to new yast2-core

-------------------------------------------------------------------
Thu Nov 24 10:05:40 CET 2005 - arvin@suse.de

- changed cdrom udev rules filename (bug #135342)

-------------------------------------------------------------------
Wed Nov 16 15:54:51 CET 2005 - arvin@suse.de

- wait for udev after modifying partition flags (bug #120371)

-------------------------------------------------------------------
Thu Nov 10 16:55:54 CET 2005 - fehr@suse.de

- improve handling of EVMS with partitions added/removed
- add patch by Uwe Gansert for AutoYaST
- prevent setting partition id on gpt partitions (#120371)
- 2.13.8

-------------------------------------------------------------------
Mon Nov  7 12:19:31 CET 2005 - fehr@suse.de

- add handling of EVMS configuration in ycp and libstorage
- 2.13.7

-------------------------------------------------------------------
Wed Nov 02 15:56:44 CET 2005 - arvin@suse.de

- use namespace storage almost everywhere in libstorage (bug
  #131530)
- 2.13.6

-------------------------------------------------------------------
Thu Oct 27 15:46:26 CEST 2005 - arvin@suse.de

- don't used first partition of mac disks in proposal (bug #93911)

-------------------------------------------------------------------
Tue Oct 25 11:08:57 CEST 2005 - arvin@suse.de

- set readonly flag on disks with unsupported partition table type
  (bug #121698)
- fixed unsetting of readonly flag for disks

-------------------------------------------------------------------
Wed Oct 19 12:10:50 CEST 2005 - fehr@suse.de

- fix bug when sda and sdap is present (#129021)
- ignore disk label type "loop" known by parted on disks (#129021)

-------------------------------------------------------------------
Thu Oct  6 18:11:06 CEST 2005 - fehr@suse.de

- Add capability to partition DASD devices
- 2.13.3

-------------------------------------------------------------------
Wed Oct  5 17:32:38 CEST 2005 - fehr@suse.de

- Fix problem with partitioning on gpt disks (#120371)

-------------------------------------------------------------------
Tue Oct  4 11:32:13 CEST 2005 - fehr@suse.de

- Add warning when system mount point is mountable by user (#119637)
- fix bug handling completely empty disk (#119534)

-------------------------------------------------------------------
Thu Sep 29 11:42:58 CEST 2005 - fehr@suse.de

- Change Cancel-Button to "Skip" in crypt update dialog (#104591)
- disable installation related check in repair mode (#119179)
- reinit libstorage always on S390 since dasds get loaded
- 2.13.2

-------------------------------------------------------------------
Tue Sep 27 17:36:31 CEST 2005 - fehr@suse.de

- fix cdrom handling dialog when hardware gets removed from the
  system (#118673)
- fix problem when resizing partitions not starting on a cylinder
  boundary (#117691)

-------------------------------------------------------------------
Mon Sep 26 15:40:18 CEST 2005 - fehr@suse.de

- make partitions detection on S390 work
- 2.13.1

-------------------------------------------------------------------
Thu Sep 22 12:55:28 CEST 2005 - fehr@suse.de

- make modules cdrom and controller close when getting cancel
  request (#118233)

-------------------------------------------------------------------
Tue Sep 20 13:58:44 CEST 2005 - arvin@suse.de

- tagged some configuration options with <tt> in help text
  (bug #117766)

-------------------------------------------------------------------
Tue Sep 20 10:40:32 CEST 2005 - fehr@suse.de

- fix bug in extending unused swap LVM LV (#83482)
- make libstorage proceed even if unexpected lines are found in
  /etc/fstab (#116949)
- handle async device creation in inst-sys as in running system
- 2.13.0

-------------------------------------------------------------------
Wed Sep 14 11:45:07 CEST 2005 - fehr@suse.de

- handle existing label correctly when changing fs type of a
  partition (#116267)
- 2.12.30

-------------------------------------------------------------------
Mon Sep 12 12:14:00 CEST 2005 - fehr@suse.de

- add missing modprobe to fs module when detecring encryption type
  (#113524)
- fix problem occuring when disk geomery seen by parted changes
  (#115578)
- use stat instead of access in waitForDevice to make the call
  succeed also as non-root
- 2.12.29

-------------------------------------------------------------------
Fri Sep  9 02:08:50 CEST 2005 - ro@suse.de

- do not waitForDevice forever

-------------------------------------------------------------------
Thu Sep  8 18:47:35 CEST 2005 - fehr@suse.de

- add another kludge to work around (#115330)
- call blockdev --rereadpt to work around grub problems with newly
  created extended partition (#115330)
- add calls to check for device node existence and udev activity
  (#112958)
- 2.12.28

-------------------------------------------------------------------
Wed Sep  7 19:08:37 CEST 2005 - fehr@suse.de

- fix bug with creating too large partition in some cases (#115330)
- added changes in cdrom handling need because of bug #105682
- 2.12.27

-------------------------------------------------------------------
Tue Sep  6 15:42:09 CEST 2005 - fehr@suse.de

- fix bug handling newly created crypted partitions (#114520)
- fix creation of encrypted file based loop devices
- fix size determination of file based loop devices (#113322)
- 2.12.26

-------------------------------------------------------------------
Mon Sep  5 12:46:36 CEST 2005 - fehr@suse.de

- prevent usage of too large cylinder number as end of partition (#113853)
- add explanation for "*" in expert partitioner (#113826)
- fix detection of labels containing blanks (#113824)
- add caching of freeInfo to libstorage (#113726)
- make disk detection work also with manual=1 (#115234)
- prevent broken fstab lines when calling cdrom module (#115159)
- fix reading fstab with entries mounted by label or uuid (#114623)
- fix handling of encrypted LVs in instsys (#114219)
- 2.12.25

-------------------------------------------------------------------
Wed Aug 31 10:45:29 CEST 2005 - fehr@suse.de

- fix GetWinPrimPartitions to only return non-Linux entries (#114333)
- 2.12.24

-------------------------------------------------------------------
Thu Aug 25 10:35:12 CEST 2005 - fehr@suse.de

- abort installations if error returned by CommitChanges (#112768)
- fix layout for crypted fs dialogs (#112897)
- be more verbose in error popup if possible (#112902)
- fix crash during handling of extended partition (#112913)
- 2.12.23

-------------------------------------------------------------------
Wed Aug 24 10:59:42 CEST 2005 - fehr@suse.de

- do win detection properly even if ntfresize returns error (#106750)
- add hfs support to libstorage (#105018)

-------------------------------------------------------------------
Mon Aug 22 15:46:17 CEST 2005 - fehr@suse.de

- add /boot as possible mount point if raid type is "raid1" (#105718)
- make checks for partition table consistency less strict (#105612)
- make changes needed for Compaq CCISS controllers (#105514)
- fix bug preventing LVM over MD from working (#105728)
- 2.12.22

-------------------------------------------------------------------
Fri Aug 19 11:30:47 CEST 2005 - arvin@suse.de

- improved initialisation of libstorage callbacks (bug #105562)

-------------------------------------------------------------------
Thu Aug 18 20:00:48 CEST 2005 - fehr@suse.de

- check for mounted LV before removing LVM LV (#105205)
- do not remove backups when re-reading partition table (#105438)
- avoid to hit parted bug when creating logical partitions (#105441)
- fix crash during raid handling in installed system (#105387)
- 2.12.20

-------------------------------------------------------------------
Wed Aug 17 12:53:31 CEST 2005 - fehr@suse.de

- fix check for boot size with raid (bug #104931)
- use recursive removal for with Storage::SetTargetMap (bug #104929)
- fix bugs regarding recursive removal of md devices (bug #104929)
- improve layout in inst_part_proposal.ycp (#102981)
- fix detection of BSD disk labels (#104939)
- fix wrong value in FileSystems::LabelLength (#105180)
- fixes to make update with crypted partitions work (#105020)
- 2.12.19

-------------------------------------------------------------------
Tue Aug 16 11:47:09 CEST 2005 - fehr@suse.de

- prevent access to nonexistent cdrom index (bug #104654)
- use relaxed checking when creating partitions (bug #104583)
- 2.12.18

-------------------------------------------------------------------
Mon Aug 15 11:03:02 CEST 2005 - arvin@suse.de

- fixed segfault on PPC (bug #104561)
- fixed BarGraph size in lvm config dialog (#104432)
- fixed layout of controller dialog (bug #104335)
- merged proofread texts
- improved help-text for cryptofs password query (bug #104441)
- 2.12.17

-------------------------------------------------------------------
Wed Aug 10 14:17:09 CEST 2005 - fehr@suse.de

- cope with device mapper names created in /dev (#103127)
- fix Storage::GetMountPoints for LVM devices (#103134)
- 2.12.16

-------------------------------------------------------------------
Wed Aug 10 12:30:31 CEST 2005 - arvin@suse.de

- fixed detection of mac partition table (bug #103129)

-------------------------------------------------------------------
Tue Aug  9 15:28:17 CEST 2005 - fehr@suse.de

- switch udev processing off while comitting changes

-------------------------------------------------------------------
Tue Aug 09 10:43:48 CEST 2005 - arvin@suse.de

- fixed swap creation in auto proposal (bug #102415)
- set BLKID_SKIP_CHECK_MDRAID in blkid-call (#100530)
- fix problem of wrong execution order in Storage::commitPair()
- fix possible crash when using deleted iterator element (#97583)
- 2.12.15

-------------------------------------------------------------------
Thu Aug  4 18:10:24 CEST 2005 - fehr@suse.de

- make libstorage cope with swap activated by linuxrc (#100680)
- 2.12.14

-------------------------------------------------------------------
Thu Aug 04 11:45:16 CEST 2005 - arvin@suse.de

- make libstorage callbacks usable from ycp
- implemented callback functions in ycp

-------------------------------------------------------------------
Wed Aug  3 12:18:07 CEST 2005 - fehr@suse.de

- fix check for contiguous partitions (#100417)
- add Storage::SetRecursiveRemoval needed by autoyast
- fix memory hole in removeBackupState
- add function to rescan all storage objects

-------------------------------------------------------------------
Thu Jul 28 10:58:26 CEST 2005 - fehr@suse.de

- updated desktop files
- patch proofread texts back into code
- changes for new parted 1.6.23 (unit command)
- fix bugs in handling resizing between libstorage and ycp code
- 2.12.13

-------------------------------------------------------------------
Wed Jul 27 11:28:26 CEST 2005 - fehr@suse.de

- get fs capabilities from libstorage
- extend check for minimal filesystem size (#74341)
- 2.12.12

-------------------------------------------------------------------
Tue Jul 26 17:57:04 CEST 2005 - fehr@suse.de

- implement reading /etc/fstab and fix bug #67377

-------------------------------------------------------------------
Tue Jul 26 10:29:34 CEST 2005 - fehr@suse.de

- fix problem in lvm_config client
- 2.12.11

-------------------------------------------------------------------
Mon Jul 25 16:31:58 CEST 2005 - fehr@suse.de

- fix problem handling uninitialized disks (#98261)
- fix function Storage::AdaptResize
- remove obsolete functions from Storage
- 2.12.10

-------------------------------------------------------------------
Thu Jul 21 15:32:58 CEST 2005 - fehr@suse.de

- add Storage::ActivateHld to replace former SCR functionality
- fix bug #97573

-------------------------------------------------------------------
Thu Jul 21 12:12:06 CEST 2005 - arvin@suse.de

- removed agents and clients superseded by libstorage
- 2.12.9

-------------------------------------------------------------------
Tue Jul 19 11:39:32 CEST 2005 - arvin@suse.de

- added default constructors to structures of libstorage interface

-------------------------------------------------------------------
Thu Jul 14 14:15:04 CEST 2005 - fehr@suse.de

- from now on based on libstorage
- 2.12.7

-------------------------------------------------------------------
Tue May 24 11:10:30 CEST 2005 - fehr@suse.de

- make it compile with new compiler
- 2.12.6

-------------------------------------------------------------------
Thu May 19 13:08:53 CEST 2005 - fehr@suse.de

- prevent handling id of all dos partitions as "Win95 FAT32" (#84552)

-------------------------------------------------------------------
Mon May 16 10:36:12 CEST 2005 - jsrain@suse.cz

- renamed 'default' variable

-------------------------------------------------------------------
Tue May 10 15:01:48 CEST 2005 - arvin@suse.de

- generate libstorage bindings for ycp

-------------------------------------------------------------------
Wed Apr 27 17:57:25 CEST 2005 - fehr@suse.de

- libstorage uses now blocxx for logging
- 2.12.4

-------------------------------------------------------------------
Wed Apr 27 16:26:52 CEST 2005 - jsrain@suse.cz

- added storage_finish.ycp client

-------------------------------------------------------------------
Fri Apr 22 13:20:26 CEST 2005 - mvidner@suse.cz

- Do not use "default" as an identifier.

-------------------------------------------------------------------
Thu Apr 21 12:13:19 CEST 2005 - fehr@suse.de

- change also first field of usbdevfs fstab entry (#78959)

-------------------------------------------------------------------
Tue Apr 19 11:14:52 CEST 2005 - jsrain@suse.cz

- updated to new interface of ProductFeatures.ycp
- 2.12.3

-------------------------------------------------------------------
Tue Apr 12 12:31:24 CEST 2005 - arvin@suse.de

- Merged 9.3-branch 21937:22980 to the trunk
- 2.12.2

-------------------------------------------------------------------
Mon Apr 11 14:21:17 CEST 2005 - fehr@suse.de

- changes for new EVMS 2.5.x and GCC4
- 2.12.1

-------------------------------------------------------------------
Tue Mar 29 19:07:53 CEST 2005 - fehr@suse.de

- fix detection of loop encryption to distinguish between
  twofish256 via cryptoloop or via old loop_fish2
- version 2.11.31

-------------------------------------------------------------------
Thu Mar 24 16:42:46 CET 2005 - fehr@suse.de

- added reverted the changes in 2.11.29 again, so 2.11.30 is the
  same as 2.11.28

-------------------------------------------------------------------
Thu Mar 24 16:18:03 CET 2005 - fehr@suse.de

- revert to loop_fish2 based encryption NOT cryptoloop
- version 2.11.29

-------------------------------------------------------------------
Thu Mar 24 10:10:56 CET 2005 - fehr@suse.de

- patch yast2-storage-crypt92.patch from Goldmaster into CVS
- correctly add cryptoloop to MODULES_LOADED_ON_BOOT (#74441)
- version 2.11.28

-------------------------------------------------------------------
Wed Mar 23 14:49:35 CET 2005 - fehr@suse.de

- change cryptotype "twofish256" to "twofish" during update
  from <= 9.2 (#73818)
- version 2.11.27

-------------------------------------------------------------------
Wed Mar 23 13:14:30 CET 2005 - fehr@suse.de

- fix wrong creation of Raid Button instead of Loop (#74337)
- version 2.11.26

-------------------------------------------------------------------
Tue Mar 22 12:01:01 CET 2005 - fehr@suse.de

- use ID=... instead of PLACE=... in udev cdrom.rules (#74075)
- version 2.11.25

-------------------------------------------------------------------
Mon Mar 21 11:40:24 CET 2005 - fehr@suse.de

- treat Solaris (0xbf)  partitions like FreeBSD partitions (#66983)
- version 2.11.24

-------------------------------------------------------------------
Tue Mar 15 11:13:24 CET 2005 - fehr@suse.de

- disable creation of jfs filesystems
- make reiserfsck output less verbose
- version 2.11.23

-------------------------------------------------------------------
Mon Mar 14 14:25:08 CET 2005 - fehr@suse.de

- prevent proposals with invalid logical partitions (#72154)
- abort because of swap conflict before partitioning (#72193)
- version 2.11.22

-------------------------------------------------------------------
Mon Mar 14 12:39:24 CET 2005 - arvin@suse.de

- better validation of lvm vg name (bug #71954)

-------------------------------------------------------------------
Mon Mar 14 12:23:16 CET 2005 - fehr@suse.de

- prevent translated texts in disk name (#71109)
- enable xfs on ppc again (#72404)

-------------------------------------------------------------------
Thu Mar 10 11:11:08 CET 2005 - fehr@suse.de

- make resize mount possible if device has been renamed due to
  partition removal
- fix references to partitions in lvm and evms data after
  partition removal (#71822)
- create cdrom and floppy fstab entries with "noauto" (#66671)
- 2.11.21

-------------------------------------------------------------------
Wed Mar  9 15:19:51 CET 2005 - fehr@suse.de

- change entries for udev rules file for cdroms (#71780)

-------------------------------------------------------------------
Wed Mar  2 10:58:05 CET 2005 - fehr@suse.de

- change crypto handling to load modules manually (#66370)
- patch proofread texts back into ycp
- 2.11.20

-------------------------------------------------------------------
Tue Mar  1 11:40:51 CET 2005 - fehr@suse.de

- treat BEOS partitions like FreeBSD partitions (#66983)
- prevent possibility to get into inconstent mode settings
- 2.11.19

-------------------------------------------------------------------
Mon Feb 28 13:21:51 CET 2005 - fehr@suse.de

- fix bug when reading /etc/fstab in expert partitioner (#66370)
- 2.11.18

-------------------------------------------------------------------
Thu Feb 24 18:09:07 CET 2005 - fehr@suse.de

- statfs will not work on /tmp any more disabled check for full fs
- 2.11.17

-------------------------------------------------------------------
Thu Feb 24 17:32:38 CET 2005 - fehr@suse.de

- add handling of udev config file cdrom.rules (#65977)
- 2.11.16

-------------------------------------------------------------------
Wed Feb 23 14:33:29 CET 2005 - mvidner@suse.cz

- Added default focus to OK in FS options dialog and fstab dialog.
- 2.11.15

-------------------------------------------------------------------
Tue Feb 22 14:02:18 CET 2005 - fehr@suse.de

- fix possible problems when partitions proposal suggests removal
  of partition with lvm VG on it (#65870)
- 2.11.14

-------------------------------------------------------------------
Mon Feb 21 16:48:42 CET 2005 - fehr@suse.de

- fix problem detecting resizable windows partition
- 2.11.13

-------------------------------------------------------------------
Mon Feb 21 12:39:32 CET 2005 - fehr@suse.de

- prevent failing resize if reiserfs is not clean (#64084)
- 2.11.12

-------------------------------------------------------------------
Wed Feb  9 17:12:19 CET 2005 - fehr@suse.de

- prevent messages about open fds in lvm agent (#50645)

-------------------------------------------------------------------
Mon Feb  7 14:14:09 CET 2005 - fehr@suse.de

- patch proofread texts back into ycp
- 2.11.11

-------------------------------------------------------------------
Thu Jan 27 18:33:27 CET 2005 - fehr@suse.de

- fix placement of active line after partition deletion (#48800)
- 2.11.10

-------------------------------------------------------------------
Tue Jan 25 12:23:08 CET 2005 - fehr@suse.de

- adapt lvm_config_ui.ycp to new function signature
- remove calls to lookup and select in lvm_config_ui.ycp
- 2.11.9

-------------------------------------------------------------------
Mon Jan 24 17:02:46 CET 2005 - nashif@suse.de

- Set arguments according to new installation workflow interface
- 2.11.8

-------------------------------------------------------------------
Wed Jan 19 15:48:34 CET 2005  - fehr@suse.de

- fix compiler warning of gcc4

-------------------------------------------------------------------
Tue Jan 18 13:12:14 CET 2005  - fehr@suse.de

- add possibility to set inode size for ext2 filesystems (#49870)
- 2.11.7

-------------------------------------------------------------------
Tue Jan 18 10:18:41 CET 2005 - arvin@suse.de

- added check.boot (bug #49812)

-------------------------------------------------------------------
Thu Jan 13 14:51:03 CET 2005  - fehr@suse.de

- fix bug with usage of uninitialised variables (#49802)

-------------------------------------------------------------------
Wed Jan 12 15:54:34 CET 2005  - fehr@suse.de

- fix bug in flexible proposal code (#48856)
- fix removal of fs label if fs is not formatted (#49231)

-------------------------------------------------------------------
Wed Nov 24 11:14:29 CET 2004  - fehr@suse.de

- Increase minimal boot size to 64MB (#48461)

-------------------------------------------------------------------
Thu Nov 18 12:22:57 CET 2004 - fehr@suse.de

- Fix problem with resizing in ncurses UI (#47838)

-------------------------------------------------------------------
Wed Nov 10 13:01:15 CET 2004 - fehr@suse.de

- make crypt passwd len in help text variable (#48115)

-------------------------------------------------------------------
Thu Nov  4 09:18:01 CET 2004 - fehr@suse.de

- remove subdir libstorage from BUILD
- 2.11.5

-------------------------------------------------------------------
Wed Nov  3 15:51:48 CET 2004 - fehr@suse.de

- fix various warnings and errors of new interpreter
- fix bug while updating /etc/cryptotab (#47881)
- 2.11.4

-------------------------------------------------------------------
Tue Nov  2 13:14:18 CET 2004 - fehr@suse.de

- fix default FAT mount points to use utf8=true (#45085)
- fix problem resizing partitions with more than 15 Gig free (#47744)
- 2.11.3

-------------------------------------------------------------------
Tue Oct 26 17:27:46 CEST 2004 - fehr@suse.de

- add changes needed for new Mode/Arch/...
- 2.11.2

-------------------------------------------------------------------
Tue Oct 19 16:24:52 CEST 2004 - jsrain@suse.cz

- fixed parameters of y2error/y2debug/... builtins
- added missing includes to makefs client
- 2.11.1

-------------------------------------------------------------------
Tue Oct 12 12:49:57 CEST 2004 - fehr@suse.de

- Prevent adding of NSS pools to /etc/fstab (#46979)

-------------------------------------------------------------------
Mon Oct 11 15:11:25 CEST 2004 - jsrain@suse.cz

- adapted to functional interface of Arch.ycp

-------------------------------------------------------------------
Wed Oct  6 10:10:29 CEST 2004 - fehr@suse.de

- fix raid warning to catch all cases (#46881)
- suppress raid warning if raid type is raid1 (#46881)
- drop header image in lvm configuration client (#46904)
- 2.11.0

-------------------------------------------------------------------
Wed Sep 29 16:26:28 CEST 2004 - fehr@suse.de

- fix device for root fs returned in Partitions::CurMounted in
  case of LABEL= or UUID= used for root fs in /etc/fstab (#45119)
- 2.10.22

-------------------------------------------------------------------
Tue Sep 28 17:23:42 CEST 2004 - fehr@suse.de

- fix wrong sort oder in expert partitioner (#46289)
- fix wrong handling of removed VGs in lvm config client (#46333)
- 2.10.21

-------------------------------------------------------------------
Mon Sep 27 18:31:07 CEST 2004 - fehr@suse.de

- fix wrong handling of LABEL and UUID in DeviceRealDisk (#46154)
- do not add iocharset=utf8 for jfs filesystems any more (#45986)
- make GetDiskPartition/GetDeviceName cope with pure disk names (#44286)
- fix updating of cdrom symlinks when disk names change (#44286)
- prevent ntfsresize error Popup during initialisation (#46118)
- fix syntax error in write_fstab.ycp
- 2.10.20

-------------------------------------------------------------------
Thu Sep 23 17:10:14 CEST 2004 - fehr@suse.de

- fix default state of crypt radiobutton (#45921)
- fix wrong encryption type in /etc/cryptotab (#45921)
- 2.10.19

-------------------------------------------------------------------
Wed Sep 22 13:11:58 CEST 2004 - fehr@suse.de

- set passno field for unknown filesystems to 0 (#45299)
- place calls to SetDesktopIcon where they work (#45714)

-------------------------------------------------------------------
Tue Sep 21 11:58:55 CEST 2004 - fehr@suse.de

- fix handling of Cancel-Button in crypt passwd dialog (#45133)
- copy set softraid flag into target map
- 2.10.18

-------------------------------------------------------------------
Mon Sep 20 12:01:36 CEST 2004 - fehr@suse.de

- add "gid=users" and "users" to known fstab options
- fix Storage::DeviceRealDisk() to work for LVM devices (#45635)
- change cdrom symlink content if disk devices change names (#44315)
- call /usr/sbin/gen-hwcfg-disk.sh at end of update/install (#44286)
- 2.10.17

-------------------------------------------------------------------
Thu Sep 16 18:19:55 CEST 2004 - fehr@suse.de

- fix mapping of LVM devices to device mapper names (#44973)
- 2.10.16

-------------------------------------------------------------------
Wed Sep 15 17:37:33 CEST 2004 - fehr@suse.de

- adapt texts for display in installed system (#45173)
- add list of unallowed crypt mount points (#45082)

-------------------------------------------------------------------
Mon Sep 13 10:19:49 CEST 2004 - fehr@suse.de

- fix confusing texts in target partitioner (#45126)
- fix handling of unselected option in inst_target_selection.ycp (#45113)
- fix removal of root fstab entry of root fs is LVM LV (#44973)
- 2.10.15

-------------------------------------------------------------------
Thu Sep  9 09:19:10 CEST 2004 - fehr@suse.de

- Allow dots in device names of disk

-------------------------------------------------------------------
Wed Sep  8 16:03:16 CEST 2004 - fehr@suse.de

- Add support for disks with size > 2TB
- add loop_fish2 to MODULES_LOADED_ON_BOOT if needed (#44514)
- 2.10.14

-------------------------------------------------------------------
Tue Sep  7 16:55:32 CEST 2004 - fehr@suse.de

- Fix hang if ncurses yast2 menue after "Finish"-button is used in
  partitioner (#44522)

-------------------------------------------------------------------
Mon Sep  6 16:36:37 CEST 2004 - fehr@suse.de

- Fix wrong cdrom entry in /etc/fstab (#44634)
- 2.10.13

-------------------------------------------------------------------
Thu Sep  2 17:17:05 CEST 2004 - fehr@suse.de

- Fix wrong dialog after "Abort" button (#44647)
- Next button in Partitioner Dialog is now Finish (#44645)
- make LVM VG creation cope with partially existing VGs (#44519)
- 2.10.12

-------------------------------------------------------------------
Tue Aug 31 14:15:39 CEST 2004 - fehr@suse.de

- Disables "mountable by user" for crypted filesystems unless
  "Do not mount at System startup" is set to true (#44503)
- add functionality to Storage module needed to cope with disk
  renaming during update (#44286)

-------------------------------------------------------------------
Mon Aug 30 11:36:35 CEST 2004 - fehr@suse.de

- patch proofread texts into ycp
- fix wrong displayed device name when deleting mutiple logical
  partitions (#44455)
- 2.10.11

-------------------------------------------------------------------
Fri Aug 27 18:39:25 CEST 2004 - sh@suse.de

- Enable disabling "Accept" button in inst_prepdisk.ycp

-------------------------------------------------------------------
Thu Aug 26 12:49:55 CEST 2004 - fehr@suse.de

- do not use dd and blockdev to destroy partition table any more
  but use parted mklabel instead (#43696)
- 2.10.10

-------------------------------------------------------------------
Wed Aug 25 14:22:45 CEST 2004 - fehr@suse.de

- provide some additional fstab related data collections and
  access functions in FileSystem.ycp used by yast2-repair module.
- For constencie use the same dccess functions ad yast2-repair
  module in write_fstab.ycp and Storage.ycp
- rename confusing string constant
- 2.10.9

-------------------------------------------------------------------
Mon Aug 23 11:27:02 CEST 2004 - fehr@suse.de

- add Popup when diagnostic mount before resize fails (#44080)
- display ntfsresize error message if resize fails (#44056)
- 2.10.8

-------------------------------------------------------------------
Thu Aug 19 11:46:58 CEST 2004 - fehr@suse.de

- rename "Compaq diagnostics" to "Vendor diagnostics" (#43942)

-------------------------------------------------------------------
Tue Aug 17 16:40:13 CEST 2004 - fehr@suse.de

- warn when a SCSI disk with more than 15 partitions is found (#43805)
- 2.10.7

-------------------------------------------------------------------
Tue Aug 17 00:31:32 CEST 2004 - nashif@suse.de

- /usr/sbin/hwcan -> /sbin/hwscan (#43601)
- 2.10.6

-------------------------------------------------------------------
Mon Aug 16 12:54:59 CEST 2004 - fehr@suse.de

- do not use lilo as default any more when root fs is MD

-------------------------------------------------------------------
Mon Aug 16 12:17:46 CEST 2004 - fehr@suse.de

- do not use lilo as default any more when root fs is LVM LV
- 2.10.5

-------------------------------------------------------------------
Fri Aug 13 21:39:38 CEST 2004 - msvec@suse.cz

- fixed parallel build
- 2.10.4

-------------------------------------------------------------------
Wed Aug 11 15:05:53 CEST 2004 - fehr@suse.de

- fix bug in handling of PPC prep boot during autoinstall (#43521)

-------------------------------------------------------------------
Tue Aug 10 13:05:22 CEST 2004 - fehr@suse.de

- set minimal crypt passwd length to 8

-------------------------------------------------------------------
Tue Aug 10 10:59:43 CEST 2004 - fehr@suse.de

- patch proofread texts back into ycp
- fix problem with unstable minor device numbers of root LV when
  having more than one LVM VG (#43493)
- 2.10.3

-------------------------------------------------------------------
Thu Aug  5 12:35:31 CEST 2004 - fehr@suse.de

- fix possible UI screwup while using raid wizard (#43520)

-------------------------------------------------------------------
Wed Aug  4 14:22:26 CEST 2004 - fehr@suse.de

- fix problem when deleting/re-creating different LVs with same
  mount point (#42163)
- use GB instead of MB as size unit if available size on filesystem
  is larger than 15 GB (#40046)

-------------------------------------------------------------------
Tue Aug  3 11:12:05 CEST 2004 - fehr@suse.de

- add patches from Stano for new interpreter
- 2.10.2

-------------------------------------------------------------------
Thu Jul 29 17:51:06 CEST 2004 - nashif@suse.de

- Removed references to Mode::live_eval

-------------------------------------------------------------------
Tue Jul 27 15:45:52 CEST 2004 - fehr@suse.de

- use resize2fs instead of parted for resizing ext2/3 filesystems

-------------------------------------------------------------------
Thu Jul 15 10:36:34 CEST 2004 - fehr@suse.de

- merged SuSE-Linux-9_1-Branch
- 2.10.1

-------------------------------------------------------------------
Tue Jul 13 17:09:35 CEST 2004 - fehr@suse.de

- add requires for yast2-s390 on S390 arch (#42956)

-------------------------------------------------------------------
Mon Jul 12 16:10:47 CEST 2004 - fehr@suse.de

- fix update usbdevfs --> usbfs (#42734)
- ignore notready flag for S390 dasd (#42393)

-------------------------------------------------------------------
Thu Jun 24 16:53:36 CEST 2004 - fehr@suse.de

- skip check for resizing mounted fs in inst-sys (#42429)

-------------------------------------------------------------------
Thu Jun 24 14:59:59 CEST 2004 - fehr@suse.de

- fix failing mkfs for JFS and XFS (#42394, #40853)
- 2.9.58

-------------------------------------------------------------------
Wed Jun 23 17:27:22 CEST 2004 - fehr@suse.de

- reset format flag for partitions in EVMS container (#42394)

-------------------------------------------------------------------
Tue Jun 22 15:04:13 CEST 2004 - fehr@suse.de

- use grub if root filesystem is EVMS, not lilo (#41198)
- 2.9.57

-------------------------------------------------------------------
Tue Jun 15 12:02:00 CEST 2004 - fehr@suse.de

- destroy raid superblocks before calling pvcreate (#41890)
- 2.9.56

-------------------------------------------------------------------
Mon Jun 14 11:19:32 CEST 2004 - fehr@suse.de

- improve synchronisation ine EVMS dialog when partitioning is
  modified (#41917)
- 2.9.55

-------------------------------------------------------------------
Wed Jun  9 10:05:51 CEST 2004 - fehr@suse.de

- reduce log level in evms_open_engine (#41615)
- make newly created partitions also visible in main evms dialog
  (#41198)
- prevent hang when invalid pesize is used (#41802)
- 2.9.54

-------------------------------------------------------------------
Sat Jun  5 01:19:37 CEST 2004 - fehr@suse.de

- fix correct loading order of SCSI modules (#40018)
- 2.9.53

-------------------------------------------------------------------
Tue Jun  1 19:17:37 CEST 2004 - fehr@suse.de

- fix deletion of evms volumes #40857
- 2.9.52

-------------------------------------------------------------------
Tue Jun  1 15:29:59 CEST 2004 - fehr@suse.de

- fix the problem handling native EVMS volumes in bug #40857
- deactivate boot.evms after update (#41480)
- 2.9.51

-------------------------------------------------------------------
Thu May 27 16:47:27 CEST 2004 - fehr@suse.de

- fix mount order when non-EVMS mounts are below EVMS mounts (#41198)
- copy evms device nodes into installed system (#41198)
- fix function Storage::CheckForEvmsRootFs (#41198)
- 2.9.50

-------------------------------------------------------------------
Wed May 26 14:34:22 CEST 2004 - fehr@suse.de

- add new flag prep_install to PreP partition from suggestion (#41213)

-------------------------------------------------------------------
Tue May 25 15:19:02 CEST 2004 - fehr@suse.de

- add newly created partitions to EVMS container pv list (#41198)
- call script to reset dasd driver in S390
- fix bug in size calculation when modifying MD devices (#40974)
- 2.9.49

-------------------------------------------------------------------
Mon May 24 11:34:47 CEST 2004 - fehr@suse.de

- fix module load order between modules loaded by linuxrc and
  modules loaded by YaST2 (#40018)
- fix detection of root fs on ppc machines (#40942)
- some fixes added by Joachim Plack for ppc boot setup (#40305)
- 2.9.48

-------------------------------------------------------------------
Wed May 19 17:32:15 CEST 2004 - fehr@suse.de

- fix wrong evms container size calculations (#40778, #40776)
- 2.9.47

-------------------------------------------------------------------
Tue May 18 11:19:52 CEST 2004 - fehr@suse.de

- fix popup with fs options for JFS (#40760)
- 2.9.46

-------------------------------------------------------------------
Mon May 17 10:57:12 CEST 2004 - fehr@suse.de

- add missing return to Storage::GetTranslatedDevcies (#39437)
- add mount point suggestion to md create dialog (#40083)
- minimal stripe size in software raid is now 4k (#40519)

-------------------------------------------------------------------
Thu May 13 12:01:04 CEST 2004 - fehr@suse.de

- fixed various bugs in evms handling (e.g. #39965)
- 2.9.45

-------------------------------------------------------------------
Wed May 12 10:12:52 CEST 2004 - fehr@suse.de

- order of controllers in initrd the same as in
  /etc/install.inf (#40018)
- fix bug that made resize popup non-functional after editing a
  partition (#40351)

-------------------------------------------------------------------
Tue May 11 12:17:11 CEST 2004 - fehr@suse.de

- fix HaveLinuxPartitions to only check real disks (#39950)

-------------------------------------------------------------------
Thu May  6 18:13:58 CEST 2004 - fehr@suse.de

- fix bug creating EVMS container (#39965)
- 2.9.44

-------------------------------------------------------------------
Thu May  6 17:22:03 CEST 2004 - nashif@suse.de

- autoyast: missing time-out in raiddetect dialog during auto
  installation (#40057)

-------------------------------------------------------------------
Thu May  6 11:41:05 CEST 2004 - fehr@suse.de

- do not use old style swap partitions with kernel 2.6 (#39970)

-------------------------------------------------------------------
Wed May  5 16:53:54 CEST 2004 - fehr@suse.de

- fix detection of evms agent on systems using lib64 (#39939)
- fix problem with both sda1 and dasda1 in /proc/partitions (#39953)

-------------------------------------------------------------------
Tue May  4 09:44:16 CEST 2004 - fehr@suse.de

- patch proofreaded text back into ycp

-------------------------------------------------------------------
Mon May  3 12:20:44 CEST 2004 - fehr@suse.de

- write also non-created raids into /etc/raidtab
- fix wrong proposal in gpt partition table (#38858)

-------------------------------------------------------------------
Thu Apr 29 14:37:56 CEST 2004 - fehr@suse.de

- remove literal references to "SuSE Linux" (#39505)
- Add functions to handle Update hdx -> iseries/vdx
- 2.9.43

-------------------------------------------------------------------
Wed Apr 28 11:35:09 CEST 2004 - fehr@suse.de

- remove literal references to "SuSE Linux" (#39505)

-------------------------------------------------------------------
Tue Apr 27 12:25:06 CEST 2004 - fehr@suse.de

- call evms_close_engine() only if open succeeded (#36927)
- check for installed lvm2 only in installed system

-------------------------------------------------------------------
Mon Apr 26 11:50:11 CEST 2004 - fehr@suse.de

- remove debug code for Mode::test = true (#39444)

-------------------------------------------------------------------
Thu Apr 22 17:26:24 CEST 2004 - fehr@suse.de

- re-init error ycp map oterwise (#39116)
- assert lvm2 being installed when selecting lvm in expert
  partitioner (#39253)
- fix bug handling disk selection after expert dialog (#39228)
- fix handling of large number of disk in ChoosDisk
- fix wrong sorting of md and loop in expert partitioner
- 2.9.42

-------------------------------------------------------------------
Wed Apr 21 14:54:10 CEST 2004 - fehr@suse.de

- fix bug handling LVM sizes under certain circumstances (#39099)
- handle unformatted DASDs on S390 (#39174)
- fix remembering of last edited disk
- silently destroy aix disk label (#38095)
- 2.9.41

-------------------------------------------------------------------
Tue Apr 20 14:51:02 CEST 2004 - fehr@suse.de

- make device /dev/iseries/vd known to YaST2 lvm agent (#39188)

-------------------------------------------------------------------
Mon Apr 19 12:36:01 CEST 2004 - fehr@suse.de

- patch proofread texts back into ycp
- fix bugs with failing last resort proposal (#38863, #38959)
- 2.9.40

-------------------------------------------------------------------
Thu Apr 15 16:03:02 CEST 2004 - fehr@suse.de

- add missing inst_evms.ycp to package
- add support for partitioning on S390 DASD devices
- check minimal fs size also for LVM and EVMS LVs (#32906)
- 2.9.39

-------------------------------------------------------------------
Tue Apr 13 11:43:45 CEST 2004 - fehr@suse.de

- handle partition id 23 (NTFS hidden) like partition id 7
- call ntfsresize with option -f
- remove dasd driver parameter menue for S390 (#38818)
- 2.9.38

-------------------------------------------------------------------
Wed Apr  7 18:32:58 CEST 2004 - fehr@suse.de

- fix problem with loop setup during installation (#38631)
- 2.9.37

-------------------------------------------------------------------
Tue Apr  6 19:06:15 CEST 2004 - fehr@suse.de

- fix problem when resizing filesystem (#38406)
- fix problem with crypto setup and loop files (#38480)
- fix problem due to caching of AnyAgent (#38144)
- fix typo introduced that prevents build
- make resize for vfat filesystems work again (#38106)
- fix overwritten return code of CheckResizePossible
- use option acl,user_xattr only for formatted filesystems (#37241)
- 2.9.36

-------------------------------------------------------------------
Mon Apr  5 16:54:37 CEST 2004 - fehr@suse.de

- fix wrong size display in lv dialog (#38139)
- do not display parted warning for fakeraid disks and do try to
  avoid installation on fakeraid disks if at all possible (#36157)
- fix hang when removing created LVM VG
- fix bug in LVM setup with cciss devices (#38387, #34064)
- fix possible hang when doing multiple resizes (#38377)
- 2.9.35

-------------------------------------------------------------------
Fri Apr 02 15:59:59 CEST 2004 - arvin@suse.de

- finally changed license to GPL for good

-------------------------------------------------------------------
Thu Apr  1 11:19:15 CEST 2004 - fehr@suse.de

- fix problem in size computation of LVs (#37818)
- fix empty partitioner window after removing all parts (#37875)
- add check that prevents removal of last PV from a VG (#37745)
- add suport for /dev/iseries/vd disk types (#37923)
- 2.9.33

-------------------------------------------------------------------
Wed Mar 31 12:35:38 CEST 2004 - fehr@suse.de

- use nls= instead of iochars= for ntfs partitions (#37624)
- fix displayed info while resizing a LVM LV (#37640)
- prevent some warnings in y2log
- make libpy2ag_evms only part of SLES9 rpm
- check for an valid block device before formatting (#37654)
- add warning if a fake raid disk is seen by hwinfo
- 2.9.32

-------------------------------------------------------------------
Tue Mar 30 12:13:42 CEST 2004 - fehr@suse.de

- fix handling of EVMS devices, suppress evms loop devices (#37033)
- fix installation of lvm2 package if needed (#37279)
- fix disk selection problem for large number of disks (#34065)

-------------------------------------------------------------------
Mon Mar 29 10:44:51 CEST 2004 - fehr@suse.de

- suppress codepage option if value is 437 (the default) anyways
- fix writing fstab entries in cdrom module (#37323)
- fix recognition of root mount point (#37319)
- fix numbering of win boot strings (#37304)
- process all non-EVMS devices before EVMS device in inst_prepdisk
- 2.9.31

-------------------------------------------------------------------
Thu Mar 25 17:39:58 CET 2004 - fehr@suse.de

- make crypto setup work again (#36878, 34710)
- remove obsolete losetup agent
- 2.9.30

-------------------------------------------------------------------
Tue Mar 23 16:31:00 CET 2004 - fehr@suse.de

- add CheckForEvmsRootFs() to Storage module
- fix bug with size computation and too large pesize in LVM (#36759)

-------------------------------------------------------------------
Mon Mar 22 18:51:25 CET 2004 - fehr@suse.de

- fix syntax error in do_proposal.ycp
- 2.9.29

-------------------------------------------------------------------
Mon Mar 22 11:46:22 CET 2004 - fehr@suse.de

- fix typo in cdrom config (#36619)
- use Installation::scr_destdir not Installation::destdir (#34996)
- remove unneeded device mapper entries using "dmsetup remove"
- fix problem with naming of multiple windows mount points (#36654)
- enable buttons in cdrom and controller modules (#36620)
- do not create multiple fstab entries per cdrom any more (#36469)
- do not use \product; macro any more (#36716)
- 2.9.28

-------------------------------------------------------------------
Fri Mar 19 14:58:38 CET 2004 - mvidner@suse.cz

- added AGENT_LIBADD so that agents work from standalone Perl

-------------------------------------------------------------------
Thu Mar 18 10:23:22 CET 2004 - fehr@suse.de

- do not remove unused autogenerated evms volumes, this has unwanted
  side effects (#36319)
- do not auto-detect swap on evms partitions

-------------------------------------------------------------------
Wed Mar 17 16:33:22 CET 2004 - fehr@suse.de

- use iocharset=utf8 in fstab for fat,ntfs,cdrom and jfs (#36242)
- fix detection of windows partitions

-------------------------------------------------------------------
Wed Mar 17 15:58:43 CET 2004 - fehr@suse.de

- fix bugs in handling integrated evms config
- 2.9.26

-------------------------------------------------------------------
Tue Mar 16 19:15:19 CET 2004 - fehr@suse.de

- make evms device better coexist with non-evms device during install
- 2.9.25

-------------------------------------------------------------------
Tue Mar 16 16:50:11 CET 2004 - fehr@suse.de

- replaced occurrences of SuSE Linux by &product; (#36135)
- add some UI wizardry around call to s390-disk-controller
- re-init evms agent after disk partitioning
- 2.9.24

-------------------------------------------------------------------
Mon Mar 15 15:19:45 CET 2004 - fehr@suse.de

- add nodev to mount options for Cdrom (#35754)
- add blocksize to XFS options (#35684)
- use ProductFeatures to enable EVMS config
- use iocharset-Option to mount windows partitions matching to
  the current installation language (#34559)
- fix bug in adding/removing PVs into VGS (#35587)
- 2.9.23

-------------------------------------------------------------------
Mon Mar 15 00:24:12 CET 2004 - nashif@suse.de

- fixed compile error

-------------------------------------------------------------------
Thu Mar 11 09:46:11 CET 2004 - fehr@suse.de

- make ntfs resize work with new version of ntfsresize

-------------------------------------------------------------------
Wed Mar 10 11:04:49 CET 2004 - fehr@suse.de

- fix type information for call to Partitions::GetFstab
- 2.9.21

-------------------------------------------------------------------
Wed Mar 10 01:24:11 CET 2004 - sh@suse.de

- V 2.9.20
- Migration to new wizard

-------------------------------------------------------------------
Mon Mar  8 17:53:26 CET 2004 - fehr@suse.de

- add calls to Wizard::SetDesktopIcon(...)
- update fstab with subfs entries for cdrom and floppy (#34996)
- fix missing 0x41 Prep entry on PPC (#35462)
- add call to s390-disk-config to StorageController::Initialize()
- ongoing EVMS integration
- 2.9.19

-------------------------------------------------------------------
Sun Mar  7 14:52:06 CET 2004 - kkaempf@suse.de

- fix continue in repeat-until
- more type information
- fix include installation
- 2.9.18

-------------------------------------------------------------------
Fri Mar  5 11:13:52 CET 2004 - fehr@suse.de

- add evms agent
- 2.9.17

-------------------------------------------------------------------
Thu Mar  4 17:27:06 CET 2004 - visnov@suse.cz

- added type info
- 2.9.16

-------------------------------------------------------------------
Wed Mar  3 17:02:52 CET 2004 - fehr@suse.de

- get rid of uses of change ycp command

-------------------------------------------------------------------
Mon Mar  1 13:28:51 CET 2004 - fehr@suse.de

- patch proofreaded texts back into ycp
- continued adding support for evms
- 2.9.15

-------------------------------------------------------------------
Thu Feb 26 17:01:31 CET 2004 - fehr@suse.de

- propagate changes in fstab options, new interpreter new YCP
  semantics (#35099)

-------------------------------------------------------------------
Wed Feb 25 10:51:12 CET 2004 - fehr@suse.de

- make partition table sanity check less stringent (#34957)
- fix computation if suggested swap size (thanks Anas ;-)

-------------------------------------------------------------------
Tue Feb 24 12:49:52 CET 2004 - fehr@suse.de

- use acl and user_xattr as default fstab options (#34684)
- more new interpreter fixes
- fix typos `reiserfs -> `reiser
- version 2.9.14

-------------------------------------------------------------------
Tue Feb 24 11:52:24 CET 2004 - kkaempf@suse.de

- check BIOS resources on 'wintel' systems only (#34853)

-------------------------------------------------------------------
Mon Feb 23 16:24:25 CET 2004 - fehr@suse.de

- set "old_swap" on v0 swap partitions to true
- version 2.9.12

-------------------------------------------------------------------
Mon Feb 23 15:26:59 CET 2004 - fehr@suse.de

- make flexible_proposal work with new interprerter (#34830)
- get evms info only if evms agent is present
- version 2.9.11

-------------------------------------------------------------------
Fri Feb 20 10:44:02 CET 2004 - fehr@suse.de

- subfs mountpoint must no be "noauto" in /etc/fstab
- evms development continued
- changes to adapt to new sort function semantics
- remove option -A when doing vgchange -a [y|n] new tools
  do not like it
- add fstab entry for sysfs (#34772)
- fix problem with creation of swap partition (#34667)
- install lvm2 and evms only when needed (#34657)
- version 2.9.10

-------------------------------------------------------------------
Thu Feb 19 15:58:11 CET 2004 - fehr@suse.de

- remove special handling for ide recorders

-------------------------------------------------------------------
Thu Feb 19 13:24:35 CET 2004 - mvidner@suse.cz

- changed sort to use "<" instead of "<=" because of the switch to std::sort

-------------------------------------------------------------------
Wed Feb 18 18:11:30 CET 2004 - fehr@suse.de

- fix some problems with partitioning
- first bunch of changes for EVMS support
- ignore small size differences when checking partitions (#34658)
- fix module loading problem with new kernel (#34692)
- 2.9.9

-------------------------------------------------------------------
Fri Feb 13 14:44:12 CET 2004 - fehr@suse.de

- change usbdevfs -> usbfs (#34531)

-------------------------------------------------------------------
Thu Feb 12 16:39:46 CET 2004 - fehr@suse.de

- fix problem with partition suggestion
- Fix wrong output redirection with guessfstype (#34498)
- 2.9.8

-------------------------------------------------------------------
Tue Feb 10 18:54:13 CET 2004 - fehr@suse.de

- fix problem with handling cdrom drives
- 2.9.7

-------------------------------------------------------------------
Tue Feb 10 12:57:11 CET 2004 - arvin@suse.de

- syntax fix in inst_prepdisk.ycp

-------------------------------------------------------------------
Tue Feb 10 10:03:09 CET 2004 - fehr@suse.de

- enable subfs support in /etc/fstab (#33383)
- version 2.9.6

-------------------------------------------------------------------
Mon Feb  9 11:23:36 CET 2004 - fehr@suse.de

- make other fs besides reiserfs work again
- some more fixes
- version 2.9.5

-------------------------------------------------------------------
Sat Feb 07 20:28:32 CET 2004 - arvin@suse.de

- removed config files (*.y2cc)
- make other fs besides reiserfs work
- version 2.9.5

-------------------------------------------------------------------
Fri Feb  6 13:49:57 CET 2004 - fehr@suse.de

- fixes for new interpreter (no implicit call by reference for maps
  any more)
- first minor changes for EVMS support
- version 2.9.4

-------------------------------------------------------------------
Thu Feb  5 18:16:12 CET 2004 - fehr@suse.de

- various fixes for new interpreter
- version 2.9.3

-------------------------------------------------------------------
Mon Feb  2 11:21:42 CET 2004 - fehr@suse.de

- various fixes for new interpreter
- use /boot/efi instead of /boot on ia64 (#21644)
- version 2.9.2

-------------------------------------------------------------------
Thu Jan 29 16:22:27 CET 2004 - mvidner@suse.cz

- redirection from ag_{fdisk,lvm,md} to ag_storage via symlinks

-------------------------------------------------------------------
Tue Jan 27 18:58:31 CET 2004 - mvidner@suse.cz

- Moved agent-losetup here from yast2-core.
- version 2.9.1

-------------------------------------------------------------------
Fri Jan 23 10:38:27 CET 2004  - fehr@suse.de

- first version suitable for new interpreter
- version 2.9.0

-------------------------------------------------------------------
Tue Jan 13 12:23:22 CET 2004  - fehr@suse.de

- fix bad partitioning suggestion on Mylex Raid (#32895)

-------------------------------------------------------------------
Thu Dec  4 14:29:36 CET 2003  - fehr@suse.de

- fix problem in handling LVM LVs in repair mode (#32899)

-------------------------------------------------------------------
Wed Nov 19 15:11:32 CET 2003  - fehr@suse.de

- add warning when resizing mounted file system (#32601)

-------------------------------------------------------------------
Fri Oct 24 14:53:15 CEST 2003 - fehr@suse.de

- increase minimal size for boot on ia64 to 200 MB

-------------------------------------------------------------------
Thu Oct 23 09:19:02 CEST 2003 - fehr@suse.de

- add warning when GPT is used for system disk on non-ia64
  platform (#32485)

-------------------------------------------------------------------
Mon Oct 20 14:25:26 CEST 2003 - fehr@suse.de

- fix handling of encrypted loop fs with "noauto" fstab option

-------------------------------------------------------------------
Fri Oct 17 14:10:25 CEST 2003 - fehr@suse.de

- add entry of EFI Boot to partition list on IA64 (#30192)

-------------------------------------------------------------------
Thu Oct 16 17:28:44 CEST 2003 - fehr@suse.de

- reworked reading fstab, now copes with multiple fstab versions
  found and can also read fstab from MD or LVM devices (#32058)
- do not mix up 0x41 Prep Boot with normal /boot partition (#32405)

-------------------------------------------------------------------
Wed Oct 15 14:12:21 CEST 2003 - fehr@suse.de

- default is now acl activated (#32342)
- prevent y2log entries of error log level (#30421)

-------------------------------------------------------------------
Tue Oct  7 14:17:47 CEST 2003 - fehr@suse.de

- fix handling of mounted loop devices in running system (#32077)
- fix changing mount point of ntfs filesystems (#32077)

-------------------------------------------------------------------
Mon Oct  6 11:59:38 CEST 2003 - fehr@suse.de

- add lvm_mod to INITRD_MODUELS when root is on LVM (#32008)

-------------------------------------------------------------------
Wed Oct  1 12:50:45 CEST 2003 - fehr@suse.de

- add /tmp to list of suggested mount points (#31924)

-------------------------------------------------------------------
Mon Sep 29 13:26:41 CEST 2003 - fehr@suse.de

- ignore SCSI disks on PPC iSeries since it cannot boot (#31633)
- prevent creation of 0x41 PPC Prep partition in extended partition
  (#28977)
- display ignoreable warning when using RAID for /boot (#31468)
- improve text in lvm error popup (#31409)
- fix help text for editing existing partition (#31046)

-------------------------------------------------------------------
Fri Sep 26 09:05:42 CEST 2003 - fehr@suse.de

- show disk selection instead of expert dialog if part proposal
  is impossible

-------------------------------------------------------------------
Mon Sep 22 19:42:15 CEST 2003 - fehr@suse.de

- work around deactivation of md root fs (#31617)
- version 2.8.19

-------------------------------------------------------------------
Mon Sep 22 19:42:15 CEST 2003 - fehr@suse.de

- fix creation of /dev/dvd for multi capable drives (#31504)
- make usage of back button in raid config less confusing (#31504)
- version 2.8.18

-------------------------------------------------------------------
Fri Sep 19 16:33:57 CEST 2003 - fehr@suse.de

- add error popup when no LV selected (#31409)
- cope with already mounted windows partitions in GetFreeSpace (#31016)
- version 2.8.17

-------------------------------------------------------------------
Wed Sep 17 12:08:10 CEST 2003 - fehr@suse.de

- mount windows filesystems read-only in FileSystems::GetFreeSpace
  (#30757)
- version 2.8.16

-------------------------------------------------------------------
Tue Sep 16 13:57:51 CEST 2003 - fehr@suse.de

- fix detection of Windows partitions in running system (#31016)
- fix removal of last raid in installation system
- version 2.8.15

-------------------------------------------------------------------
Sun Sep 14 16:33:49 CEST 2003 - adrian@suse.de

- version 2.8.14
- let it work in kcontrol again

-------------------------------------------------------------------
Thu Sep 11 19:05:27 CEST 2003 - fehr@suse.de

- allow '/' in fs labels (#30443)

-------------------------------------------------------------------
Tue Sep  9 11:39:53 CEST 2003 - fehr@suse.de

- fix bug in distribution to multiple disks in flexible proposal

-------------------------------------------------------------------
Mon Sep  8 15:24:09 CEST 2003 - fehr@suse.de

- desktop icons updated
- version 2.8.13

-------------------------------------------------------------------
Thu Sep  4 12:55:48 CEST 2003 - fehr@suse.de

- fix detection for controllers deactivated in BIOS (#29777)
- version 2.8.12

-------------------------------------------------------------------
Wed Sep  3 15:07:08 CEST 2003 - fehr@suse.de

- fix bug in ntfs resize dialog (#29933)

-------------------------------------------------------------------
Tue Sep  2 10:38:59 CEST 2003 - fehr@suse.de

- fix bug in raid edit dialog (#29819)

-------------------------------------------------------------------
Mon Sep  1 15:16:51 CEST 2003 - fehr@suse.de

- fix for #29706 by gs@suse.de
- use Popup::ConfirmAbort()
- fix problem with too large MaxSize in lvm dialog (#29763)
- version 2.8.11

-------------------------------------------------------------------
Thu Aug 28 17:13:47 CEST 2003 - fehr@suse.de

- fix moved modules variable (#29536) and another mistyped variable
- do not handle partition for which ntfsresize barfs as non-windows
  (#29469)

-------------------------------------------------------------------
Wed Aug 27 15:46:46 CEST 2003 - fehr@suse.de

- make partition proposal behave normally (#29412)

-------------------------------------------------------------------
Tue Aug 26 11:31:44 CEST 2003 - fehr@suse.de

- fix bug of computing a slightly too small size for resized ntfs
  under certain circumstances (#29326)
- 2.8.10

-------------------------------------------------------------------
Fri Aug 22 11:28:44 CEST 2003 - arvin@suse.de

- skip inst_prepdisk during update
- 2.8.9

-------------------------------------------------------------------
Thu Aug 21 09:51:07 CEST 2003 - fehr@suse.de

- fix bug in handling crypted partitions (#29154)
- use Popup::ConfirmAbort in inst_prepdisk.ycp

-------------------------------------------------------------------
Wed Aug 20 17:54:27 CEST 2003 - fehr@suse.de

- fix wrong suggestion when reusing boot partition larger than 200M
  on ia64 (#28976)
- do not format a reused boot partition in ia64 any more

-------------------------------------------------------------------
Tue Aug 19 15:16:18 CEST 2003 - fehr@suse.de

- remove include of obsolete common_functions.ycp
- minor fixes in some texts
- version 2.8.8

-------------------------------------------------------------------
Wed Aug 13 11:17:28 CEST 2003 - fehr@suse.de

- improve label displayed during partition formatting (#28711)
- fix detection of win partitions (#28740)

-------------------------------------------------------------------
Fri Aug  8 17:18:17 CEST 2003 - fehr@suse.de

- patch proofread texts back into sources
- version 2.8.7

-------------------------------------------------------------------
Fri Aug  8 15:05:14 CEST 2003 - fehr@suse.de

- finally fix the adding of SCSI controller modules to Initrd
- version 2.8.6

-------------------------------------------------------------------
Thu Aug  6 16:34:47 CEST 2003 - fehr@suse.de

- handle new option "noauto" in fstab option dialog
- allow "noauto" to be set for loop based devices put them into
  /etc/fstab instead of /etc/cryptotab in this case.
- allow unencrypted filesystems on file based loops
- show filesystem label in expert partitioner if it exists (#28268)
- version 2.8.5

-------------------------------------------------------------------
Wed Jul 30 17:59:47 CEST 2003 - fehr@suse.de

- merge fdisk, lvm and md agent into one storage agent
- version 2.8.4

-------------------------------------------------------------------
Wed Jul 30 17:59:47 CEST 2003 - fehr@suse.de

- add modulename to module Initrd for already loaded modules in
  StorageController

-------------------------------------------------------------------
Wed Jul 23 11:47:09 CEST 2003 - fehr@suse.de

- fix bug during removal of LVs on a VG containing MD devices as
  PVs (#28152)

-------------------------------------------------------------------
Thu Jul 17 19:29:37 CEST 2003 - fehr@suse.de

- fix bug resulting in missing fstab entry (#25367)
- fix some inconsistencies in LVM dialogs (#27924)
- make the buttons "Delete", "Edit" and "Resize" work consitently
  on LVM LVs, MD devices and file based loops
- version 2.8.3

-------------------------------------------------------------------
Thu Jul 10 12:30:12 CEST 2003 - fehr@suse.de

- add special popup for resize of disks (#25049)
- add field for stripesize to lv dialog (#24225)

-------------------------------------------------------------------
Wed Jul  9 16:35:17 CEST 2003 - fehr@suse.de

- detect bootable partitions on a disk
- add function Storage::GetBootPartition()
- fix too large controller dialog (#25932)

-------------------------------------------------------------------
Fri Jul  4 11:48:07 CEST 2003 - fehr@suse.de

- add support for configurtion of LVM2
- version 2.8.2

-------------------------------------------------------------------
Mon Jun 30 10:14:33 CEST 2003 - fehr@suse.de

- improve warnig message (#27590)

-------------------------------------------------------------------
Fri Jun 27 17:50:53 CEST 2003 - fehr@suse.de

- integrate resizing of ntfs partitions
- version 2.8.1

-------------------------------------------------------------------
Wed Jun 18 17:39:15 CEST 2003 - fehr@suse.de

- add handling of Storage::ZeroNewPartitions to get rid of LVM
  related autoinstall problems

-------------------------------------------------------------------
Mon Jun 16 13:50:40 CEST 2003 - fehr@suse.de

- fix bug in flexible proposal

-------------------------------------------------------------------
Tue Jun 10 14:36:04 CEST 2003 - fehr@suse.de

- Use new Modules Label and Popup wherever possible

-------------------------------------------------------------------
Thu Jun  5 16:01:42 CEST 2003 - fehr@suse.de

- fix bug causing failures when create more than one software
  raid (#27252)
- change message text displayed when /etc/raidtab content does not
  match /proc/mdstat
- make it build again with new checks
- add flexible partitioning suggestion
- version 2.8.0

-------------------------------------------------------------------
Wed May 21 17:50:54 CEST 2003 - fehr@suse.de

- add patch from Anas for fix of bug #26906

-------------------------------------------------------------------
Mon Apr 28 16:57:38 CEST 2003 - arvin@suse.de

- some fixes for live eval (bug #26457)

-------------------------------------------------------------------
Tue Mar 18 15:12:30 CET 2003  - fehr@suse.de

- fix check for data journaling mode for ext3 root (#25587)
- version 2.7.19

-------------------------------------------------------------------
Fri Mar 14 17:17:37 CET 2003 - jsrain@suse.de

- added missing import "Kernel"; to fix building of yast2-bootloader
  yast2-bootloader doesn't build without this fix
- version 2.7.18

-------------------------------------------------------------------
Thu Mar 13 10:01:14 CET 2003  - fehr@suse.de

- add kernel cmdline handling for IDE recorders from inst_finish.ycp
  to StorageDevices.ycp. Cdrom probing is done sooner also (bug #25293)
- version 2.7.17

-------------------------------------------------------------------
Thu Mar 13 10:01:14 CET 2003  - fehr@suse.de

- remove offending character from translatable text (#25210)
- undo fix for #24647 (breaks translations)
- version 2.7.16

-------------------------------------------------------------------
Tue Mar 11 13:07:06 CET 2003  - fehr@suse.de

- fix serious problem with lvm creation when using newly created
  partitions
- do not treat notready disks automatically as zips
- add function DestroyMdOnAllDisks() needed by autoyast
- version 2.7.15

-------------------------------------------------------------------
Mon Mar 10 15:14:20 CET 2003  - fehr@suse.de

- make cdrom and controller module close by windows title (#24988)
- version 2.7.14

-------------------------------------------------------------------
Fri Mar  7 11:13:31 CET 2003  - fehr@suse.de

- handle freebsd partition like openbsd (#24740)
- try to get partitions ids from parted info even if resorting to
  data from /proc/partitions (#24740)
- version 2.7.13

-------------------------------------------------------------------
Wed Mar  5 11:23:05 CET 2003  - fehr@suse.de

- fix translation comment for two texts (#24647)
- change default for ext3 fs to mountcount 500 and check interval
  2 months (#20978)

-------------------------------------------------------------------
Tue Mar  4 20:49:39 CET 2003 - nashif@suse.de

- Move initialization of disk during auto-installation
  to inst_prepdisk (#23607 )
- version 2.7.12

-------------------------------------------------------------------
Mon Mar  3 13:20:15 CET 2003  - fehr@suse.de

- patch proofreaded text back into ycp
- 2.7.11

-------------------------------------------------------------------
Thu Feb 27 15:26:16 CET 2003  - fehr@suse.de

- fix systematically rounding problem when computing cylinders
  from parteds sizes wich lead to displays of cylinder numbers
  larger than existent (#24172)

-------------------------------------------------------------------
Wed Feb 26 16:43:31 CET 2003  - fehr@suse.de

- fix handling of floppy drives with device names other than
  /dev/fd* (e.g. "IDE Floppy" LS-120 drives) (#24282)
- fix forgetting of windows info when entering expert partitioner
  (#24361)

-------------------------------------------------------------------
Tue Feb 25 10:45:32 CET 2003  - fehr@suse.de

- fix typo in ACL option description (#24213)

-------------------------------------------------------------------
Mon Feb 24 14:27:46 CET 2003  - fehr@suse.de

- fix detection of ntfs based windows systems (#24181)
- fix resizing for partition with invalid filesystem if format is
  true (#24180)
- prevent windows resize dialog from popping up before entering
  expert partitioner (#23975)
- keep the existing partitioning if one changes from installation
  onto a certain disk to usage of the expert partitioner
- 2.7.10

-------------------------------------------------------------------
Fri Feb 21 11:23:08 CET 2003  - fehr@suse.de

- fix signed/unsigned problem with disk larger than 1 TB (#23872)
- fix missing reset of readonly partition table flag after deletion
  of partition table (#23996)
- ignore disks without dev_name entry (#24043)
- ignore additional entries in /proc/partitions if OpenBSD partition
  is present, becuase of possible OpenBSD slices (#24051)

-------------------------------------------------------------------
Thu Feb 20 15:57:18 CET 2003  - fehr@suse.de

- use sentence style capitalisation in y2cc files (#23848)
- ignore FAT signatures on swap partitions (#23960)

-------------------------------------------------------------------
Wed Feb 19 15:34:25 CET 2003 - fehr@suse.de

- add comments to texts for translators (#23774)
- fix endless sorting loop when RAID is used with scsi disks (#23747)
- remove obsolete modules xfs_support and xfs_dmapi (#23793)
- do not add encoding info to fat and cdrom mounts in /etc/fstab
  if encoding is utf8 (#23801)

-------------------------------------------------------------------
Tue Feb 18 17:07:55 CET 2003  - fehr@suse.de

- add error popup when one adds more than 12 partitions to a
  md raid (#22952)

-------------------------------------------------------------------
Tue Feb 18 11:57:51 CET 2003 - arvin@suse.de

- moved AsciiFile module to yast2 package

-------------------------------------------------------------------
Mon Feb 17 12:29:49 CET 2003  - fehr@suse.de

- fix non-working partition resize (#23656)
- version 2.7.8

-------------------------------------------------------------------
Thu Feb 13 11:09:21 CET 2003  - fehr@suse.de

- fix handling of parallel port ZIP drives (#16411)

-------------------------------------------------------------------
Tue Feb 11 16:17:18 CET 2003  - fehr@suse.de

- make Storage::GetMountPoints() realize multiple mounts of same
  device (#23553)
- decrease startup time by skipping some lvm data gathering in agent
- recognize gpt partition with flag hp-service properly (#23488)
- remove partition id selection box on s390 (#21221)

-------------------------------------------------------------------
Mon Feb 10 11:34:50 CET 2003  - fehr@suse.de

- patch proofreaded text back
- fix bug when reading fstab containing LABEL= or UUID= in device
  field (#20880)
- 2.7.7

-------------------------------------------------------------------
Fri Feb  7 18:25:38 CET 2003  - fehr@suse.de

- patch proofreaded text back
- completely reworked cdrom configuration (#21997)
- change messages if resize of partitions is impossible (#23355)
- fix bug that broke Re-Reading of partition table (#23372)
- add possibility to set swap priority (#21426)
- clean up handling of gpt boot paritition on ia64
- add command line param hdXlun=0 for ide-cd-writers
- 2.7.6

-------------------------------------------------------------------
Fri Jan 31 12:37:07 CET 2003  - fehr@suse.de

- fix bug that caused wrong initrd being created when pressing apply
  button in storage controller configuration multiple times (#22425)
- remove multiple entries for controllers with more than one channel
  in controller.ycp
- change handling of cd/dvd type according to new hwinfo (#20068)
- decrease size of lv create dialog (#23243)
- do not issue warning about resizing when format is true (#23153)
- ask if using max end cylinder in create partition dialog (#22463)
- remove fdisk binary from yast2, not used anymore
- 2.7.5

-------------------------------------------------------------------
Thu Jan 30 13:33:26 CET 2003  - fehr@suse.de

- prevent possible proposal of disk creation on readonly disks
- fix bug in inst_do_resize (#23202)

-------------------------------------------------------------------
Wed Jan 29 16:39:26 CET 2003  - fehr@suse.de

- patch proofreaded texts back into ycp
- fix bug in fstab entry creation (#23180)

-------------------------------------------------------------------
Mon Jan 27 15:24:38 CET 2003  - fehr@suse.de

- add a warning if swap partition is not formatted as needed (#23106)
- forbid use of journalling mode for root fs on ext3 (#20511)
- add ACL options to ACL capable filesystems (#22818)
- Version 2.7.4

-------------------------------------------------------------------
Mon Jan 27 12:44:39 CET 2003  - fehr@suse.de

- add handling of encrypted loop files
- Version 2.7.3

-------------------------------------------------------------------
Thu Jan 23 12:11:49 CET 2003  - fehr@suse.de

- fix problem with ataraid controller (23058, 23056)
  delayed disk init during installation until all controllers loaded
  fix wrong regex for devices with name d<n>p<n>

-------------------------------------------------------------------
Tue Jan 21 18:47:09 CET 2003  - fehr@suse.de

- fix problem with initialisation order that arises only when YaST2
  autoprobes non-ide disks
- Version 2.7.2

-------------------------------------------------------------------
Fri Jan 10 15:14:34 CET 2003  - fehr@suse.de

- check for existence of windows specific files before returning as a
  win partition in GetForeignPrimary() (#21723)
- add member function DestroyLvmOnAllDisks() to Storage module (#22329)

-------------------------------------------------------------------
Tue Dec 17 16:21:43 CET 2002  - fehr@suse.de

- check if parted output and content of /proc/partitions match
  if not use content of /proc/partitions and refuse to repartition
  the affected disk
- Version 2.7.1

-------------------------------------------------------------------
Fri Dec 13 12:45:22 CET 2002  - fehr@suse.de

- set swap mount point only for partitions with valid swap signature
- try an umount before deleting a mounted partition (#22462)
- make disk selection dialog more easily usable (#21505, #22464)
- show Edit Raid button only when at least one raid exists (#21618)

-------------------------------------------------------------------
Thu Dec 12 15:44:22 CET 2002  - fehr@suse.de

- ide-scsi related modules are not in initrd an more (#19376)
- add /srv to list of suggested mount points (#21844)
- remove hack of using a modifyied version of sequencer (#15662)
- make the normal proposal and the target partitioner suggest a much
  more similar parititioning than before by using more common code
  in the two parts of the partitioner

-------------------------------------------------------------------
Thu Dec  5 09:17:58 CET 2002  - fehr@suse.de

- add check that no partition is mounted below /boot on IA64 (#21645)

-------------------------------------------------------------------
Fri Nov 22 15:16:21 CET 2002  - fehr@suse.de

- changes for obsolete dumpto agent

-------------------------------------------------------------------
Thu Nov 21 12:28:08 CET 2002  - fehr@suse.de

- update to version 2.6.55 of 8.1 branch
- add changes for new bootloader interface
- add function GetOtherLinuxPartitions() to Storage module
- 2.7.0

-------------------------------------------------------------------
Wed Sep 11 13:19:16 CEST 2002 - fehr@suse.de

- fix options iocharset and code for ntfs (#19430)
- 2.6.34

-------------------------------------------------------------------
Tue Sep 10 16:27:24 CEST 2002 - fehr@suse.de

- fix UseLilo function in for case of separate /boot partition (#19146)
- fix raid information in GetMountPoints()
- prevent iocharset=iso8859-15 on cdroms does not make much sense
- increase field size display of VG size (#18950)
- version 2.6.33

-------------------------------------------------------------------
Mon Sep  9 10:48:07 CEST 2002 - fehr@suse.de

- do not add default windows mount points if users decides to
  create its own partition setup
- extend check for mount points in CheckOkMount (#19147)
- reset format flag if partition get part of MD or LVM (#19190)
- version 2.6.32

-------------------------------------------------------------------
Mon Sep  9 09:10:45 CEST 2002 - kukuk@suse.de

- Get rid of old hack on SPARC for fdisk, will break parted

-------------------------------------------------------------------
Sun Sep  8 10:44:37 CEST 2002 - fehr@suse.de

- add "users" to mount options of dos partitions in fstab (#18944)
- fix various bugs in win resizer (#19101, #19102, #19103)
- disable max field in LV creation if stripe count > 1 (#19073)
- recognize that sparc needs a /boot partition
- reformulate warning when LVM is root fs and no /boot.
  It now says clearly that this will not work.
- version 2.6.31

-------------------------------------------------------------------
Fri Sep  6 17:23:30 CEST 2002 - fehr@suse.de

- fix wrong size computation for gaps in proposal
- move function GetFreeSpace from Partitions to FileSystems
  and extend it with module loading
- disable vfat on PowerPC (#18989)
- save type of detected fs and reset to this type when formatting
  is switched off (#18977)
- add some Provides/Obsoletes
- load all raid personalities with insmod, autoloading seems broken
  in inst-sys
- fix path to parted in inst_resize_ui.ycp (#19061)
- fix missing of NTFS partititions in /etc/fstab (#18944)
- version 2.6.30

-------------------------------------------------------------------
Thu Sep  5 17:44:47 CEST 2002 - fehr@suse.de

- add support for scanning multipath entries in /proc/lvm/global
- import Boot just before use in StorageControllers.ycp
- fix scr file for reading /proc/dasd/devices for extended format
- fix fs recognition on encrypted devices (#17336)
- remove Provides and Obsoletes of yast2-core-clients{-devel}
- version 2.6.29

-------------------------------------------------------------------
Tue Sep  3 11:04:57 CEST 2002 - fehr@suse.de

- fix bug in function StorageDevices::FloppyReady() (#18773)
- fix misleading proposal text when formatting nothing (#18793)
- do not do a dd to zero the first blocks of formatted partitions
  on sparc
- version 2.6.28

-------------------------------------------------------------------
Mon Sep  2 10:29:22 CEST 2002 - fehr@suse.de

- add special help text for S390 (#17081)
- fix bug occuring sometimes when resizing reiserfs
- fix bug that made filesystem detection data get lost (#18727)
- fix bug with unformatted, encrypted, non-reiserfs filesystems (#17336)
- version 2.6.27

-------------------------------------------------------------------
Fri Aug 30 12:21:30 CEST 2002 - jsrain@suse.cz

- applied workarounds of some YCP interpreter bug
- 2.6.26

-------------------------------------------------------------------
Thu Aug 29 14:28:31 CEST 2002 - fehr@suse.de

- fix bug in Storage::GetDiskPartition() (thanks to Jiri)
- allow all filesystems on sparc (#18516)
- changed Partitions module to have empty initializer rewrite
  some global variables as functions
- fix bug concerning partitioning on sparc (#18565, #18518)
- version 2.6.25

-------------------------------------------------------------------
Wed Aug 28 16:59:54 CEST 2002 - fehr@suse.de

- add function Storage::UseLilo() to Storage module that tells
  boot loader config when to use Lilo instead of grub.
- version 2.6.24

-------------------------------------------------------------------
Tue Aug 27 20:00:00 CEST 2002 - jsuchome@suse.cz

- provide/obsolete old translation packages

-------------------------------------------------------------------
Mon Aug 26 12:39:24 CEST 2002 - fehr@suse.de

- return current value in StorageDevices::FloppyReady when no
  floppy driver is present (#18317)
- add entry for /media/cdrom to /etc/fstab if only /media/dvd or
  /media/cdwriter are present (#18300)
- check correctly if extended partition is allowd at all in
  do_proposal
- check bugs for mac partition label (#18205, #18201, #18199)
- remove warning bcause of xfs usage for /boot, grub can cope with
  xfs usage for files below /boot (#18395)
- version 2.6.23

-------------------------------------------------------------------
Fri Aug 23 13:13:50 CEST 2002 - fehr@suse.de

- fix wrong entry of fs_options on S390
- fix fstype probing when searching for existing fstab (#18230)
- do not create links /cdrom -> /media/cdrom etc. any more
- version 2.6.22

-------------------------------------------------------------------
Thu Aug 22 18:32:57 CEST 2002 - fehr@suse.de

- fix check for resizing capabilities (#18139)
- fix wrong variable name handling IDE-cdwriters
- add option keepSorting to tables where necessary
- fix bug not resetting suggested partitions (#18188)
- fix bug loading fs modules multiples times (#18213)
- version 2.6.21

-------------------------------------------------------------------
Wed Aug 21 16:26:55 CEST 2002 - fehr@suse.de

- fix check for use of fat filesystem for system dirs (#18121)
- fix typo in warning message (#18141)

-------------------------------------------------------------------
Mon Aug 19 11:01:09 CEST 2002 - fehr@suse.de

- fix wrong initialisation of cddrives

-------------------------------------------------------------------
Fri Aug 16 10:25:15 CEST 2002 - fehr@suse.de

- fix bug initializing partition table (#17770)
- add entry for /media/cdrom to /etc/fstab if only /media/dvd or
  /media/cdwriter are present.
- use new functions from lilo/misc.ycp to rerun bootloader and
  change kernel command line parameters in controller.ycp and
  cdrom.ycp

-------------------------------------------------------------------
Thu Aug 15 12:39:43 CEST 2002 - fehr@suse.de

- removed cdrom.y2cc and controller.y2cc again

-------------------------------------------------------------------
Wed Aug 14 11:52:58 CEST 2002 - fehr@suse.de

- add some more entries to ignored partitions on Macintosh

-------------------------------------------------------------------
Tue Aug 13 17:51:13 CEST 2002 - fehr@suse.de

- use default blocksize of 4096 for ext2 on S390 (#17658 )
- allow integration of existing crypted partitions without need
  for reformatting (#17336)
- patch proofreaded texts back into ycp files

-------------------------------------------------------------------
Mon Aug 12 16:26:11 CEST 2002 - fehr@suse.de

- fix bug with IDE writers (#17515)
- fix bug with logical partition in GPT (#17533)
- fix missing windows entries (#17565)
- fix missing cdrom links (#17569)
- "yast2 cdrom" now functional
- fix bug with wrong logical partitions on ppc
- version 2.6.18

-------------------------------------------------------------------
Fri Aug  9 18:26:41 CEST 2002 - fehr@suse.de

- fix bug recognizing mac partitions gt 4 as logical
- add module for disk controller configuration
- add skeleton module for cdrom integration
- version 2.6.17

-------------------------------------------------------------------
Thu Aug  8 10:30:22 CEST 2002 - fehr@suse.de

- fix two bugs in raid handling (raid1 setup was broken, handle
  raid type linear sensibly)

-------------------------------------------------------------------
Wed Aug  7 17:32:29 CEST 2002 - fehr@suse.de

- fix bugs in lvm config in installed system (#17485, #17486)
- enable LV usage as root filesystem and for swapping
- enable MD usage for swapping
- version 2.6.16

-------------------------------------------------------------------
Tue Aug  6 16:44:23 CEST 2002 - fehr@suse.de

- return also other bootable partitions in
  Storage::GetForeignPrimary() (#17458)

-------------------------------------------------------------------
Tue Aug  6 16:44:23 CEST 2002 - fehr@suse.de

- various adaptions for mac support
- call mklabel to initialize partition table if necessary
- add entry "label" for the disk label of each disk
- handle deleting gpt partition tables correct
- version 2.6.15

-------------------------------------------------------------------
Mon Aug  5 17:29:48 CEST 2002 - fehr@suse.de

- recognize hfs as filesystem
- only check for partition size when formatting
- use new access for install.inf
- recognize partition types on macintosh partitions
- version 2.6.14

-------------------------------------------------------------------
Mon Aug  5 12:59:57 CEST 2002 - fehr@suse.de

- add changes for installation on S390
- version 2.6.13

-------------------------------------------------------------------
Thu Aug  1 16:17:07 CEST 2002 - fehr@suse.de

- allow arbitrary number of paths for md raid

-------------------------------------------------------------------
Thu Aug  1 13:38:48 CEST 2002 - fehr@suse.de

- implement autodetection for multipath md devices
- version 2.6.12

-------------------------------------------------------------------
Wed Jul 31 12:08:27 CEST 2002 - fehr@suse.de

- fix bug with missing cdrom links in installed system (#17309)

-------------------------------------------------------------------
Wed Jul 31 10:33:55 CEST 2002 - fehr@suse.de

- implement md multipath configuration
- version 2.6.11

-------------------------------------------------------------------
Tue Jul 30 18:44:06 CEST 2002 - fehr@suse.de

- do not rely on rounding of parted to cylinder boundary it does
  not do this on gpt partition tables
- use parted on all partitions

-------------------------------------------------------------------
Mon Jul 29 14:39:11 CEST 2002 - fehr@suse.de

- fix bug in ppc prep partitioning also in target partitioner
- fix bug in partitioning suggestion when boot part is splitted
  from a larger part and no extended part is created

-------------------------------------------------------------------
Mon Jul 29 11:33:51 CEST 2002 - fehr@suse.de

- fix bugs in partition proposal on non-i386 architectures
- use partitions texts from Partitions module in expert partitioner
- fix bug in partition suggestion caused by partitions that do not
  end exactly on a cylinder boundary (#17186)
- fix missing fstab entry for root fs on S390 (#17243)
- remove volume name options from format options menue, this is
  now available in fstab options menue
- version 2.6.10

-------------------------------------------------------------------
Thu Jul 25 17:20:43 CEST 2002 - fehr@suse.de

- Fix probing for cdroms before writing fstab (#17226)
- add use of partition id information in parted
- do not use fdisk for setting partition id when UseParted is true

-------------------------------------------------------------------
Thu Jul 25 16:05:30 CEST 2002 - fehr@suse.de

- fix bugs concerning /boot partition on ia64
- fix bugs using partition suggestion when free space is available
- fix bugs 17186, 14188, 16158
- version 2.6.9

-------------------------------------------------------------------
Wed Jul 24 18:47:47 CEST 2002 - fehr@suse.de

- fix bugs in fstab handling in running system
- add handling of general fstab options
- version 2.6.8

-------------------------------------------------------------------
Mon Jul 22 09:33:19 CEST 2002 - fehr@suse.de

- patched proofread texts back into ycp files
- version 2.6.7

-------------------------------------------------------------------
Thu Jul 18 17:27:03 CEST 2002 - fehr@suse.de

- fix variouse bugs [17070, 17082, 16939, 17069]
- changed fstab handling to not overwrite user supplied fstab lines
  unknown to YaST or to change the fstab order when rewriting fstab
- version 2.6.6

-------------------------------------------------------------------
Mon Jul 15 16:18:42 CEST 2002 - fehr@suse.de

- fix namespace lookup
- agent infrastructure changed
- version 2.6.5

-------------------------------------------------------------------
Fri Jul 12 17:25:53 CEST 2002 - fehr@suse.de

- add changes to support mounting by uuid and label
- version 2.6.4

-------------------------------------------------------------------
Fri Jul 12 16:52:40 CEST 2002 - arvin@suse.de

- use proper namespace for Args and CallFunction (#16776)

-------------------------------------------------------------------
Mon Jul  8 16:49:48 CEST 2002 - mvidner@suse.cz

- fixed Provides/Obsoletes

-------------------------------------------------------------------
Thu Jul  4 17:19:21 CEST 2002 - fehr@suse.de

- paths to parted and makefs client added to file list

-------------------------------------------------------------------
Thu Jul  4 09:11:34 CEST 2002 - fehr@suse.de

- devtools generated invalid specfile, this is now fixed

-------------------------------------------------------------------
Wed Jul  3 18:23:43 CEST 2002 - fehr@suse.de

- new version 2.6.3
- fix some bugs during fs resizing
- add fs resizing for LVM LVs

-------------------------------------------------------------------
Thu Jun 27 17:01:21 CEST 2002 - fehr@suse.de

- new version 2.6.2
- etc_fstab.scr is not any more in this package (now in yast2)
- adapt to new naming scheme for potfiles
- add lvm config modules
- datafiles now in /usr/lib/YaST2/data
- change path of parted to /usr/sbin/parted
- integration of fdisk and parted under one agent
- integration of arbitrary partition resizer

-------------------------------------------------------------------
Thu Jun 13 17:09:10 CEST 2002 - fehr@suse.de

- replace all references to .dumpto.tmp.<filename> that are not
  protected by if(Mode::test) by calls to SaveDumpPath(<filename>)
  because of security considerations

-------------------------------------------------------------------
Thu Jun  6 09:54:05 CEST 2002 - kkaempf@suse.de

- Properly remap boot_device if it is a cdrecorder (#16127).

-------------------------------------------------------------------
Tue May 21 11:35:42 CEST 2002   - fehr@suse.de

- add missing scr files to packages
- version 2.6.1

-------------------------------------------------------------------
Tue Apr 23 12:06:10 CEST 2002   - fehr@suse.de

- initial version
<|MERGE_RESOLUTION|>--- conflicted
+++ resolved
@@ -1,15 +1,14 @@
 -------------------------------------------------------------------
-<<<<<<< HEAD
+Thu Oct 27 14:26:49 CEST 2016 - shundhammer@suse.de
+
+- Make subvolumes configurable in control.xml (fate#321737)
+- 3.1.105
+
+-------------------------------------------------------------------
 Thu Sep 29 12:19:20 CEST 2016 - aschnell@suse.com
 
 - removed displaying /var/log/messages (bsc#933517)
 - 3.1.104
-=======
-Thu Oct 27 14:26:49 CEST 2016 - shundhammer@suse.de
-
-- Make subvolumes configurable in control.xml (fate#321737)
-- 3.1.103.1
->>>>>>> c3ebae74
 
 -------------------------------------------------------------------
 Wed Sep 14 10:50:26 CEST 2016 - shundhammer@suse.de
